--- conflicted
+++ resolved
@@ -126,15 +126,10 @@
     @JsonIgnore
     private boolean hasIncludeManeuvers = false;
 
-<<<<<<< HEAD
-    @Schema(name = PARAM_RADII, description = "A list of maximum distances (measured in metres) that limit the search of nearby road segments to every given waypoint. " +
-            "The values must be greater than 0, the value of -1 specifies using the maximum possible search radius. The number of radiuses correspond to the number of waypoints. If only a single value is given, it will be applied to all waypoints.",
-=======
-    @Schema(name= PARAM_RADII, description = """
+    @Schema(name = PARAM_RADII, description = """
             A list of maximum distances (measured in metres) that limit the search of nearby road segments to every given waypoint. \
             The values must be greater than 0, the value of -1 specifies using the maximum possible search radius. The number of radiuses correspond to the number of waypoints. If only a single value is given, it will be applied to all waypoints.\
             """,
->>>>>>> 9da18556
             example = "[200, -1, 30]")
     @JsonProperty(PARAM_RADII)
     @JsonFormat(with = JsonFormat.Feature.ACCEPT_SINGLE_VALUE_AS_ARRAY)
@@ -209,30 +204,20 @@
     @JsonIgnore
     private boolean hasSuppressWarnings = false;
 
-<<<<<<< HEAD
-    @Schema(name = PARAM_SIMPLIFY_GEOMETRY, description = "Specifies whether to simplify the geometry. " +
-            "Simplify geometry cannot be applied to routes with more than **one segment** and when `extra_info` is required.",
-=======
-    @Schema(name= PARAM_SIMPLIFY_GEOMETRY, description = """
+    @Schema(name = PARAM_SIMPLIFY_GEOMETRY, description = """
             Specifies whether to simplify the geometry. \
             Simplify geometry cannot be applied to routes with more than **one segment** and when `extra_info` is required.\
             """,
->>>>>>> 9da18556
             defaultValue = "false")
     @JsonProperty(value = PARAM_SIMPLIFY_GEOMETRY)
     private boolean simplifyGeometry;
     @JsonIgnore
     private boolean hasSimplifyGeometry = false;
 
-<<<<<<< HEAD
-    @Schema(name = PARAM_SKIP_SEGMENTS, description = "Specifies the segments that should be skipped in the route calculation. " +
-            "A segment is the connection between two given coordinates and the counting starts with 1 for the connection between the first and second coordinate.",
-=======
-    @Schema(name= PARAM_SKIP_SEGMENTS, description = """
+    @Schema(name = PARAM_SKIP_SEGMENTS, description = """
             Specifies the segments that should be skipped in the route calculation. \
             A segment is the connection between two given coordinates and the counting starts with 1 for the connection between the first and second coordinate.\
             """,
->>>>>>> 9da18556
             example = "[2,4]")
     @JsonProperty(PARAM_SKIP_SEGMENTS)
     private List<Integer> skipSegments;
@@ -296,14 +281,9 @@
     @JsonIgnore
     private boolean hasSchedule = false;
 
-<<<<<<< HEAD
-    @Schema(name = PARAM_SCHEDULE_DURATION, description = "The time window when requesting a public transport schedule.",
-            extensions = {@Extension(name = "validWhen", properties = {
-=======
-    @Schema(name= PARAM_SCHEDULE_DURATION, description = "The time window when requesting a public transport schedule." +
+    @Schema(name = PARAM_SCHEDULE_DURATION, description = "The time window when requesting a public transport schedule." +
             " The format is passed as ISO 8601 duration: https://en.wikipedia.org/wiki/ISO_8601#Durations",
-            extensions = { @Extension(name = "validWhen", properties = {
->>>>>>> 9da18556
+            extensions = {@Extension(name = "validWhen", properties = {
                     @ExtensionProperty(name = "ref", value = "schedule"),
                     @ExtensionProperty(name = "value", value = "true", parseValue = true)}
             )},
@@ -325,14 +305,9 @@
     @JsonIgnore
     private boolean hasScheduleRows = false;
 
-<<<<<<< HEAD
-    @Schema(name = PARAM_WALKING_TIME, description = "Maximum duration for walking access and egress of public transport.",
-            extensions = {@Extension(name = "validWhen", properties = {
-=======
-    @Schema(name= PARAM_WALKING_TIME, description = "Maximum duration for walking access and egress of public transport." +
+    @Schema(name = PARAM_WALKING_TIME, description = "Maximum duration for walking access and egress of public transport." +
             " The value is passed in ISO 8601 duration format: https://en.wikipedia.org/wiki/ISO_8601#Durations",
-            extensions = { @Extension(name = "validWhen", properties = {
->>>>>>> 9da18556
+            extensions = {@Extension(name = "validWhen", properties = {
                     @ExtensionProperty(name = "ref", value = "profile"),
                     @ExtensionProperty(name = "value", value = "public-transport")}
             )},
