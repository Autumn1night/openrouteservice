--- conflicted
+++ resolved
@@ -410,31 +410,19 @@
         <dependency>
             <groupId>com.github.GIScience.graphhopper</groupId>
             <artifactId>graphhopper-core</artifactId>
-<<<<<<< HEAD
             <version>v0.13.16</version>
-=======
-            <version>v0.13.15</version>
->>>>>>> c852afc4
         </dependency>
 
         <dependency>
             <groupId>com.github.GIScience.graphhopper</groupId>
             <artifactId>graphhopper-reader-osm</artifactId>
-<<<<<<< HEAD
             <version>v0.13.16</version>
-=======
-            <version>v0.13.15</version>
->>>>>>> c852afc4
         </dependency>
 
         <dependency>
             <groupId>com.github.GIScience.graphhopper</groupId>
             <artifactId>graphhopper-api</artifactId>
-<<<<<<< HEAD
             <version>v0.13.16</version>
-=======
-            <version>v0.13.15</version>
->>>>>>> c852afc4
         </dependency>
 
         <!-- remove the comment to enable debugging
