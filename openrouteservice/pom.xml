--- conflicted
+++ resolved
@@ -34,11 +34,7 @@
     <modelVersion>4.0.0</modelVersion>
     <groupId>org.heigit.ors</groupId>
     <artifactId>openrouteservice</artifactId>
-<<<<<<< HEAD
-    <version>6.7.0-gtfs</version>
-=======
     <version>7.0.0</version>
->>>>>>> 5baf15df
     <packaging>war</packaging>
     <name>openrouteservice</name>
     <url>openrouteservice.org</url>
@@ -444,7 +440,6 @@
         <dependency>
             <groupId>com.github.GIScience.graphhopper</groupId>
             <artifactId>graphhopper-core</artifactId>
-<<<<<<< HEAD
             <version>gtfs-4.0.9</version>
             <exclusions>
                 <exclusion>
@@ -458,9 +453,6 @@
             <groupId>com.github.GIScience.graphhopper</groupId>
             <artifactId>graphhopper-reader-gtfs</artifactId>
             <version>gtfs-4.0.9</version>
-=======
-            <version>v4.0</version>
->>>>>>> 5baf15df
             <exclusions>
                 <exclusion>
                     <groupId>com.fasterxml.jackson.dataformat</groupId>
@@ -472,11 +464,7 @@
         <dependency>
             <groupId>com.github.GIScience.graphhopper</groupId>
             <artifactId>graphhopper-web-api</artifactId>
-<<<<<<< HEAD
             <version>gtfs-4.0.9</version>
-=======
-            <version>v4.0</version>
->>>>>>> 5baf15df
             <exclusions>
                 <exclusion>
                     <groupId>com.fasterxml.jackson.dataformat</groupId>
@@ -509,7 +497,6 @@
                 </exclusion>
             </exclusions>
         </dependency>
-        -->
 
         <dependency>
             <groupId>com.graphhopper</groupId>
