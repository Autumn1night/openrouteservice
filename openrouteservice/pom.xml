--- conflicted
+++ resolved
@@ -440,7 +440,6 @@
         <dependency>
             <groupId>com.github.GIScience.graphhopper</groupId>
             <artifactId>graphhopper-core</artifactId>
-<<<<<<< HEAD
             <version>v4.0-RC10</version>
             <exclusions>
                 <exclusion>
@@ -448,20 +447,10 @@
                     <artifactId>jackson-dataformat-xml</artifactId>
                 </exclusion>
             </exclusions>
-=======
-            <version>v0.13.24</version>
         </dependency>
 
         <dependency>
             <groupId>com.github.GIScience.graphhopper</groupId>
-            <artifactId>graphhopper-reader-osm</artifactId>
-            <version>v0.13.24</version>
->>>>>>> 021d4b73
-        </dependency>
-
-        <dependency>
-            <groupId>com.github.GIScience.graphhopper</groupId>
-<<<<<<< HEAD
             <artifactId>graphhopper-web-api</artifactId>
             <version>v4.0-RC10</version>
             <exclusions>
@@ -470,10 +459,6 @@
                     <artifactId>jackson-dataformat-xml</artifactId>
                 </exclusion>
             </exclusions>
-=======
-            <artifactId>graphhopper-api</artifactId>
-            <version>v0.13.24</version>
->>>>>>> 021d4b73
         </dependency>
 
         <!-- remove the comment to enable debugging
