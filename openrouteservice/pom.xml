--- conflicted
+++ resolved
@@ -272,60 +272,31 @@
             <version>3.0.3</version>
         </dependency>
 
-<<<<<<< HEAD
-    <!--
-    <dependency>
-        <groupId>com.github.GIScience.graphhopper</groupId>
-        <artifactId>graphhopper-core</artifactId>
-        <version>v0.10.1.12</version>
-    </dependency>
-
-    <dependency>
-        <groupId>com.github.GIScience.graphhopper</groupId>
-        <artifactId>graphhopper-reader-osm</artifactId>
-        <version>v0.10.1.12</version>
-    </dependency>
-     -->
-    <!-- remove the comment to enable debugging -->
-    <dependency>
-        <groupId>com.graphhopper</groupId>
-        <artifactId>graphhopper-core</artifactId>
-        <version>0.11-SNAPSHOT</version>
-    </dependency>
-
-    <dependency>
-        <groupId>com.graphhopper</groupId>
-        <artifactId>graphhopper-reader-osm</artifactId>
-        <version>0.11-SNAPSHOT</version>
-    </dependency>
-<!--    -->
-=======
+        <!--
         <dependency>
             <groupId>com.github.GIScience.graphhopper</groupId>
             <artifactId>graphhopper-core</artifactId>
-            <version>v0.10.1.13</version>
-        </dependency>
-
+            <version>v0.10.1.12</version>
+        </dependency>
+    
         <dependency>
             <groupId>com.github.GIScience.graphhopper</groupId>
             <artifactId>graphhopper-reader-osm</artifactId>
-            <version>v0.10.1.13</version>
-        </dependency>
-
-        <!-- remove the comment to enable debugging
+            <version>v0.10.1.12</version>
+        </dependency>
+         -->
+        <!-- remove the comment to enable debugging -->
         <dependency>
             <groupId>com.graphhopper</groupId>
             <artifactId>graphhopper-core</artifactId>
-            <version>0.10-SNAPSHOT</version>
-        </dependency>
-
+            <version>0.11-SNAPSHOT</version>
+        </dependency>
+    
         <dependency>
             <groupId>com.graphhopper</groupId>
             <artifactId>graphhopper-reader-osm</artifactId>
-            <version>0.10-SNAPSHOT</version>
-        </dependency>
-        -->
->>>>>>> 8c99b664
+            <version>0.11-SNAPSHOT</version>
+        </dependency>
 
         <dependency>
             <groupId>com.typesafe</groupId>
