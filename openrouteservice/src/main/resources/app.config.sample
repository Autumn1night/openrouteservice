--- conflicted
+++ resolved
@@ -62,13 +62,10 @@
             "maximum_distance_avoid_areas": 100000,
             "maximum_waypoints": 50,
             "maximum_snapping_radius": 400,
-<<<<<<< HEAD
             "maximum_avoid_polygon_area": 200,
             "maximum_avoid_polygon_extent": 20,
-=======
             "maximum_distance_alternative_routes": 100000,
             "maximum_alternative_routes": 3,
->>>>>>> 57648031
             "preparation": {
               "min_network_size": 200,
               "min_one_way_network_size": 200,
