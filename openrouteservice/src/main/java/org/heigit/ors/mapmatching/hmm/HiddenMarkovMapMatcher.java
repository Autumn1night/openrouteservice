/*  This file is part of Openrouteservice.
 *
 *  Openrouteservice is free software; you can redistribute it and/or modify it under the terms of the
 *  GNU Lesser General Public License as published by the Free Software Foundation; either version 2.1
 *  of the License, or (at your option) any later version.

 *  This library is distributed in the hope that it will be useful, but WITHOUT ANY WARRANTY;
 *  without even the implied warranty of MERCHANTABILITY or FITNESS FOR A PARTICULAR PURPOSE.
 *  See the GNU Lesser General Public License for more details.

 *  You should have received a copy of the GNU Lesser General Public License along with this library;
 *  if not, see <https://www.gnu.org/licenses/>.
 */
package org.heigit.ors.mapmatching.hmm;

import com.graphhopper.GHRequest;
import com.graphhopper.GHResponse;
import com.graphhopper.GraphHopper;
import com.graphhopper.ResponsePath;
import com.graphhopper.routing.querygraph.EdgeIteratorStateHelper;
import com.graphhopper.routing.util.AccessFilter;
import com.graphhopper.routing.util.EdgeFilter;
import com.graphhopper.routing.util.FlagEncoder;
import com.graphhopper.storage.GraphHopperStorage;
import com.graphhopper.storage.index.LocationIndexTree;
import com.graphhopper.storage.index.Snap;
import com.graphhopper.util.DistanceCalc;
import com.graphhopper.util.DistanceCalcEarth;
import org.heigit.ors.mapmatching.AbstractMapMatcher;
import org.heigit.ors.mapmatching.RouteSegmentInfo;
import org.heigit.ors.routing.graphhopper.extensions.ORSGraphHopper;
import org.locationtech.jts.geom.Coordinate;

import java.util.ArrayList;
import java.util.Collections;
import java.util.List;

/*
 * This class presents an implementation of a map matching algorithm based on a paper "Hidden Markov Map Matching Through Noise and Sparseness" written by Paul Newson and John Krumm
 *
 * http://research.microsoft.com/en-us/um/people/jckrumm/Publications%202009/map%20matching%20ACM%20GIS%20camera%20ready.pdf
 *
 * */
public class HiddenMarkovMapMatcher extends AbstractMapMatcher {

<<<<<<< HEAD
	private final DistanceCalc distCalcEarth = new DistanceCalcEarth(); // DistancePlaneProjection
	private LocationIndexTree locationIndex;
	private FlagEncoder encoder;
	private final List<MatchPoint> matchPoints = new ArrayList<>(2);
	private final List<Integer> roadSegments = new ArrayList<>();
	
	private static final double SIGMA_Z = 4.07;// sigma_z(z, x); this value is taken from a paper by Newson and Krumm
	private static final double BETA =  0.00959442; // beta(z, x)
	private static final double DENOM = Math.sqrt(2 * Math.PI) * SIGMA_Z; // see Equation 1
	
	private double[] distances = new double[2];
	private double[] longitudes = new double[2];
	private double[] latitudes = new double[2];

	
	@SuppressWarnings("serial")
	private static class MatchPoint extends Coordinate {
		int segmentId;
		double distanceVal;
		int measuredPointIndex;

		MatchPoint(double lat, double lon) {
			super(lat, lon);
		}

		@Override
		public boolean equals(Object obj) {
			if (obj == null)
				return false;
			if (getClass() != obj.getClass())
				return false;
			final MatchPoint other = (MatchPoint) obj;
			return toString().equals(other.toString());
		}

		@Override
		public int hashCode() {
			return ("MatchPoint" + this).hashCode();
		}
	}

	@Override
	public void setGraphHopper(GraphHopper gh) {
		graphHopper = gh;

		encoder = gh.getEncodingManager().fetchEdgeEncoders().get(0);
		GraphHopperStorage graph = gh.getGraphHopperStorage();
		locationIndex = (LocationIndexTree) gh.getLocationIndex();
	}

	@Override
	public RouteSegmentInfo[] match(Coordinate[] locations, boolean bothDirections) {
		EdgeFilter edgeFilter = this.edgeFilter == null ? AccessFilter.allEdges(encoder.getAccessEnc()) : this.edgeFilter;

		boolean bPreciseMode = false;
		int nPoints = locations.length;
		Coordinate[] z = locations;
		int nZ = z.length;
		int nR = 0;
		matchPoints.clear();
		roadSegments.clear();
		
		// Phase I: We are looking for the nearest road segments
		MatchPoint[][] x = new MatchPoint[nZ][];
		double searchRadius = this.searchRadius;
		
		for (int i = 0; i < nPoints; i++) {
			Coordinate zt = z[i];
			this.searchRadius = (bPreciseMode && i == 1) ? 50 : searchRadius;
				
			MatchPoint[] xi = findNearestPoints(zt.y, zt.x, i, edgeFilter, matchPoints, roadSegments);

			if (xi == null)
				return new RouteSegmentInfo[]{};

			x[i] = xi;
		}
		
		this.searchRadius = searchRadius;

		nR += roadSegments.size();

		if (nR == 0)
			return new RouteSegmentInfo[] {};

		double[][] transProbs = new double[nR][nR];
		double[][] emissionProbs = new double[nR][nZ];
		double[] startProbs = new double[nR];

		RouteSegmentInfo seg1 = findRouteSegments(z, x, nR, nZ, startProbs, emissionProbs, transProbs);
		RouteSegmentInfo seg2 = null;
		
		if (bothDirections) {
			startProbs = new double[nR];

			for (int i = 0; i < nZ / 2; i++) {
				Coordinate tempZ = z[i];
				z[i] = z[nZ - i - 1];
				z[nZ - i - 1] = tempZ;

				MatchPoint[] tempX = x[i];
				x[i] = x[nZ - i - 1];
				x[nZ - i - 1] = tempX;
			}
			
			for (int t = 0; t < nZ; t++) {
				int nRI = x[t].length;
				
				for (int i = 0; i < nRI; i++) {
					x[t][i].measuredPointIndex = t;
				}
			}

			seg2 = findRouteSegments(z, x, nR, nZ, startProbs, emissionProbs, transProbs);
		}
		
		if (seg1 !=  null && seg2 != null) {
			double koef = 1.1;
			if (seg1.getDistance() < 100)
				koef = 1.2;
			else if (seg1.getDistance() > 1000)
				koef = 1.25;
			// Remove unneeded loops. see example
			// 53856-53857
			
			if (seg1.getDistance() > seg2.getDistance()) {
				if (seg1.getDistance() > koef * seg2.getDistance())
					seg1 = null;
			} else {
				if (seg2.getDistance() > koef * seg1.getDistance())
					seg2 = null;
			}
		}
		
		RouteSegmentInfo[] result = new RouteSegmentInfo[2];
		if (seg1 != null) {
			result[0] = seg1;
			result[1] = seg2;
		} else {
			result[0] = seg2;
		}
		return result;
	}

	private RouteSegmentInfo findRouteSegments(Coordinate[] z, MatchPoint[][] x, int nR, int nZ, double[] startProbs, double[][] emissionProbs, double[][] transProbs) {
		// Phase II: Compute distances, probabilities, etc.

		double v;
		double dist;
		Coordinate z0 = z[0];
		
		double defaultProbability = 0.0;
		double distThreshold = 250;
        
		for (int t = 0; t < nZ; t++) {
			int nRI = x[t].length;
			
			for (int i = 0; i < nRI; i++) {
				MatchPoint xi = x[t][i];
				int ri = xi.segmentId;
				dist = xi.distanceVal;// distCalcEarth.calcDist(zt.lat, zt.lon, xi.lat, xi.lon)
				if (dist > distThreshold)
					emissionProbs[ri][t] = defaultProbability;
				else {
					v = dist / SIGMA_Z;
					emissionProbs[ri][t] = Math.exp(-0.5 * v * v) / DENOM;
				}

				if (startProbs[ri] == 0.0) {
					dist = distCalcEarth.calcDist(z0.y, z0.x, xi.y, xi.x) / SIGMA_Z;
					if (dist > distThreshold || xi.measuredPointIndex != 0)
						startProbs[ri] = defaultProbability;
					else {
						v = dist / SIGMA_Z;
						startProbs[ri] = Math.exp(-0.5 * v * v) / DENOM;
					}
				}
			}
		}
		
		if (z.length > distances.length)
			distances = new double[z.length];
		
		for (int i = 0; i < z.length - 1 ; i++) {
			Coordinate zt = z[i];
			Coordinate zt1 = z[i+1];
			distances[i] = distCalcEarth.calcDist(zt.y, zt.x, zt1.y, zt1.x);
		}
		
		distances[z.length - 1] = distances[0];
		
		double perfTime = (distances[0]/encoder.getMaxSpeed())*3600;
		
		for (int i = 0; i < nR; i++) {
		    MatchPoint xi = matchPoints.get(i);
			
			for (int j = 0; j < nR; j++) {
				
				double value = defaultProbability;
				
				if (i != j) {
					MatchPoint xj = matchPoints.get(j);
				 
					// check the order of points from 0 -> 1
					if (xi.measuredPointIndex < xj.measuredPointIndex) {
						//Point zt = z[xi.measuredPointIndex]
						//Point zt1 = z[xj.measuredPointIndex]
						double dz = distances[xi.measuredPointIndex]; // distCalcEarth.calcDist(zt.lat, zt.lon, zt1.lat, zt1.lon)
				
						GHRequest req = new GHRequest(xi.y, xi.x, xj.y, xj.x);
						req.getHints().putObject("ch.disable", true);
						req.getHints().putObject("lm.disable", true);
						req.setAlgorithm("dijkstrabi"); 
						
						try {
							GHResponse resp = graphHopper.route(req);
						
							if (!resp.hasErrors()) {
								ResponsePath path = resp.getBest();
=======
    private static double sigmaZ = 4.07;// sigma_z(z, x); this value is taken from a paper by Newson and Krumm
    private static double beta = 0.00959442; // beta(z, x)
    private static double denom = Math.sqrt(2 * Math.PI) * sigmaZ; // see Equation 1
    private DistanceCalc distCalcEarth = new DistanceCalcEarth(); // DistancePlaneProjection
    private LocationIndexMatch locationIndex;
    private FlagEncoder encoder;
    private List<MatchPoint> matchPoints = new ArrayList<>(2);
    private List<Integer> roadSegments = new ArrayList<>();
    private double[] distances = new double[2];
    private double[] longitudes = new double[2];
    private double[] latitudes = new double[2];

    static double exponentialDistribution(double beta, double x) {
        return 1.0 / beta * Math.exp(-x / beta);
    }

    @Override
    public void setSearchRadius(double radius) {
        searchRadius = radius;
        if (locationIndex != null)
            locationIndex.setGpxAccuracy(radius);
    }

    @Override
    public void setGraphHopper(GraphHopper gh) {
        graphHopper = gh;

        encoder = gh.getEncodingManager().fetchEdgeEncoders().get(0);
        GraphHopperStorage graph = gh.getGraphHopperStorage();
        locationIndex = new LocationIndexMatch(graph,
                (com.graphhopper.storage.index.LocationIndexTree) gh.getLocationIndex(), (int) searchRadius);
    }

    @Override
    public RouteSegmentInfo[] match(Coordinate[] locations, boolean bothDirections) {
        EdgeFilter edgeFilter = this.edgeFilter == null ? DefaultEdgeFilter.allEdges(encoder) : this.edgeFilter;

        boolean bPreciseMode = false;
        int nPoints = locations.length;
        Coordinate[] z = locations;
        int nZ = z.length;
        int nR = 0;
        matchPoints.clear();
        roadSegments.clear();

        // Phase I: We are looking for the nearest road segments
        MatchPoint[][] x = new MatchPoint[nZ][];
        double searchRadius = this.searchRadius;

        for (int i = 0; i < nPoints; i++) {
            Coordinate zt = z[i];
            this.searchRadius = (bPreciseMode && i == 1) ? 50 : searchRadius;

            MatchPoint[] xi = findNearestPoints(zt.y, zt.x, i, edgeFilter, matchPoints, roadSegments);

            if (xi == null)
                return new RouteSegmentInfo[]{};

            x[i] = xi;
        }

        this.searchRadius = searchRadius;

        nR += roadSegments.size();

        if (nR == 0)
            return new RouteSegmentInfo[]{};

        double[][] transProbs = new double[nR][nR];
        double[][] emissionProbs = new double[nR][nZ];
        double[] startProbs = new double[nR];

        RouteSegmentInfo seg1 = findRouteSegments(z, x, nR, nZ, startProbs, emissionProbs, transProbs);
        RouteSegmentInfo seg2 = null;

        if (bothDirections) {
            startProbs = new double[nR];

            for (int i = 0; i < nZ / 2; i++) {
                Coordinate tempZ = z[i];
                z[i] = z[nZ - i - 1];
                z[nZ - i - 1] = tempZ;

                MatchPoint[] tempX = x[i];
                x[i] = x[nZ - i - 1];
                x[nZ - i - 1] = tempX;
            }

            for (int t = 0; t < nZ; t++) {
                int nRI = x[t].length;

                for (int i = 0; i < nRI; i++) {
                    x[t][i].measuredPointIndex = t;
                }
            }

            seg2 = findRouteSegments(z, x, nR, nZ, startProbs, emissionProbs, transProbs);
        }

        if (seg1 != null && seg2 != null) {
            double koef = 1.1;
            if (seg1.getDistance() < 100)
                koef = 1.2;
            else if (seg1.getDistance() > 1000)
                koef = 1.25;
            // Remove unneeded loops. see example
            // 53856-53857

            if (seg1.getDistance() > seg2.getDistance()) {
                if (seg1.getDistance() > koef * seg2.getDistance())
                    seg1 = null;
            } else {
                if (seg2.getDistance() > koef * seg1.getDistance())
                    seg2 = null;
            }
        }

        RouteSegmentInfo[] result = new RouteSegmentInfo[2];
        if (seg1 != null) {
            result[0] = seg1;
            result[1] = seg2;
        } else {
            result[0] = seg2;
        }
        return result;
    }

    private RouteSegmentInfo findRouteSegments(Coordinate[] z, MatchPoint[][] x, int nR, int nZ, double[] startProbs, double[][] emissionProbs, double[][] transProbs) {
        // Phase II: Compute distances, probabilities, etc.

        double v;
        double dist;
        Coordinate z0 = z[0];

        double defaultProbability = 0.0;
        double distThreshold = 250;

        for (int t = 0; t < nZ; t++) {
            int nRI = x[t].length;

            for (int i = 0; i < nRI; i++) {
                MatchPoint xi = x[t][i];
                int ri = xi.segmentId;
                dist = xi.distanceVal;// distCalcEarth.calcDist(zt.lat, zt.lon, xi.lat, xi.lon)
                if (dist > distThreshold)
                    emissionProbs[ri][t] = defaultProbability;
                else {
                    v = dist / sigmaZ;
                    emissionProbs[ri][t] = Math.exp(-0.5 * v * v) / denom;
                }

                if (startProbs[ri] == 0.0) {
                    dist = distCalcEarth.calcDist(z0.y, z0.x, xi.y, xi.x) / sigmaZ;
                    if (dist > distThreshold || xi.measuredPointIndex != 0)
                        startProbs[ri] = defaultProbability;
                    else {
                        v = dist / sigmaZ;
                        startProbs[ri] = Math.exp(-0.5 * v * v) / denom;
                    }
                }
            }
        }

        if (z.length > distances.length)
            distances = new double[z.length];

        for (int i = 0; i < z.length - 1; i++) {
            Coordinate zt = z[i];
            Coordinate zt1 = z[i + 1];
            distances[i] = distCalcEarth.calcDist(zt.y, zt.x, zt1.y, zt1.x);
        }

        distances[z.length - 1] = distances[0];

        double perfTime = (distances[0] / encoder.getMaxSpeed()) * 3600;

        for (int i = 0; i < nR; i++) {
            MatchPoint xi = matchPoints.get(i);

            for (int j = 0; j < nR; j++) {

                double value = defaultProbability;

                if (i != j) {
                    MatchPoint xj = matchPoints.get(j);

                    // check the order of points from 0 -> 1
                    if (xi.measuredPointIndex < xj.measuredPointIndex) {
                        //Point zt = z[xi.measuredPointIndex]
                        //Point zt1 = z[xj.measuredPointIndex]
                        double dz = distances[xi.measuredPointIndex]; // distCalcEarth.calcDist(zt.lat, zt.lon, zt1.lat, zt1.lon)

                        GHRequest req = new GHRequest(xi.y, xi.x, xj.y, xj.x);
                        req.getHints().put("ch.disable", true);
                        req.getHints().put("lm.disable", true);
                        req.setAlgorithm("dijkstrabi");

                        try {
                            GHResponse resp = graphHopper.route(req);

                            if (!resp.hasErrors()) {
                                PathWrapper path = resp.getBest();
>>>>>>> 5b3fe629
								/*
								double dx = resp.getDistance()
								double dt = Math.abs(dz - dx)
                                								
								value = exponentialDistribution(100*beta, dt);  // Equation 2
								*/

<<<<<<< HEAD
								double time = path.getTime();
								//(distances[0]/1000/encoder.getMaxSpeed())*60*60*1000
                                double dt2 = Math.abs(time - perfTime)/perfTime;
                                								
								value = exponentialDistribution(BETA, 0.2*dt + 0.8*dt2);
							}
						} catch(Exception ex) {
							// do nothing
						}
					}
				}
				
				transProbs[i][j] = value;
			}
		}

		// Phase III: Apply Viterbi algorithm to find the path through the
		// lattice that maximizes the product of the measurement probabilities
		// and transition probabilities

		int[] bestPath = ViterbiSolver.findPath(startProbs, transProbs, emissionProbs, true);

		ORSGraphHopper gh = (ORSGraphHopper) graphHopper;
		
		RouteSegmentInfo res;

		if (nZ > latitudes.length) {
		   latitudes = new double[nZ];
		   longitudes = new double[nZ];
		}

		if (bestPath[0] != bestPath[1]) {
			for (int i = 0; i < nZ; i++) {
				MatchPoint mp = matchPoints.get(bestPath[i]);
				latitudes[i] = mp.y;
				longitudes[i] = mp.x;
			}
		} else {
			for (int i = 0; i < nZ; i++) {
				latitudes[i] = z[i].y;
				longitudes[i] = z[i].x;
			}
		}

		res = gh.getRouteSegment(latitudes, longitudes, encoder.toString());
		
		return res;
	}
	
	static double exponentialDistribution(double beta, double x) {
        return 1.0 / beta * Math.exp(-x / beta); 
    }
	
	private MatchPoint[] findNearestPoints(double lat, double lon, int measuredPointIndex, EdgeFilter edgeFilter, List<MatchPoint> matchPoints,
			List<Integer> roadSegments) {
		// TODO: find out how to do this now: List<Snap> qResults = locationIndex.findNClosest(lat, lon, edgeFilter);
		List<Snap> qResults = Collections.singletonList(locationIndex.findClosest(lat, lon, edgeFilter)); // TODO: this is just a temporary work-around for the previous line
		if (qResults.isEmpty())
			return new MatchPoint[] {};
=======
                                double dx = path.getDistance();
                                double dt = Math.abs(dz - dx) / distances[0]; // normalize

                                double time = path.getTime();
                                //(distances[0]/1000/encoder.getMaxSpeed())*60*60*1000
                                double dt2 = Math.abs(time - perfTime) / perfTime;

                                value = exponentialDistribution(beta, 0.2 * dt + 0.8 * dt2);
                            }
                        } catch (Exception ex) {
                            // do nothing
                        }
                    }
                }

                transProbs[i][j] = value;
            }
        }

        // Phase III: Apply Viterbi algorithm to find the path through the
        // lattice that maximizes the product of the measurement probabilities
        // and transition probabilities

        int[] bestPath = ViterbiSolver.findPath(startProbs, transProbs, emissionProbs, true);

        ORSGraphHopper gh = (ORSGraphHopper) graphHopper;

        RouteSegmentInfo res;

        if (nZ > latitudes.length) {
            latitudes = new double[nZ];
            longitudes = new double[nZ];
        }

        if (bestPath[0] != bestPath[1]) {
            for (int i = 0; i < nZ; i++) {
                MatchPoint mp = matchPoints.get(bestPath[i]);
                latitudes[i] = mp.y;
                longitudes[i] = mp.x;
            }
        } else {
            for (int i = 0; i < nZ; i++) {
                latitudes[i] = z[i].y;
                longitudes[i] = z[i].x;
            }
        }

        res = gh.getRouteSegment(latitudes, longitudes, encoder.toString());

        return res;
    }
>>>>>>> 5b3fe629

    private MatchPoint[] findNearestPoints(double lat, double lon, int measuredPointIndex, EdgeFilter edgeFilter, List<MatchPoint> matchPoints,
                                           List<Integer> roadSegments) {
        List<QueryResult> qResults = locationIndex.findNClosest(lat, lon, edgeFilter);
        if (qResults.isEmpty())
            return new MatchPoint[]{};

        int nMatchPoints = matchPoints.size();

<<<<<<< HEAD
		for (int matchIndex = 0; matchIndex < qResults.size(); matchIndex++) {
			Snap qr = qResults.get(matchIndex);
=======
        for (int matchIndex = 0; matchIndex < qResults.size(); matchIndex++) {
            QueryResult qr = qResults.get(matchIndex);
>>>>>>> 5b3fe629

            double spLat = qr.getSnappedPoint().getLat();
            double spLon = qr.getSnappedPoint().getLon();
            double distance = distCalcEarth.calcDist(qr.getQueryPoint().getLat(), qr.getQueryPoint().getLon(), spLat,
                    spLon);

            // TODO Add start end end radius to search in rings.
            if (distance <= searchRadius) {

                int edgeId = EdgeIteratorStateHelper.getOriginalEdge(qr.getClosestEdge());

                if (!roadSegments.contains(edgeId))
                    roadSegments.add(edgeId);

                MatchPoint mp = new MatchPoint(spLat, spLon);
                mp.distanceVal = distance;
                mp.segmentId = roadSegments.indexOf(edgeId);
                mp.measuredPointIndex = measuredPointIndex;

                matchPoints.add(mp);
            }
        }

        int n = matchPoints.size() - nMatchPoints;

        if (n > 0) {
            MatchPoint[] res = new MatchPoint[n];
            for (int k = 0; k < n; k++)
                res[k] = matchPoints.get(nMatchPoints + k);
            return res;
        }
        return null;
    }

    public void clear() {
        this.distances = new double[2];
        this.longitudes = new double[2];
        this.latitudes = new double[2];
        this.matchPoints = new ArrayList<>(2);
        this.roadSegments = new ArrayList<>();
    }

    @SuppressWarnings("serial")
    private static class MatchPoint extends Coordinate {
        int segmentId;
        double distanceVal;
        int measuredPointIndex;

        MatchPoint(double lat, double lon) {
            super(lat, lon);
        }

        @Override
        public boolean equals(Object obj) {
            if (obj == null)
                return false;
            if (getClass() != obj.getClass())
                return false;
            final MatchPoint other = (MatchPoint) obj;
            return toString().equals(other.toString());
        }

        @Override
        public int hashCode() {
            return ("MatchPoint" + toString()).hashCode();
        }
    }
}<|MERGE_RESOLUTION|>--- conflicted
+++ resolved
@@ -43,22 +43,19 @@
  * */
 public class HiddenMarkovMapMatcher extends AbstractMapMatcher {
 
-<<<<<<< HEAD
-	private final DistanceCalc distCalcEarth = new DistanceCalcEarth(); // DistancePlaneProjection
-	private LocationIndexTree locationIndex;
-	private FlagEncoder encoder;
-	private final List<MatchPoint> matchPoints = new ArrayList<>(2);
-	private final List<Integer> roadSegments = new ArrayList<>();
-	
-	private static final double SIGMA_Z = 4.07;// sigma_z(z, x); this value is taken from a paper by Newson and Krumm
-	private static final double BETA =  0.00959442; // beta(z, x)
-	private static final double DENOM = Math.sqrt(2 * Math.PI) * SIGMA_Z; // see Equation 1
-	
-	private double[] distances = new double[2];
-	private double[] longitudes = new double[2];
-	private double[] latitudes = new double[2];
-
-	
+    private static final double SIGMA_Z = 4.07;// sigma_z(z, x); this value is taken from a paper by Newson and Krumm
+    private static final double BETA =  0.00959442; // beta(z, x)
+    private static final double DENOM = Math.sqrt(2 * Math.PI) * SIGMA_Z; // see Equation 1
+    private DistanceCalc distCalcEarth = new DistanceCalcEarth(); // DistancePlaneProjection
+    private LocationIndexTree locationIndex;
+    private FlagEncoder encoder;
+    private List<MatchPoint> matchPoints = new ArrayList<>(2);
+    private List<Integer> roadSegments = new ArrayList<>();
+    private double[] distances = new double[2];
+    private double[] longitudes = new double[2];
+    private double[] latitudes = new double[2];
+
+
 	@SuppressWarnings("serial")
 	private static class MatchPoint extends Coordinate {
 		int segmentId;
@@ -90,106 +87,105 @@
 		graphHopper = gh;
 
 		encoder = gh.getEncodingManager().fetchEdgeEncoders().get(0);
-		GraphHopperStorage graph = gh.getGraphHopperStorage();
 		locationIndex = (LocationIndexTree) gh.getLocationIndex();
 	}
 
-	@Override
-	public RouteSegmentInfo[] match(Coordinate[] locations, boolean bothDirections) {
+    @Override
+    public RouteSegmentInfo[] match(Coordinate[] locations, boolean bothDirections) {
 		EdgeFilter edgeFilter = this.edgeFilter == null ? AccessFilter.allEdges(encoder.getAccessEnc()) : this.edgeFilter;
 
-		boolean bPreciseMode = false;
-		int nPoints = locations.length;
-		Coordinate[] z = locations;
-		int nZ = z.length;
-		int nR = 0;
-		matchPoints.clear();
-		roadSegments.clear();
-		
-		// Phase I: We are looking for the nearest road segments
-		MatchPoint[][] x = new MatchPoint[nZ][];
-		double searchRadius = this.searchRadius;
-		
-		for (int i = 0; i < nPoints; i++) {
-			Coordinate zt = z[i];
-			this.searchRadius = (bPreciseMode && i == 1) ? 50 : searchRadius;
-				
-			MatchPoint[] xi = findNearestPoints(zt.y, zt.x, i, edgeFilter, matchPoints, roadSegments);
-
-			if (xi == null)
-				return new RouteSegmentInfo[]{};
-
-			x[i] = xi;
-		}
-		
-		this.searchRadius = searchRadius;
-
-		nR += roadSegments.size();
-
-		if (nR == 0)
-			return new RouteSegmentInfo[] {};
-
-		double[][] transProbs = new double[nR][nR];
-		double[][] emissionProbs = new double[nR][nZ];
-		double[] startProbs = new double[nR];
-
-		RouteSegmentInfo seg1 = findRouteSegments(z, x, nR, nZ, startProbs, emissionProbs, transProbs);
-		RouteSegmentInfo seg2 = null;
-		
-		if (bothDirections) {
-			startProbs = new double[nR];
-
-			for (int i = 0; i < nZ / 2; i++) {
-				Coordinate tempZ = z[i];
-				z[i] = z[nZ - i - 1];
-				z[nZ - i - 1] = tempZ;
-
-				MatchPoint[] tempX = x[i];
-				x[i] = x[nZ - i - 1];
-				x[nZ - i - 1] = tempX;
-			}
-			
-			for (int t = 0; t < nZ; t++) {
-				int nRI = x[t].length;
-				
-				for (int i = 0; i < nRI; i++) {
-					x[t][i].measuredPointIndex = t;
-				}
-			}
-
-			seg2 = findRouteSegments(z, x, nR, nZ, startProbs, emissionProbs, transProbs);
-		}
-		
-		if (seg1 !=  null && seg2 != null) {
-			double koef = 1.1;
-			if (seg1.getDistance() < 100)
-				koef = 1.2;
-			else if (seg1.getDistance() > 1000)
-				koef = 1.25;
-			// Remove unneeded loops. see example
-			// 53856-53857
-			
-			if (seg1.getDistance() > seg2.getDistance()) {
-				if (seg1.getDistance() > koef * seg2.getDistance())
-					seg1 = null;
-			} else {
-				if (seg2.getDistance() > koef * seg1.getDistance())
-					seg2 = null;
-			}
-		}
-		
-		RouteSegmentInfo[] result = new RouteSegmentInfo[2];
-		if (seg1 != null) {
-			result[0] = seg1;
-			result[1] = seg2;
-		} else {
-			result[0] = seg2;
-		}
-		return result;
-	}
-
-	private RouteSegmentInfo findRouteSegments(Coordinate[] z, MatchPoint[][] x, int nR, int nZ, double[] startProbs, double[][] emissionProbs, double[][] transProbs) {
-		// Phase II: Compute distances, probabilities, etc.
+        boolean bPreciseMode = false;
+        int nPoints = locations.length;
+        Coordinate[] z = locations;
+        int nZ = z.length;
+        int nR = 0;
+        matchPoints.clear();
+        roadSegments.clear();
+
+        // Phase I: We are looking for the nearest road segments
+        MatchPoint[][] x = new MatchPoint[nZ][];
+        double searchRadius = this.searchRadius;
+
+        for (int i = 0; i < nPoints; i++) {
+            Coordinate zt = z[i];
+            this.searchRadius = (bPreciseMode && i == 1) ? 50 : searchRadius;
+
+            MatchPoint[] xi = findNearestPoints(zt.y, zt.x, i, edgeFilter, matchPoints, roadSegments);
+
+            if (xi == null)
+                return new RouteSegmentInfo[]{};
+
+            x[i] = xi;
+        }
+
+        this.searchRadius = searchRadius;
+
+        nR += roadSegments.size();
+
+        if (nR == 0)
+            return new RouteSegmentInfo[]{};
+
+        double[][] transProbs = new double[nR][nR];
+        double[][] emissionProbs = new double[nR][nZ];
+        double[] startProbs = new double[nR];
+
+        RouteSegmentInfo seg1 = findRouteSegments(z, x, nR, nZ, startProbs, emissionProbs, transProbs);
+        RouteSegmentInfo seg2 = null;
+
+        if (bothDirections) {
+            startProbs = new double[nR];
+
+            for (int i = 0; i < nZ / 2; i++) {
+                Coordinate tempZ = z[i];
+                z[i] = z[nZ - i - 1];
+                z[nZ - i - 1] = tempZ;
+
+                MatchPoint[] tempX = x[i];
+                x[i] = x[nZ - i - 1];
+                x[nZ - i - 1] = tempX;
+            }
+
+            for (int t = 0; t < nZ; t++) {
+                int nRI = x[t].length;
+
+                for (int i = 0; i < nRI; i++) {
+                    x[t][i].measuredPointIndex = t;
+                }
+            }
+
+            seg2 = findRouteSegments(z, x, nR, nZ, startProbs, emissionProbs, transProbs);
+        }
+
+        if (seg1 != null && seg2 != null) {
+            double koef = 1.1;
+            if (seg1.getDistance() < 100)
+                koef = 1.2;
+            else if (seg1.getDistance() > 1000)
+                koef = 1.25;
+            // Remove unneeded loops. see example
+            // 53856-53857
+
+            if (seg1.getDistance() > seg2.getDistance()) {
+                if (seg1.getDistance() > koef * seg2.getDistance())
+                    seg1 = null;
+            } else {
+                if (seg2.getDistance() > koef * seg1.getDistance())
+                    seg2 = null;
+            }
+        }
+
+        RouteSegmentInfo[] result = new RouteSegmentInfo[2];
+        if (seg1 != null) {
+            result[0] = seg1;
+            result[1] = seg2;
+        } else {
+            result[0] = seg2;
+        }
+        return result;
+    }
+
+    private RouteSegmentInfo findRouteSegments(Coordinate[] z, MatchPoint[][] x, int nR, int nZ, double[] startProbs, double[][] emissionProbs, double[][] transProbs) {
+        // Phase II: Compute distances, probabilities, etc.
 
 		double v;
 		double dist;
@@ -223,250 +219,46 @@
 				}
 			}
 		}
-		
+
 		if (z.length > distances.length)
 			distances = new double[z.length];
-		
+
 		for (int i = 0; i < z.length - 1 ; i++) {
 			Coordinate zt = z[i];
 			Coordinate zt1 = z[i+1];
 			distances[i] = distCalcEarth.calcDist(zt.y, zt.x, zt1.y, zt1.x);
 		}
-		
+
 		distances[z.length - 1] = distances[0];
-		
+
 		double perfTime = (distances[0]/encoder.getMaxSpeed())*3600;
-		
+
 		for (int i = 0; i < nR; i++) {
 		    MatchPoint xi = matchPoints.get(i);
-			
+
 			for (int j = 0; j < nR; j++) {
-				
+
 				double value = defaultProbability;
-				
+
 				if (i != j) {
 					MatchPoint xj = matchPoints.get(j);
-				 
+
 					// check the order of points from 0 -> 1
 					if (xi.measuredPointIndex < xj.measuredPointIndex) {
 						//Point zt = z[xi.measuredPointIndex]
 						//Point zt1 = z[xj.measuredPointIndex]
 						double dz = distances[xi.measuredPointIndex]; // distCalcEarth.calcDist(zt.lat, zt.lon, zt1.lat, zt1.lon)
-				
+
 						GHRequest req = new GHRequest(xi.y, xi.x, xj.y, xj.x);
 						req.getHints().putObject("ch.disable", true);
 						req.getHints().putObject("lm.disable", true);
-						req.setAlgorithm("dijkstrabi"); 
-						
+						req.setAlgorithm("dijkstrabi");
+
 						try {
 							GHResponse resp = graphHopper.route(req);
-						
+
 							if (!resp.hasErrors()) {
 								ResponsePath path = resp.getBest();
-=======
-    private static double sigmaZ = 4.07;// sigma_z(z, x); this value is taken from a paper by Newson and Krumm
-    private static double beta = 0.00959442; // beta(z, x)
-    private static double denom = Math.sqrt(2 * Math.PI) * sigmaZ; // see Equation 1
-    private DistanceCalc distCalcEarth = new DistanceCalcEarth(); // DistancePlaneProjection
-    private LocationIndexMatch locationIndex;
-    private FlagEncoder encoder;
-    private List<MatchPoint> matchPoints = new ArrayList<>(2);
-    private List<Integer> roadSegments = new ArrayList<>();
-    private double[] distances = new double[2];
-    private double[] longitudes = new double[2];
-    private double[] latitudes = new double[2];
-
-    static double exponentialDistribution(double beta, double x) {
-        return 1.0 / beta * Math.exp(-x / beta);
-    }
-
-    @Override
-    public void setSearchRadius(double radius) {
-        searchRadius = radius;
-        if (locationIndex != null)
-            locationIndex.setGpxAccuracy(radius);
-    }
-
-    @Override
-    public void setGraphHopper(GraphHopper gh) {
-        graphHopper = gh;
-
-        encoder = gh.getEncodingManager().fetchEdgeEncoders().get(0);
-        GraphHopperStorage graph = gh.getGraphHopperStorage();
-        locationIndex = new LocationIndexMatch(graph,
-                (com.graphhopper.storage.index.LocationIndexTree) gh.getLocationIndex(), (int) searchRadius);
-    }
-
-    @Override
-    public RouteSegmentInfo[] match(Coordinate[] locations, boolean bothDirections) {
-        EdgeFilter edgeFilter = this.edgeFilter == null ? DefaultEdgeFilter.allEdges(encoder) : this.edgeFilter;
-
-        boolean bPreciseMode = false;
-        int nPoints = locations.length;
-        Coordinate[] z = locations;
-        int nZ = z.length;
-        int nR = 0;
-        matchPoints.clear();
-        roadSegments.clear();
-
-        // Phase I: We are looking for the nearest road segments
-        MatchPoint[][] x = new MatchPoint[nZ][];
-        double searchRadius = this.searchRadius;
-
-        for (int i = 0; i < nPoints; i++) {
-            Coordinate zt = z[i];
-            this.searchRadius = (bPreciseMode && i == 1) ? 50 : searchRadius;
-
-            MatchPoint[] xi = findNearestPoints(zt.y, zt.x, i, edgeFilter, matchPoints, roadSegments);
-
-            if (xi == null)
-                return new RouteSegmentInfo[]{};
-
-            x[i] = xi;
-        }
-
-        this.searchRadius = searchRadius;
-
-        nR += roadSegments.size();
-
-        if (nR == 0)
-            return new RouteSegmentInfo[]{};
-
-        double[][] transProbs = new double[nR][nR];
-        double[][] emissionProbs = new double[nR][nZ];
-        double[] startProbs = new double[nR];
-
-        RouteSegmentInfo seg1 = findRouteSegments(z, x, nR, nZ, startProbs, emissionProbs, transProbs);
-        RouteSegmentInfo seg2 = null;
-
-        if (bothDirections) {
-            startProbs = new double[nR];
-
-            for (int i = 0; i < nZ / 2; i++) {
-                Coordinate tempZ = z[i];
-                z[i] = z[nZ - i - 1];
-                z[nZ - i - 1] = tempZ;
-
-                MatchPoint[] tempX = x[i];
-                x[i] = x[nZ - i - 1];
-                x[nZ - i - 1] = tempX;
-            }
-
-            for (int t = 0; t < nZ; t++) {
-                int nRI = x[t].length;
-
-                for (int i = 0; i < nRI; i++) {
-                    x[t][i].measuredPointIndex = t;
-                }
-            }
-
-            seg2 = findRouteSegments(z, x, nR, nZ, startProbs, emissionProbs, transProbs);
-        }
-
-        if (seg1 != null && seg2 != null) {
-            double koef = 1.1;
-            if (seg1.getDistance() < 100)
-                koef = 1.2;
-            else if (seg1.getDistance() > 1000)
-                koef = 1.25;
-            // Remove unneeded loops. see example
-            // 53856-53857
-
-            if (seg1.getDistance() > seg2.getDistance()) {
-                if (seg1.getDistance() > koef * seg2.getDistance())
-                    seg1 = null;
-            } else {
-                if (seg2.getDistance() > koef * seg1.getDistance())
-                    seg2 = null;
-            }
-        }
-
-        RouteSegmentInfo[] result = new RouteSegmentInfo[2];
-        if (seg1 != null) {
-            result[0] = seg1;
-            result[1] = seg2;
-        } else {
-            result[0] = seg2;
-        }
-        return result;
-    }
-
-    private RouteSegmentInfo findRouteSegments(Coordinate[] z, MatchPoint[][] x, int nR, int nZ, double[] startProbs, double[][] emissionProbs, double[][] transProbs) {
-        // Phase II: Compute distances, probabilities, etc.
-
-        double v;
-        double dist;
-        Coordinate z0 = z[0];
-
-        double defaultProbability = 0.0;
-        double distThreshold = 250;
-
-        for (int t = 0; t < nZ; t++) {
-            int nRI = x[t].length;
-
-            for (int i = 0; i < nRI; i++) {
-                MatchPoint xi = x[t][i];
-                int ri = xi.segmentId;
-                dist = xi.distanceVal;// distCalcEarth.calcDist(zt.lat, zt.lon, xi.lat, xi.lon)
-                if (dist > distThreshold)
-                    emissionProbs[ri][t] = defaultProbability;
-                else {
-                    v = dist / sigmaZ;
-                    emissionProbs[ri][t] = Math.exp(-0.5 * v * v) / denom;
-                }
-
-                if (startProbs[ri] == 0.0) {
-                    dist = distCalcEarth.calcDist(z0.y, z0.x, xi.y, xi.x) / sigmaZ;
-                    if (dist > distThreshold || xi.measuredPointIndex != 0)
-                        startProbs[ri] = defaultProbability;
-                    else {
-                        v = dist / sigmaZ;
-                        startProbs[ri] = Math.exp(-0.5 * v * v) / denom;
-                    }
-                }
-            }
-        }
-
-        if (z.length > distances.length)
-            distances = new double[z.length];
-
-        for (int i = 0; i < z.length - 1; i++) {
-            Coordinate zt = z[i];
-            Coordinate zt1 = z[i + 1];
-            distances[i] = distCalcEarth.calcDist(zt.y, zt.x, zt1.y, zt1.x);
-        }
-
-        distances[z.length - 1] = distances[0];
-
-        double perfTime = (distances[0] / encoder.getMaxSpeed()) * 3600;
-
-        for (int i = 0; i < nR; i++) {
-            MatchPoint xi = matchPoints.get(i);
-
-            for (int j = 0; j < nR; j++) {
-
-                double value = defaultProbability;
-
-                if (i != j) {
-                    MatchPoint xj = matchPoints.get(j);
-
-                    // check the order of points from 0 -> 1
-                    if (xi.measuredPointIndex < xj.measuredPointIndex) {
-                        //Point zt = z[xi.measuredPointIndex]
-                        //Point zt1 = z[xj.measuredPointIndex]
-                        double dz = distances[xi.measuredPointIndex]; // distCalcEarth.calcDist(zt.lat, zt.lon, zt1.lat, zt1.lon)
-
-                        GHRequest req = new GHRequest(xi.y, xi.x, xj.y, xj.x);
-                        req.getHints().put("ch.disable", true);
-                        req.getHints().put("lm.disable", true);
-                        req.setAlgorithm("dijkstrabi");
-
-                        try {
-                            GHResponse resp = graphHopper.route(req);
-
-                            if (!resp.hasErrors()) {
-                                PathWrapper path = resp.getBest();
->>>>>>> 5b3fe629
 								/*
 								double dx = resp.getDistance()
 								double dt = Math.abs(dz - dx)
@@ -474,7 +266,9 @@
 								value = exponentialDistribution(100*beta, dt);  // Equation 2
 								*/
 
-<<<<<<< HEAD
+                                double dx = path.getDistance();
+                                double dt = Math.abs(dz - dx) / distances[0]; // normalize
+
 								double time = path.getTime();
 								//(distances[0]/1000/encoder.getMaxSpeed())*60*60*1000
                                 double dt2 = Math.abs(time - perfTime)/perfTime;
@@ -491,33 +285,33 @@
 			}
 		}
 
-		// Phase III: Apply Viterbi algorithm to find the path through the
-		// lattice that maximizes the product of the measurement probabilities
-		// and transition probabilities
-
-		int[] bestPath = ViterbiSolver.findPath(startProbs, transProbs, emissionProbs, true);
-
-		ORSGraphHopper gh = (ORSGraphHopper) graphHopper;
-		
-		RouteSegmentInfo res;
-
-		if (nZ > latitudes.length) {
-		   latitudes = new double[nZ];
-		   longitudes = new double[nZ];
-		}
-
-		if (bestPath[0] != bestPath[1]) {
-			for (int i = 0; i < nZ; i++) {
-				MatchPoint mp = matchPoints.get(bestPath[i]);
-				latitudes[i] = mp.y;
-				longitudes[i] = mp.x;
-			}
-		} else {
-			for (int i = 0; i < nZ; i++) {
-				latitudes[i] = z[i].y;
-				longitudes[i] = z[i].x;
-			}
-		}
+        // Phase III: Apply Viterbi algorithm to find the path through the
+        // lattice that maximizes the product of the measurement probabilities
+        // and transition probabilities
+
+        int[] bestPath = ViterbiSolver.findPath(startProbs, transProbs, emissionProbs, true);
+
+        ORSGraphHopper gh = (ORSGraphHopper) graphHopper;
+
+        RouteSegmentInfo res;
+
+        if (nZ > latitudes.length) {
+            latitudes = new double[nZ];
+            longitudes = new double[nZ];
+        }
+
+        if (bestPath[0] != bestPath[1]) {
+            for (int i = 0; i < nZ; i++) {
+                MatchPoint mp = matchPoints.get(bestPath[i]);
+                latitudes[i] = mp.y;
+                longitudes[i] = mp.x;
+            }
+        } else {
+            for (int i = 0; i < nZ; i++) {
+                latitudes[i] = z[i].y;
+                longitudes[i] = z[i].x;
+            }
+        }
 
 		res = gh.getRouteSegment(latitudes, longitudes, encoder.toString());
 		
@@ -534,75 +328,11 @@
 		List<Snap> qResults = Collections.singletonList(locationIndex.findClosest(lat, lon, edgeFilter)); // TODO: this is just a temporary work-around for the previous line
 		if (qResults.isEmpty())
 			return new MatchPoint[] {};
-=======
-                                double dx = path.getDistance();
-                                double dt = Math.abs(dz - dx) / distances[0]; // normalize
-
-                                double time = path.getTime();
-                                //(distances[0]/1000/encoder.getMaxSpeed())*60*60*1000
-                                double dt2 = Math.abs(time - perfTime) / perfTime;
-
-                                value = exponentialDistribution(beta, 0.2 * dt + 0.8 * dt2);
-                            }
-                        } catch (Exception ex) {
-                            // do nothing
-                        }
-                    }
-                }
-
-                transProbs[i][j] = value;
-            }
-        }
-
-        // Phase III: Apply Viterbi algorithm to find the path through the
-        // lattice that maximizes the product of the measurement probabilities
-        // and transition probabilities
-
-        int[] bestPath = ViterbiSolver.findPath(startProbs, transProbs, emissionProbs, true);
-
-        ORSGraphHopper gh = (ORSGraphHopper) graphHopper;
-
-        RouteSegmentInfo res;
-
-        if (nZ > latitudes.length) {
-            latitudes = new double[nZ];
-            longitudes = new double[nZ];
-        }
-
-        if (bestPath[0] != bestPath[1]) {
-            for (int i = 0; i < nZ; i++) {
-                MatchPoint mp = matchPoints.get(bestPath[i]);
-                latitudes[i] = mp.y;
-                longitudes[i] = mp.x;
-            }
-        } else {
-            for (int i = 0; i < nZ; i++) {
-                latitudes[i] = z[i].y;
-                longitudes[i] = z[i].x;
-            }
-        }
-
-        res = gh.getRouteSegment(latitudes, longitudes, encoder.toString());
-
-        return res;
-    }
->>>>>>> 5b3fe629
-
-    private MatchPoint[] findNearestPoints(double lat, double lon, int measuredPointIndex, EdgeFilter edgeFilter, List<MatchPoint> matchPoints,
-                                           List<Integer> roadSegments) {
-        List<QueryResult> qResults = locationIndex.findNClosest(lat, lon, edgeFilter);
-        if (qResults.isEmpty())
-            return new MatchPoint[]{};
 
         int nMatchPoints = matchPoints.size();
 
-<<<<<<< HEAD
 		for (int matchIndex = 0; matchIndex < qResults.size(); matchIndex++) {
 			Snap qr = qResults.get(matchIndex);
-=======
-        for (int matchIndex = 0; matchIndex < qResults.size(); matchIndex++) {
-            QueryResult qr = qResults.get(matchIndex);
->>>>>>> 5b3fe629
 
             double spLat = qr.getSnappedPoint().getLat();
             double spLon = qr.getSnappedPoint().getLon();
@@ -644,30 +374,4 @@
         this.matchPoints = new ArrayList<>(2);
         this.roadSegments = new ArrayList<>();
     }
-
-    @SuppressWarnings("serial")
-    private static class MatchPoint extends Coordinate {
-        int segmentId;
-        double distanceVal;
-        int measuredPointIndex;
-
-        MatchPoint(double lat, double lon) {
-            super(lat, lon);
-        }
-
-        @Override
-        public boolean equals(Object obj) {
-            if (obj == null)
-                return false;
-            if (getClass() != obj.getClass())
-                return false;
-            final MatchPoint other = (MatchPoint) obj;
-            return toString().equals(other.toString());
-        }
-
-        @Override
-        public int hashCode() {
-            return ("MatchPoint" + toString()).hashCode();
-        }
-    }
 }