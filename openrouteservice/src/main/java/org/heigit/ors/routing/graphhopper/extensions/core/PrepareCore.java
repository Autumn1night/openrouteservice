--- conflicted
+++ resolved
@@ -157,13 +157,6 @@
         prepareGraph.prepareForContraction();
     }
 
-<<<<<<< HEAD
-    // TODO: @Override
-    protected long getNodesToAvoidContract(int initSize) {
-        // TODO: this probably works differently now:
-        // return restrictedNodesCount + super.getNodesToAvoidContract(initSize - restrictedNodesCount) + 1;// offset by one in order to avoid contraction of first core node!
-        return 0; // TODO: temporary fix to make it compile
-=======
     @Override
     protected boolean doNotContract(int node) {
         return super.doNotContract(node) || restrictedNodes[node];
@@ -178,7 +171,6 @@
             throw(new IllegalStateException("Not an isntance of IntArrayList"));
 
         return neighbors;
->>>>>>> 545482e5
     }
 
     @Override
@@ -189,21 +181,8 @@
         CoreNodeContractor coreNodeContractor = (CoreNodeContractor) nodeContractor;
         while (!sortedNodes.isEmpty())
             coreNodeContractor.insertShortcuts(sortedNodes.poll());
-<<<<<<< HEAD
-    }
-
-    // TODO: @Override
-    public float calculatePriority(int node) {
-        if (restrictedNodes[node])
-            return RESTRICTION_PRIORITY;
-        else {
-            // TODO: this probably works differently now: return super.calculatePriority(node);
-            return 0.0f; // TODO: temporary fix to make it compile
-        }
-=======
         for (int node = 0; node < nodes; node++)
             if (restrictedNodes[node])
                 coreNodeContractor.insertShortcuts(node);
->>>>>>> 545482e5
     }
 }