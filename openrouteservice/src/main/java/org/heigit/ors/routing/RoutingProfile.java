/*  This file is part of Openrouteservice.
 *
 *  Openrouteservice is free software; you can redistribute it and/or modify it under the terms of the
 *  GNU Lesser General Public License as published by the Free Software Foundation; either version 2.1
 *  of the License, or (at your option) any later version.

 *  This library is distributed in the hope that it will be useful, but WITHOUT ANY WARRANTY;
 *  without even the implied warranty of MERCHANTABILITY or FITNESS FOR A PARTICULAR PURPOSE.
 *  See the GNU Lesser General Public License for more details.

 *  You should have received a copy of the GNU Lesser General Public License along with this library;
 *  if not, see <https://www.gnu.org/licenses/>.
 */
package org.heigit.ors.routing;

import com.graphhopper.GHRequest;
import com.graphhopper.GHResponse;
import com.graphhopper.GraphHopper;
import com.graphhopper.config.CHProfile;
import com.graphhopper.config.LMProfile;
import com.graphhopper.config.Profile;
import com.graphhopper.routing.util.*;
import com.graphhopper.routing.weighting.Weighting;
import com.graphhopper.storage.*;
import com.graphhopper.storage.index.LocationIndex;
import com.graphhopper.util.*;
import com.graphhopper.util.shapes.BBox;
import com.graphhopper.util.shapes.GHPoint;
import com.typesafe.config.Config;
import com.vividsolutions.jts.geom.Coordinate;
import org.apache.commons.io.FileUtils;
import org.apache.log4j.Logger;
import org.heigit.ors.api.requests.routing.RouteRequest;
import org.heigit.ors.centrality.CentralityRequest;
import org.heigit.ors.centrality.CentralityResult;
import org.heigit.ors.centrality.CentralityWarning;
import org.heigit.ors.centrality.algorithms.CentralityAlgorithm;
import org.heigit.ors.centrality.algorithms.brandes.BrandesCentralityAlgorithm;
import org.heigit.ors.common.Pair;
import org.heigit.ors.config.IsochronesServiceSettings;
import org.heigit.ors.config.MatrixServiceSettings;
import org.heigit.ors.exceptions.InternalServerException;
import org.heigit.ors.export.ExportRequest;
import org.heigit.ors.export.ExportResult;
import org.heigit.ors.export.ExportWarning;
import org.heigit.ors.isochrones.*;
import org.heigit.ors.isochrones.statistics.StatisticsProvider;
import org.heigit.ors.isochrones.statistics.StatisticsProviderConfiguration;
import org.heigit.ors.isochrones.statistics.StatisticsProviderFactory;
import org.heigit.ors.matrix.*;
import org.heigit.ors.matrix.algorithms.core.CoreMatrixAlgorithm;
import org.heigit.ors.matrix.algorithms.dijkstra.DijkstraMatrixAlgorithm;
import org.heigit.ors.matrix.algorithms.rphast.RPHASTMatrixAlgorithm;
import org.heigit.ors.routing.configuration.RouteProfileConfiguration;
import org.heigit.ors.routing.graphhopper.extensions.*;
import org.heigit.ors.routing.graphhopper.extensions.flagencoders.FlagEncoderNames;
import org.heigit.ors.routing.graphhopper.extensions.storages.GraphStorageUtils;
import org.heigit.ors.routing.graphhopper.extensions.storages.WheelchairAttributesGraphStorage;
import org.heigit.ors.routing.graphhopper.extensions.storages.builders.BordersGraphStorageBuilder;
import org.heigit.ors.routing.graphhopper.extensions.storages.builders.GraphStorageBuilder;
import org.heigit.ors.routing.graphhopper.extensions.util.ORSParameters;
import org.heigit.ors.routing.parameters.ProfileParameters;
import org.heigit.ors.routing.pathprocessors.ORSPathProcessorFactory;
import org.heigit.ors.util.DebugUtility;
import org.heigit.ors.util.RuntimeUtility;
import org.heigit.ors.util.StringUtility;
import org.heigit.ors.util.TimeUtility;

import java.io.File;
import java.nio.file.Files;
import java.nio.file.Path;
import java.nio.file.Paths;
import java.text.SimpleDateFormat;
import java.util.*;

/**
 * This class generates {@link RoutingProfile} classes and is used by mostly all service classes e.g.
 * <p>
 * {@link RoutingProfileManager} etc.
 *
 * @author Openrouteserviceteam
 * @author Julian Psotta, julian@openrouteservice.org
 */
public class RoutingProfile {
    private static final Logger LOGGER = Logger.getLogger(RoutingProfile.class);
    private static final String KEY_CUSTOM_WEIGHTINGS = "custom_weightings";
    private static final String VAL_SHORTEST = "shortest";
    private static final String VAL_FASTEST = "fastest";
    private static final String VAL_RECOMMENDED = "recommended";
    private static final String KEY_WEIGHTING = "weighting";
    private static final String KEY_WEIGHTING_METHOD = "weighting_method";
    private static final String KEY_CH_DISABLE = "ch.disable";
    private static final String KEY_LM_DISABLE = "lm.disable";
    private static final String KEY_CORE_DISABLE = "core.disable";
    private static final String KEY_PREPARE_CORE_WEIGHTINGS = "prepare.core.weightings";
    private static final String KEY_PREPARE_FASTISOCHRONE_WEIGHTINGS = "prepare.fastisochrone.weightings";
    private static final String KEY_METHODS_CH = "methods.ch";
    private static final String KEY_ENABLED = "enabled";
    private static final String KEY_THREADS = "threads";
    private static final String KEY_WEIGHTINGS = "weightings";
    private static final String KEY_LMSETS = "lmsets";
    private static final String KEY_MAXCELLNODES = "maxcellnodes";
    private static final String KEY_METHODS_LM = "methods.lm";
    private static final String KEY_LANDMARKS = "landmarks";
    private static final String KEY_METHODS_CORE = "methods.core";
    private static final String KEY_DISABLING_ALLOWED = "disabling_allowed";
    private static final String KEY_ACTIVE_LANDMARKS = "active_landmarks";
    private static final String KEY_TOTAL_POP = "total_pop";
    private static final String KEY_TOTAL_AREA_KM = "total_area_km";
    private static final int KEY_FLEX_STATIC = 0;
    private static final int KEY_FLEX_PREPROCESSED = 1;
    private static final int KEY_FLEX_FULLY = 2;
    private static final Object lockObj = new Object();
    private static int profileIdentifier = 0;
<<<<<<< HEAD
    private ORSGraphHopper mGraphHopper;
=======
>>>>>>> 545482e5
    private final Integer[] mRoutePrefs;
    private final RouteProfileConfiguration config;
    private ORSGraphHopper mGraphHopper;
    private Integer mUseCounter;
    private boolean mUpdateRun;
<<<<<<< HEAD

    private final RouteProfileConfiguration config;
=======
    private MapMatcher mMapMatcher;
>>>>>>> 545482e5
    private String astarApproximation;
    private Double astarEpsilon;

    public RoutingProfile(String osmFile, RouteProfileConfiguration rpc, RoutingProfileLoadContext loadCntx) throws Exception {
        mRoutePrefs = rpc.getProfilesTypes();
        mUseCounter = 0;

        mGraphHopper = initGraphHopper(osmFile, rpc, loadCntx);

        config = rpc;

        Config optsExecute = config.getExecutionOpts();
        if (optsExecute != null) {
            if (optsExecute.hasPath("methods.astar.approximation"))
                astarApproximation = optsExecute.getString("methods.astar.approximation");
            if (optsExecute.hasPath("methods.astar.epsilon"))
                astarEpsilon = Double.parseDouble(optsExecute.getString("methods.astar.epsilon"));
        }
    }

    public static ORSGraphHopper initGraphHopper(String osmFile, RouteProfileConfiguration config, RoutingProfileLoadContext loadCntx) throws Exception {
        ORSGraphHopperConfig args = createGHSettings(osmFile, config);

        int profileId;
        synchronized (lockObj) {
            profileIdentifier++;
            profileId = profileIdentifier;
        }

        long startTime = System.currentTimeMillis();

        if (LOGGER.isInfoEnabled()) {
            LOGGER.info(String.format("[%d] Profiles: '%s', location: '%s'.", profileId, config.getProfiles(), config.getGraphPath()));
        }

        GraphProcessContext gpc = new GraphProcessContext(config);

        ORSGraphHopper gh = new ORSGraphHopper(gpc);

        ORSDefaultFlagEncoderFactory flagEncoderFactory = new ORSDefaultFlagEncoderFactory();
        gh.setFlagEncoderFactory(flagEncoderFactory);

        ORSEdgeFilterFactory edgeFilterFactory = new ORSEdgeFilterFactory();
        // TODO: gh.setEdgeFilterFactory(edgeFilterFactory);

        ORSPathProcessorFactory pathProcessorFactory = new ORSPathProcessorFactory();
        gh.setPathProcessorFactory(pathProcessorFactory);

        gh.init(args);

        // MARQ24: make sure that we only use ONE instance of the ElevationProvider across the multiple vehicle profiles
        // so the caching for elevation data will/can be reused across different vehicles. [the loadCntx is a single
        // Object that will shared across the (potential) multiple running instances]
        if (loadCntx.getElevationProvider() != null) {
            if (args.has("graph.elevation.provider")) {
                gh.setElevationProvider(loadCntx.getElevationProvider());
            }
        } else {
            loadCntx.setElevationProvider(gh.getElevationProvider());
        }
        gh.setGraphStorageFactory(new ORSGraphStorageFactory(gpc.getStorageBuilders()));
//        gh.setWeightingFactory(new ORSWeightingFactory());

        gh.importOrLoad();
        // store CountryBordersReader for later use
        for (GraphStorageBuilder builder : gpc.getStorageBuilders()) {
            if (builder.getName().equals(BordersGraphStorageBuilder.BUILDER_NAME)) {
                pathProcessorFactory.setCountryBordersReader(((BordersGraphStorageBuilder) builder).getCbReader());
            }
        }

        if (LOGGER.isInfoEnabled()) {
            GraphHopperStorage ghStorage = gh.getGraphHopperStorage();
            LOGGER.info(String.format("[%d] Edges: %s - Nodes: %s.", profileId, ghStorage.getEdges(), ghStorage.getNodes()));
            LOGGER.info(String.format("[%d] Total time: %s.", profileId, TimeUtility.getElapsedTime(startTime, true)));
            LOGGER.info(String.format("[%d] Finished at: %s.", profileId, new SimpleDateFormat("yyyy-MM-dd HH:mm:ss").format(new Date())));
        }

        // Make a stamp which help tracking any changes in the size of OSM file.
        File file = new File(osmFile);
        Path pathTimestamp = Paths.get(config.getGraphPath(), "stamp.txt");
        File file2 = pathTimestamp.toFile();
        if (!file2.exists())
            Files.write(pathTimestamp, Long.toString(file.length()).getBytes());

        return gh;
    }

    private static ORSGraphHopperConfig createGHSettings(String sourceFile, RouteProfileConfiguration config) {
        ORSGraphHopperConfig ghConfig = new ORSGraphHopperConfig();
        ghConfig.putObject("graph.dataaccess", "RAM_STORE");
        ghConfig.putObject("datareader.file", sourceFile);
        ghConfig.putObject("graph.location", config.getGraphPath());
        ghConfig.putObject("graph.bytes_for_flags", config.getEncoderFlagsSize());

        if (!config.getInstructions())
            ghConfig.putObject("instructions", false);
        if (config.getElevationProvider() != null && config.getElevationCachePath() != null) {
            ghConfig.putObject("graph.elevation.provider", StringUtility.trimQuotes(config.getElevationProvider()));
            ghConfig.putObject("graph.elevation.cache_dir", StringUtility.trimQuotes(config.getElevationCachePath()));
            ghConfig.putObject("graph.elevation.dataaccess", StringUtility.trimQuotes(config.getElevationDataAccess()));
            ghConfig.putObject("graph.elevation.clear", config.getElevationCacheClear());
            if (config.getInterpolateBridgesAndTunnels())
                ghConfig.putObject("graph.encoded_values", "road_environment");
            if (config.getElevationSmoothing())
                ghConfig.putObject("graph.elevation.smoothing", true);
        }

        boolean prepareCH = false;
        boolean prepareLM = false;
        boolean prepareCore = false;
        boolean prepareFI = false;
<<<<<<< HEAD
=======

        Integer[] profilesTypes = config.getProfilesTypes();
        Map<String, Profile> profiles = new LinkedHashMap<>();

        // TODO: Multiple profiles were used to share the graph  for several
        //       bike profiles. We don't use this feature now but it might be
        //       desireable in the future. However, this behavior is standard
        //       in original GH through an already existing mechanism.
        if (profilesTypes.length != 1)
            throw new IllegalStateException("Expected single profile in config");

        String vehicle = RoutingProfileType.getEncoderName(profilesTypes[0]);

        boolean hasTurnCosts = EncoderOptions.hasTurnCosts(config.getEncoderOptions());

        // TODO: make this list of weightings configurable for each vehicle as in GH
        String[] weightings = {VAL_FASTEST, VAL_SHORTEST, VAL_RECOMMENDED};
        for (String weighting : weightings) {
            if (hasTurnCosts) {
                String profileName = makeProfileName(vehicle, weighting, true);
                profiles.put(profileName, new Profile(profileName).setVehicle(vehicle).setWeighting(weighting).setTurnCosts(true));
            }
            String profileName = makeProfileName(vehicle, weighting, false);
            profiles.put(profileName, new Profile(profileName).setVehicle(vehicle).setWeighting(weighting).setTurnCosts(false));
        }
>>>>>>> 545482e5

        ghConfig.putObject(KEY_PREPARE_CORE_WEIGHTINGS, "no");

        if (config.getIsochronePreparationOpts() != null) {
            Config fastisochroneOpts = config.getIsochronePreparationOpts();
            prepareFI = true;
            if (fastisochroneOpts.hasPath(KEY_ENABLED) || fastisochroneOpts.getBoolean(KEY_ENABLED)) {
                prepareFI = fastisochroneOpts.getBoolean(KEY_ENABLED);
                if (!prepareFI)
                    ghConfig.putObject(KEY_PREPARE_FASTISOCHRONE_WEIGHTINGS, "no");
                else
                    ghConfig.putObject(ORSParameters.FastIsochrone.PROFILE, config.getProfiles());
            }

            if (prepareFI) {
                //Copied from core
                if (fastisochroneOpts.hasPath(KEY_THREADS))
                    ghConfig.putObject("prepare.fastisochrone.threads", fastisochroneOpts.getInt(KEY_THREADS));
                if (fastisochroneOpts.hasPath(KEY_MAXCELLNODES))
                    ghConfig.putObject("prepare.fastisochrone.maxcellnodes", StringUtility.trimQuotes(fastisochroneOpts.getString(KEY_MAXCELLNODES)));
                if (fastisochroneOpts.hasPath(KEY_WEIGHTINGS)) {
                    List<Profile> fastisochronesProfiles = new ArrayList<>();
                    String fastisochronesWeightingsString = StringUtility.trimQuotes(fastisochroneOpts.getString(KEY_WEIGHTINGS));
                    for (String weighting : fastisochronesWeightingsString.split(",")) {
                        String configStr = "";
                        weighting = weighting.trim();
                        if (weighting.contains("|")) {
                            configStr = weighting;
                            weighting = weighting.split("\\|")[0];
                        }
                        PMap configMap = new PMap(configStr);
                        boolean considerTurnRestrictions = configMap.getBool("edge_based", hasTurnCosts);

                        String profileName = makeProfileName(vehicle, weighting, considerTurnRestrictions);
                        Profile profile = new Profile(profileName).setVehicle(vehicle).setWeighting(weighting).setTurnCosts(considerTurnRestrictions);
                        profiles.put(profileName, profile);
                        fastisochronesProfiles.add(profile);
                    }
                    ghConfig.setFastisochroneProfiles(fastisochronesProfiles);
                }
            }
        }

        if (config.getPreparationOpts() != null) {
            Config opts = config.getPreparationOpts();
            if (opts.hasPath("min_network_size"))
                ghConfig.putObject("prepare.min_network_size", opts.getInt("min_network_size"));
            if (opts.hasPath("min_one_way_network_size"))
                ghConfig.putObject("prepare.min_one_way_network_size", opts.getInt("min_one_way_network_size"));

            if (opts.hasPath("methods")) {
                if (opts.hasPath(KEY_METHODS_CH)) {
                    prepareCH = true;
                    Config chOpts = opts.getConfig(KEY_METHODS_CH);

                    if (chOpts.hasPath(KEY_ENABLED) || chOpts.getBoolean(KEY_ENABLED)) {
                        prepareCH = chOpts.getBoolean(KEY_ENABLED);
                    }

                    if (prepareCH) {
                        if (chOpts.hasPath(KEY_THREADS))
                            ghConfig.putObject("prepare.ch.threads", chOpts.getInt(KEY_THREADS));
                        if (chOpts.hasPath(KEY_WEIGHTINGS)) {
                            List<CHProfile> chProfiles = new ArrayList<>();
                            String chWeightingsString = StringUtility.trimQuotes(chOpts.getString(KEY_WEIGHTINGS));
                            for (String weighting : chWeightingsString.split(","))
                                chProfiles.add(new CHProfile(makeProfileName(vehicle, weighting, false)));
                            ghConfig.setCHProfiles(chProfiles);
                        }
                    }
                }

                if (opts.hasPath(KEY_METHODS_LM)) {
                    prepareLM = true;
                    Config lmOpts = opts.getConfig(KEY_METHODS_LM);

                    if (lmOpts.hasPath(KEY_ENABLED) || lmOpts.getBoolean(KEY_ENABLED)) {
                        prepareLM = lmOpts.getBoolean(KEY_ENABLED);
                    }

                    if (prepareLM) {
                        if (lmOpts.hasPath(KEY_THREADS))
                            ghConfig.putObject("prepare.lm.threads", lmOpts.getInt(KEY_THREADS));
                        if (lmOpts.hasPath(KEY_WEIGHTINGS)) {
                            List<LMProfile> lmProfiles = new ArrayList<>();
                            String lmWeightingsString = StringUtility.trimQuotes(lmOpts.getString(KEY_WEIGHTINGS));
                            for (String weighting : lmWeightingsString.split(","))
                                lmProfiles.add(new LMProfile(makeProfileName(vehicle, weighting, hasTurnCosts)));
                            ghConfig.setLMProfiles(lmProfiles);
                        }
                        if (lmOpts.hasPath(KEY_LANDMARKS))
                            ghConfig.putObject("prepare.lm.landmarks", lmOpts.getInt(KEY_LANDMARKS));
                    }
                }

                if (opts.hasPath(KEY_METHODS_CORE)) {
                    prepareCore = true;
                    Config coreOpts = opts.getConfig(KEY_METHODS_CORE);

                    if (coreOpts.hasPath(KEY_ENABLED) || coreOpts.getBoolean(KEY_ENABLED)) {
                        prepareCore = coreOpts.getBoolean(KEY_ENABLED);
                        if (!prepareCore)
                            ghConfig.putObject(KEY_PREPARE_CORE_WEIGHTINGS, "no");
                    }

                    if (prepareCore) {
                        if (coreOpts.hasPath(KEY_THREADS))
                            ghConfig.putObject("prepare.core.threads", coreOpts.getInt(KEY_THREADS));
                        if (coreOpts.hasPath(KEY_WEIGHTINGS)) {
                            List<CHProfile> coreProfiles = new ArrayList<>();
                            List<LMProfile> coreLMProfiles = new ArrayList<>();
                            String coreWeightingsString = StringUtility.trimQuotes(coreOpts.getString(KEY_WEIGHTINGS));
                            for (String weighting : coreWeightingsString.split(",")) {
                                String configStr = "";
                                if (weighting.contains("|")) {
                                    configStr = weighting;
                                    weighting = weighting.split("\\|")[0];
                                }
                                PMap configMap = new PMap(configStr);
                                boolean considerTurnRestrictions = configMap.getBool("edge_based", hasTurnCosts);

                                String profileName = makeProfileName(vehicle, weighting, considerTurnRestrictions);
                                profiles.put(profileName, new Profile(profileName).setVehicle(vehicle).setWeighting(weighting).setTurnCosts(considerTurnRestrictions));
                                coreProfiles.add(new CHProfile(profileName));
                                coreLMProfiles.add(new LMProfile(profileName));
                            }
                            ghConfig.setCoreProfiles(coreProfiles);
                            ghConfig.setCoreLMProfiles(coreLMProfiles);
                        }
                        if (coreOpts.hasPath(KEY_LMSETS))
                            ghConfig.putObject("prepare.corelm.lmsets", StringUtility.trimQuotes(coreOpts.getString(KEY_LMSETS)));
                        if (coreOpts.hasPath(KEY_LANDMARKS))
                            ghConfig.putObject("prepare.corelm.landmarks", coreOpts.getInt(KEY_LANDMARKS));
                    }
                }
            }
        }

        if (config.getExecutionOpts() != null) {
            Config opts = config.getExecutionOpts();
            if (opts.hasPath(KEY_METHODS_CORE)) {
                Config coreOpts = opts.getConfig(KEY_METHODS_CORE);
                if (coreOpts.hasPath(KEY_DISABLING_ALLOWED))
                    ghConfig.putObject("routing.core.disabling_allowed", coreOpts.getBoolean(KEY_DISABLING_ALLOWED));

                if (coreOpts.hasPath(KEY_ACTIVE_LANDMARKS))
                    ghConfig.putObject("routing.corelm.active_landmarks", coreOpts.getInt(KEY_ACTIVE_LANDMARKS));
            }
            if (opts.hasPath(KEY_METHODS_LM)) {
                Config lmOpts = opts.getConfig(KEY_METHODS_LM);
                if (lmOpts.hasPath(KEY_ACTIVE_LANDMARKS))
                    ghConfig.putObject("routing.lm.active_landmarks", lmOpts.getInt(KEY_ACTIVE_LANDMARKS));
            }
        }

        if (config.getOptimize() && !prepareCH)
            ghConfig.putObject("graph.do_sort", true);

        String flagEncoder = vehicle;
        if(!Helper.isEmpty(config.getEncoderOptions()))
                flagEncoder += "|" + config.getEncoderOptions();

        ghConfig.putObject("graph.flag_encoders", flagEncoder.toLowerCase());
        ghConfig.putObject("index.high_resolution", config.getLocationIndexResolution());
        ghConfig.putObject("index.max_region_search", config.getLocationIndexSearchIterations());
        ghConfig.setProfiles(new ArrayList<Profile>(profiles.values()));

        return ghConfig;
    }

<<<<<<< HEAD
=======
    public static String makeProfileName(String vehicleName, String weightingName, boolean hasTurnCosts) {
        String profileName = vehicleName + "_" + weightingName;
        if (hasTurnCosts)
            profileName += "_with_turn_costs";
        return profileName;
    }

>>>>>>> 545482e5
    private static boolean supportWeightingMethod(int profileType) {
        return RoutingProfileType.isDriving(profileType) || RoutingProfileType.isCycling(profileType) || RoutingProfileType.isPedestrian(profileType);
    }

<<<<<<< HEAD
=======
    private boolean hasCHProfile(String profileName) {
        boolean hasCHProfile = false;
        for (CHProfile chProfile : getGraphhopper().getCHPreparationHandler().getCHProfiles()) {
            if (profileName.equals(chProfile.getProfile()))
                hasCHProfile = true;
        }
        return hasCHProfile;
    }

    private boolean hasCoreProfile(String profileName) {
        boolean hasCoreProfile = false;
        for (CHProfile chProfile : getGraphhopper().getCorePreparationHandler().getCHProfiles()) {
            if (profileName.equals(chProfile.getProfile()))
                hasCoreProfile = true;
        }
        return hasCoreProfile;
    }

    public long getCapacity() {
        GraphHopperStorage graph = mGraphHopper.getGraphHopperStorage();
        return graph.getCapacity(); // TODO: how to deal with + graph.getExtension().getCapacity();
    }

>>>>>>> 545482e5
    public ORSGraphHopper getGraphhopper() {
        return mGraphHopper;
    }

    public BBox getBounds() {
        return mGraphHopper.getGraphHopperStorage().getBounds();
    }

    public StorableProperties getGraphProperties() {
        return mGraphHopper.getGraphHopperStorage().getProperties();
    }

    public RouteProfileConfiguration getConfiguration() {
        return config;
    }

    public Integer[] getPreferences() {
        return mRoutePrefs;
    }

    public boolean hasCarPreferences() {
        for (Integer mRoutePref : mRoutePrefs) {
            if (RoutingProfileType.isDriving(mRoutePref))
                return true;
        }
        return false;
    }

    public boolean isCHEnabled() {
        return mGraphHopper != null && mGraphHopper.getCHPreparationHandler().isEnabled();
    }

    public void close() {
        mGraphHopper.close();
    }

    private synchronized boolean isGHUsed() {
        return mUseCounter > 0;
    }

    private synchronized void beginUseGH() {
        mUseCounter++;
    }

    private synchronized void endUseGH() {
        mUseCounter--;
    }

    public void updateGH(GraphHopper gh) throws Exception {
        if (gh == null)
            throw new Exception("GraphHopper instance is null.");

        try {
            mUpdateRun = true;
            while (true) {
                if (!isGHUsed()) {
                    GraphHopper ghOld = mGraphHopper;

                    ghOld.close();
                    ghOld.clean();

                    gh.close();
                    // gh.clean(); // do not remove on-disk files, we need to
                    // copy them as follows

                    RuntimeUtility.clearMemory(LOGGER);

                    // Change the content of the graph folder
                    String oldLocation = ghOld.getGraphHopperLocation();
                    File dstDir = new File(oldLocation);
                    File srcDir = new File(gh.getGraphHopperLocation());
                    FileUtils.copyDirectory(srcDir, dstDir, true);
                    FileUtils.deleteDirectory(srcDir);

                    RoutingProfileLoadContext loadCntx = new RoutingProfileLoadContext();

                    mGraphHopper = initGraphHopper(ghOld.getOSMFile(), config, loadCntx);

                    loadCntx.releaseElevationProviderCacheAfterAllVehicleProfilesHaveBeenProcessed();

                    break;
                }

                Thread.sleep(2000);
            }
        } catch (Exception ex) {
            LOGGER.error(ex.getMessage());
        }

        mUpdateRun = false;
    }

    private void waitForUpdateCompletion() throws Exception {
        if (mUpdateRun) {
            long startTime = System.currentTimeMillis();

            while (mUpdateRun) {
                long curTime = System.currentTimeMillis();
                if (curTime - startTime > 600000) {
                    throw new Exception("The route profile is currently being updated.");
                }

                Thread.sleep(1000);
            }
        }
    }

    /**
     * This function creates the actual {@link IsochroneMap}.
     * It is important, that whenever attributes contains pop_total it must also contain pop_area. If not the data won't be complete.
     * So the first step in the function is a checkup on that.
     *
     * @param parameters The input are {@link IsochroneSearchParameters}
     * @param attributes The input are a {@link String}[] holding the attributes if set
     * @return The return will be an {@link IsochroneMap}
     * @throws Exception
     */
    public IsochroneMap buildIsochrone(IsochroneSearchParameters parameters, String[] attributes) throws Exception {
        // Checkup for pop_total. If the value is set, pop_area must always be set here, if not already done so by the user.
        String[] tempAttributes;
        if (Arrays.toString(attributes).contains(KEY_TOTAL_POP.toLowerCase()) && !(Arrays.toString(attributes).contains(KEY_TOTAL_AREA_KM.toLowerCase()))) {
            tempAttributes = new String[attributes.length + 1];
            int i = 0;
            while (i < attributes.length) {
                String attribute = attributes[i];
                tempAttributes[i] = attribute;
                i++;
            }
            tempAttributes[i] = KEY_TOTAL_AREA_KM;
        } else if ((Arrays.toString(attributes).contains(KEY_TOTAL_AREA_KM.toLowerCase())) && (!Arrays.toString(attributes).contains(KEY_TOTAL_POP.toLowerCase()))) {
            tempAttributes = new String[attributes.length + 1];
            int i = 0;
            while (i < attributes.length) {
                String attribute = attributes[i];
                tempAttributes[i] = attribute;
                i++;
            }
            tempAttributes[i] = KEY_TOTAL_POP;
        } else {
            tempAttributes = attributes;
        }


        IsochroneMap result;
        waitForUpdateCompletion();

        beginUseGH();

        try {
            RouteSearchContext searchCntx = createSearchContext(parameters.getRouteParameters());

            IsochroneMapBuilderFactory isochroneMapBuilderFactory = new IsochroneMapBuilderFactory(searchCntx);
            result = isochroneMapBuilderFactory.buildMap(parameters);

            endUseGH();
        } catch (Exception ex) {
            endUseGH();
            if (DebugUtility.isDebug()) {
                LOGGER.error(ex);
            }
            throw new InternalServerException(IsochronesErrorCodes.UNKNOWN, "Unable to build an isochrone map.");
        }

        if (tempAttributes != null && result.getIsochronesCount() > 0) {
            try {
                Map<StatisticsProviderConfiguration, List<String>> mapProviderToAttrs = new HashMap<>();
                for (String attr : tempAttributes) {
                    StatisticsProviderConfiguration provConfig = IsochronesServiceSettings.getStatsProviders().get(attr);

                    if (provConfig != null) {
                        if (mapProviderToAttrs.containsKey(provConfig)) {
                            List<String> attrList = mapProviderToAttrs.get(provConfig);
                            attrList.add(attr);
                        } else {
                            List<String> attrList = new ArrayList<>();
                            attrList.add(attr);
                            mapProviderToAttrs.put(provConfig, attrList);
                        }
                    }
                }

                for (Map.Entry<StatisticsProviderConfiguration, List<String>> entry : mapProviderToAttrs.entrySet()) {
                    StatisticsProviderConfiguration provConfig = entry.getKey();
                    StatisticsProvider provider = StatisticsProviderFactory.getProvider(provConfig.getName(), provConfig.getParameters());
                    String[] provAttrs = provConfig.getMappedProperties(entry.getValue());

                    for (Isochrone isochrone : result.getIsochrones()) {
                        double[] attrValues = provider.getStatistics(isochrone, provAttrs);
                        isochrone.setAttributes(entry.getValue(), attrValues, provConfig.getAttribution());
                    }
                }

            } catch (Exception ex) {
                if (DebugUtility.isDebug()) {
                    LOGGER.error(ex);
                }
                throw new InternalServerException(IsochronesErrorCodes.UNKNOWN, "Unable to compute isochrone attributes.");
            }
        }

        return result;
    }

    /**
     * Compute a NxM matrix from a request using any of the three available approaches.
     * For performance reasons, RPHAST is preferred over CoreMatrix, which is preferred over DijkstraMatrix, depending on request conditions.
     *
     * @param req The MatrixRequest object containing details which define which approach should be used.
     * @return A MatrixResult object, possibly with both time and distance values for all combinations of N and M input locations
     * @throws Exception
     */
    public MatrixResult computeMatrix(MatrixRequest req) throws Exception {
        GraphHopper gh = getGraphhopper();
        String encoderName = RoutingProfileType.getEncoderName(req.getProfileType());
        FlagEncoder flagEncoder = gh.getEncodingManager().getEncoder(encoderName);
        PMap hintsMap = new PMap();
        int weightingMethod = req.getWeightingMethod() == WeightingMethod.UNKNOWN ? WeightingMethod.RECOMMENDED : req.getWeightingMethod();
        setWeightingMethod(hintsMap, weightingMethod, req.getProfileType(), false);
        setWeighting(hintsMap, weightingMethod, req.getProfileType(), false);
        String CHProfileName = makeProfileName(encoderName, hintsMap.getString("weighting", ""), false);
        String CoreProfileName = makeProfileName(encoderName, hintsMap.getString("weighting", ""), true);

        //TODO probably remove MatrixAlgorithmFactory alltogether as the checks for algorithm choice have to be performed here again. Or combine in a single check nicely
        try {
            // RPHAST
            if (!req.getFlexibleMode() && gh.getCHPreparationHandler().isEnabled() && hasCHProfile(CHProfileName)) {
                return computeRPHASTMatrix(req, gh, flagEncoder, CHProfileName);
            }
            // Core
            //TODO check whether hasCoreProfile is equivalent to isCoreAvailable
            else if (req.getSearchParameters().getDynamicSpeeds() && mGraphHopper.isCoreAvailable(CoreProfileName)) { //&& ((ORSGraphHopper) (gh)).isCoreAvailable(weightingName)) {
                return computeCoreMatrix(req, gh, flagEncoder, hintsMap, CoreProfileName);
            }
            // Dijkstra
            else {
                return computeDijkstraMatrix(req, gh, flagEncoder, hintsMap, CoreProfileName);
            }
        } catch (Exception ex) {
            throw new InternalServerException(MatrixErrorCodes.UNKNOWN, "Unable to compute a distance/duration matrix.");
        }
    }

    /**
     * Compute a matrix based on a contraction hierarchies graph using the RPHAST algorithm. This is fast, but inflexible.
     *
     * @param req
     * @param gh
     * @param flagEncoder
     * @param profileName
     * @return
     * @throws Exception
     */
    private MatrixResult computeRPHASTMatrix(MatrixRequest req, GraphHopper gh, FlagEncoder flagEncoder, String profileName) throws Exception {
        RoutingCHGraph routingCHGraph = gh.getGraphHopperStorage().getRoutingCHGraph(profileName);
        MatrixSearchContextBuilder builder = new MatrixSearchContextBuilder(gh.getLocationIndex(), AccessFilter.allEdges(flagEncoder.getAccessEnc()), req.getResolveLocations());
        MatrixSearchContext mtxSearchCntx = builder.create(routingCHGraph.getBaseGraph(), routingCHGraph, req.getSources(), req.getDestinations(), MatrixServiceSettings.getMaximumSearchRadius());

        RPHASTMatrixAlgorithm algorithm = new RPHASTMatrixAlgorithm();
        algorithm.init(req, gh, mtxSearchCntx.getRoutingCHGraph(), flagEncoder, routingCHGraph.getWeighting());
        MatrixResult matrixResult = algorithm.compute(mtxSearchCntx.getSources(), mtxSearchCntx.getDestinations(), req.getMetrics());
        return matrixResult;
    }

    /**
     * Compute a matrix based on a core contracted graph, which is slower than RPHAST, but offers all the flexibility of the core
     *
     * @return
     */
    private MatrixResult computeCoreMatrix(MatrixRequest req, GraphHopper gh, FlagEncoder flagEncoder, PMap hintsMap, String profileName) throws Exception {
        Weighting weighting = new OrsWeightingFactoryGh4(gh.getGraphHopperStorage(), gh.getEncodingManager()).createWeighting(gh.getProfile(profileName), hintsMap, false);
        RoutingCHGraph graph = ((ORSGraphHopperStorage) gh.getGraphHopperStorage()).getCoreGraph(profileName);
        RouteSearchContext searchCntx = createSearchContext(req.getSearchParameters());
        PMap additionalHints = searchCntx.getProperties();
        EdgeFilter edgeFilter = new ORSEdgeFilterFactory().createEdgeFilter(additionalHints, flagEncoder, gh.getGraphHopperStorage());

        MatrixSearchContextBuilder builder = new MatrixSearchContextBuilder(gh.getLocationIndex(), edgeFilter, req.getResolveLocations());
        MatrixSearchContext mtxSearchCntx = builder.create(graph.getBaseGraph(), graph, req.getSources(), req.getDestinations(), MatrixServiceSettings.getMaximumSearchRadius());

        //TODO why was this cleaned up by making it do nothing? This flag had a use and it does not fulfill it anymore. Has the use been removed? Has it been checked? Is there a plan to reimplement?
//        if (weighting.hasTurnCosts())
//            (weighting).setInORS(true);
        CoreMatrixAlgorithm algorithm = new CoreMatrixAlgorithm();
        algorithm.init(req, gh, mtxSearchCntx.getRoutingCHGraph(), flagEncoder, weighting, edgeFilter);
        MatrixResult matrixResult = algorithm.compute(mtxSearchCntx.getSources(), mtxSearchCntx.getDestinations(), req.getMetrics());
        return matrixResult;
    }

    /**
     * Compute a matrix based on the normal graph. Slow, but highly flexible in terms of request parameters.
     *
     * @param req
     * @param gh
     * @param flagEncoder
     * @param hintsMap
     * @param profileName
     * @return
     * @throws Exception
     */
    private MatrixResult computeDijkstraMatrix(MatrixRequest req, GraphHopper gh, FlagEncoder flagEncoder, PMap hintsMap, String profileName) throws Exception {
        Graph graph = gh.getGraphHopperStorage().getBaseGraph();
        Weighting weighting = new OrsWeightingFactoryGh4(gh.getGraphHopperStorage(), gh.getEncodingManager()).createWeighting(gh.getProfile(profileName), hintsMap, false);
        MatrixSearchContextBuilder builder = new MatrixSearchContextBuilder(gh.getLocationIndex(), AccessFilter.allEdges(flagEncoder.getAccessEnc()), req.getResolveLocations());
        MatrixSearchContext mtxSearchCntx = builder.create(graph, null, req.getSources(), req.getDestinations(), MatrixServiceSettings.getMaximumSearchRadius());

        DijkstraMatrixAlgorithm algorithm = new DijkstraMatrixAlgorithm();
        algorithm.init(req, gh, mtxSearchCntx.getGraph(), flagEncoder, weighting);
        MatrixResult matrixResult = algorithm.compute(mtxSearchCntx.getSources(), mtxSearchCntx.getDestinations(), req.getMetrics());
        return matrixResult;
    }

    public CentralityResult computeCentrality(CentralityRequest req) throws Exception {
        CentralityResult res = new CentralityResult();

        GraphHopper gh = getGraphhopper();
        String encoderName = RoutingProfileType.getEncoderName(req.getProfileType());
        Graph graph = gh.getGraphHopperStorage().getBaseGraph();

        PMap hintsMap = new PMap();
        int weightingMethod = WeightingMethod.FASTEST;
        setWeightingMethod(hintsMap, weightingMethod, req.getProfileType(), false);
        String profileName = makeProfileName(encoderName, hintsMap.getString("weighting_method", ""), false);
        Weighting weighting = gh.createWeighting(gh.getProfile(profileName), hintsMap);

        FlagEncoder flagEncoder = gh.getEncodingManager().getEncoder(encoderName);
        EdgeExplorer explorer = graph.createEdgeExplorer(AccessFilter.outEdges(flagEncoder.getAccessEnc()));

        // filter graph for nodes in Bounding Box
        LocationIndex index = gh.getLocationIndex();
        NodeAccess nodeAccess = graph.getNodeAccess();
        BBox bbox = req.getBoundingBox();
        List<Integer> excludeNodes = req.getExcludeNodes();

        ArrayList<Integer> nodesInBBox = new ArrayList<>();
        index.query(bbox, edgeId -> {
            // According to GHUtility.getEdgeFromEdgeKey, edgeIds are calculated as edgeKey/2.
            EdgeIteratorState edge = graph.getEdgeIteratorStateForKey(edgeId * 2);
            int baseNode = edge.getBaseNode();
            int adjNode = edge.getAdjNode();

            //we only add nodes once, if they are not excluded and in our bbox.
            if (!nodesInBBox.contains(baseNode) && !excludeNodes.contains(baseNode) && bbox.contains(nodeAccess.getLat(baseNode), nodeAccess.getLon(baseNode))) {
                nodesInBBox.add(baseNode);
            }
            if (!nodesInBBox.contains(adjNode) && !excludeNodes.contains(adjNode) && bbox.contains(nodeAccess.getLat(adjNode), nodeAccess.getLon(adjNode))) {
                nodesInBBox.add(adjNode);
            }

        });
        LOGGER.info(String.format("Found %d nodes in bbox.", nodesInBBox.size()));

        if (nodesInBBox.isEmpty()) {
            // without nodes, no centrality can be calculated
            res.setWarning(new CentralityWarning(CentralityWarning.EMPTY_BBOX));
            return res;
        }

        CentralityAlgorithm alg = new BrandesCentralityAlgorithm();
        alg.init(graph, weighting, explorer);

        // transform node ids to coordinates,
        for (int v : nodesInBBox) {
            Coordinate coord = new Coordinate(nodeAccess.getLon(v), nodeAccess.getLat(v));
            res.addLocation(v, coord);
        }

        if (req.getMode().equals("nodes")) {
            Map<Integer, Double> nodeBetweenness = alg.computeNodeCentrality(nodesInBBox);
            res.setNodeCentralityScores(nodeBetweenness);
        } else {
            Map<Pair<Integer, Integer>, Double> edgeBetweenness = alg.computeEdgeCentrality(nodesInBBox);
            res.setEdgeCentralityScores(edgeBetweenness);
        }

        return res;
    }

    public ExportResult computeExport(ExportRequest req) throws Exception {
        ExportResult res = new ExportResult();

        GraphHopper gh = getGraphhopper();
        String encoderName = RoutingProfileType.getEncoderName(req.getProfileType());
        Graph graph = gh.getGraphHopperStorage().getBaseGraph();

        PMap hintsMap = new PMap();
        int weightingMethod = WeightingMethod.FASTEST;
        setWeightingMethod(hintsMap, weightingMethod, req.getProfileType(), false);
        String profileName = makeProfileName(encoderName, hintsMap.getString("weighting_method", ""), false);
        Weighting weighting = gh.createWeighting(gh.getProfile(profileName), hintsMap);

        FlagEncoder flagEncoder = gh.getEncodingManager().getEncoder(encoderName);
        EdgeExplorer explorer = graph.createEdgeExplorer(AccessFilter.outEdges(flagEncoder.getAccessEnc()));


        // filter graph for nodes in Bounding Box
        LocationIndex index = gh.getLocationIndex();
        NodeAccess nodeAccess = graph.getNodeAccess();
        BBox bbox = req.getBoundingBox();

        ArrayList<Integer> nodesInBBox = new ArrayList<>();
        index.query(bbox, edgeId -> {
            // According to GHUtility.getEdgeFromEdgeKey, edgeIds are calculated as edgeKey/2.
            EdgeIteratorState edge = graph.getEdgeIteratorStateForKey(edgeId * 2);
            int baseNode = edge.getBaseNode();
            int adjNode = edge.getAdjNode();

            if (bbox.contains(nodeAccess.getLat(baseNode), nodeAccess.getLon(baseNode))) {
                nodesInBBox.add(baseNode);
            }
            if (bbox.contains(nodeAccess.getLat(adjNode), nodeAccess.getLon(adjNode))) {
                nodesInBBox.add(adjNode);
            }
        });

        LOGGER.info(String.format("Found %d nodes in bbox.", nodesInBBox.size()));

        if (nodesInBBox.isEmpty()) {
            // without nodes, no centrality can be calculated
            res.setWarning(new ExportWarning(ExportWarning.EMPTY_BBOX));
            return res;
        }

        // calculate node coordinates
        for (int from : nodesInBBox) {
            Coordinate coord = new Coordinate(nodeAccess.getLon(from), nodeAccess.getLat(from));
            res.addLocation(from, coord);

            EdgeIterator iter = explorer.setBaseNode(from);
            while (iter.next()) {
                int to = iter.getAdjNode();
                if (nodesInBBox.contains(to)) {
                    double weight = weighting.calcEdgeWeight(iter, false, EdgeIterator.NO_EDGE);
                    Pair<Integer, Integer> p = new Pair<>(from, to);
                    res.addEdge(p, weight);

                    WheelchairAttributesGraphStorage storage = GraphStorageUtils.getGraphExtension(gh.getGraphHopperStorage(), WheelchairAttributesGraphStorage.class);
                    if (storage != null) {
                        WheelchairAttributes attributes = new WheelchairAttributes();
                        byte[] buffer = new byte[WheelchairAttributesGraphStorage.BYTE_COUNT];
                        storage.getEdgeValues(iter.getEdge(), attributes, buffer);
                        Map<String, Object> extra = new HashMap<>();
                        extra.put("incline", attributes.getIncline());
                        extra.put("surface_quality_known", attributes.isSurfaceQualityKnown());
                        extra.put("suitable", attributes.isSuitable());
                        res.addEdgeExtra(iter.getEdge(), extra);
                    }
                }
            }
        }

        return res;
    }

    private RouteSearchContext createSearchContext(RouteSearchParameters searchParams) throws Exception {
        PMap props = new PMap();

        int profileType = searchParams.getProfileType();
        String encoderName = RoutingProfileType.getEncoderName(profileType);

        if (FlagEncoderNames.UNKNOWN.equals(encoderName))
            throw new InternalServerException(RoutingErrorCodes.UNKNOWN, "unknown vehicle profile.");

        if (!mGraphHopper.getEncodingManager().hasEncoder(encoderName)) {
            throw new IllegalArgumentException("Vehicle " + encoderName + " unsupported. " + "Supported are: "
                    + mGraphHopper.getEncodingManager());
        }

        FlagEncoder flagEncoder = mGraphHopper.getEncodingManager().getEncoder(encoderName);
        ProfileParameters profileParams = searchParams.getProfileParameters();

        // PARAMETERS FOR PathProcessorFactory

        props.putObject("routing_extra_info", searchParams.getExtraInfo());
        props.putObject("routing_suppress_warnings", searchParams.getSuppressWarnings());

        props.putObject("routing_profile_type", profileType);
        props.putObject("routing_profile_params", profileParams);

<<<<<<< HEAD
        /*
         * PARAMETERS FOR EdgeFilterFactory
         * ======================================================================================================
         */
=======
        // PARAMETERS FOR EdgeFilterFactory
>>>>>>> 545482e5

        /* Avoid areas */
        if (searchParams.hasAvoidAreas()) {
            props.putObject("avoid_areas", searchParams.getAvoidAreas());
        }

        /* Heavy vehicle filter */
        if (profileType == RoutingProfileType.DRIVING_HGV) {
            props.putObject("edgefilter_hgv", searchParams.getVehicleType());
        }

        /* Wheelchair filter */
        else if (profileType == RoutingProfileType.WHEELCHAIR) {
            props.putObject("edgefilter_wheelchair", "true");
        }

        /* Avoid features */
        if (searchParams.hasAvoidFeatures()) {
            props.putObject("avoid_features", searchParams);
        }

        /* Avoid borders of some form */
        if ((searchParams.hasAvoidBorders() || searchParams.hasAvoidCountries())
                && (RoutingProfileType.isDriving(profileType) || RoutingProfileType.isCycling(profileType))) {
            props.putObject("avoid_borders", searchParams);
            if (searchParams.hasAvoidCountries())
                props.putObject("avoid_countries", Arrays.toString(searchParams.getAvoidCountries()));
        }

        if (profileParams != null && profileParams.hasWeightings()) {
            props.putObject(KEY_CUSTOM_WEIGHTINGS, true);
            Iterator<ProfileWeighting> iterator = profileParams.getWeightings().getIterator();
            while (iterator.hasNext()) {
                ProfileWeighting weighting = iterator.next();
                if (!weighting.getParameters().isEmpty()) {
                    String name = ProfileWeighting.encodeName(weighting.getName());
                    for (Map.Entry<String, Object> kv : weighting.getParameters().toMap().entrySet())
                        props.putObject(name + kv.getKey(), kv.getValue());
                }
            }
        }

        boolean useTurnCostProfile = searchParams.requiresDynamicPreprocessedWeights();
        String profileName = makeProfileName(encoderName, WeightingMethod.getName(searchParams.getWeightingMethod()), useTurnCostProfile);
        RouteSearchContext searchCntx = new RouteSearchContext(mGraphHopper, flagEncoder, profileName);
        searchCntx.setProperties(props);

        return searchCntx;
    }

<<<<<<< HEAD
    public GHResponse computeRoundTripRoute(double lat0, double lon0, WayPointBearing bearing, RouteSearchParameters searchParams, Boolean geometrySimplify) throws Exception {
=======
    public RouteSegmentInfo[] getMatchedSegments(Coordinate[] locations, double searchRadius, boolean bothDirections)
            throws Exception {
        RouteSegmentInfo[] rsi;

        waitForUpdateCompletion();

        beginUseGH();

        try {
            rsi = getMatchedSegmentsInternal(locations, searchRadius, null, bothDirections);

            endUseGH();
        } catch (Exception ex) {
            endUseGH();

            throw ex;
        }

        return rsi;
    }

    private RouteSegmentInfo[] getMatchedSegmentsInternal(Coordinate[] locations, double searchRadius, EdgeFilter edgeFilter, boolean bothDirections) {
        if (mMapMatcher == null) {
            mMapMatcher = new HiddenMarkovMapMatcher();
            mMapMatcher.setGraphHopper(mGraphHopper);
        }

        mMapMatcher.setSearchRadius(searchRadius);
        mMapMatcher.setEdgeFilter(edgeFilter);

        return mMapMatcher.match(locations, bothDirections);
    }

    public GHResponse computeRoundTripRoute(double lat0, double lon0, WayPointBearing
            bearing, RouteSearchParameters searchParams, Boolean geometrySimplify) throws Exception {
>>>>>>> 545482e5
        GHResponse resp;

        waitForUpdateCompletion();

        beginUseGH();

        try {
            int profileType = searchParams.getProfileType();
            int weightingMethod = searchParams.getWeightingMethod();
            RouteSearchContext searchCntx = createSearchContext(searchParams);

            List<GHPoint> points = new ArrayList<>();
            points.add(new GHPoint(lat0, lon0));
            List<Double> bearings = new ArrayList<>();
            GHRequest req;

            if (bearing != null) {
                bearings.add(bearing.getValue());
                req = new GHRequest(points, bearings);
            } else {
                req = new GHRequest(points);
            }

            req.setProfile(searchCntx.profileName());
            req.getHints().putObject(Parameters.Algorithms.RoundTrip.DISTANCE, searchParams.getRoundTripLength());
            req.getHints().putObject(Parameters.Algorithms.RoundTrip.POINTS, searchParams.getRoundTripPoints());

            if (searchParams.getRoundTripSeed() > -1) {
                req.getHints().putObject(Parameters.Algorithms.RoundTrip.SEED, searchParams.getRoundTripSeed());
            }

            PMap props = searchCntx.getProperties();
            req.setAdditionalHints(props);

            if (props != null && !props.isEmpty())
                req.getHints().putAll(props);

            if (supportWeightingMethod(profileType))
                setWeightingMethod(req.getHints(), weightingMethod, profileType, false);
            else
                throw new IllegalArgumentException("Unsupported weighting " + weightingMethod + " for profile + " + profileType);

            //Roundtrip not possible with preprocessed edges.
            setSpeedups(req, false, false, true);

            if (astarEpsilon != null)
                req.getHints().putObject("astarbi.epsilon", astarEpsilon);
            if (astarApproximation != null)
                req.getHints().putObject("astarbi.approximation", astarApproximation);
            //Overwrite algorithm selected in setSpeedups
            req.setAlgorithm(Parameters.Algorithms.ROUND_TRIP);

            mGraphHopper.setSimplifyResponse(geometrySimplify);
            resp = mGraphHopper.route(req);

            endUseGH();

        } catch (Exception ex) {
            endUseGH();

            LOGGER.error(ex);

            throw new InternalServerException(RoutingErrorCodes.UNKNOWN, "Unable to compute a route");
        }

        return resp;
    }

    public GHResponse computeRoute(double lat0, double lon0, double lat1, double lon1, WayPointBearing[] bearings,
                                   double[] radiuses, boolean directedSegment, RouteSearchParameters searchParams, Boolean geometrySimplify)
            throws Exception {

        GHResponse resp;

        waitForUpdateCompletion();

        beginUseGH();

        try {
            int profileType = searchParams.getProfileType();
            int weightingMethod = searchParams.getWeightingMethod();
            RouteSearchContext searchCntx = createSearchContext(searchParams);

            int flexibleMode = searchParams.hasFlexibleMode() ? KEY_FLEX_PREPROCESSED : KEY_FLEX_STATIC;
            boolean optimized = searchParams.getOptimized();

            GHRequest req;
            if (bearings == null || bearings[0] == null)
                req = new GHRequest(new GHPoint(lat0, lon0), new GHPoint(lat1, lon1));
            else if (bearings[1] == null)
                req = new GHRequest(new GHPoint(lat0, lon0), new GHPoint(lat1, lon1), bearings[0].getValue(), Double.NaN);
            else
                req = new GHRequest(new GHPoint(lat0, lon0), new GHPoint(lat1, lon1), bearings[0].getValue(), bearings[1].getValue());

            req.setEncoderName(searchCntx.getEncoder().toString());
            req.setProfile(searchCntx.profileName());
            req.setAlgorithm(Parameters.Algorithms.ASTAR_BI);

            if (radiuses != null)
                req.setMaxSearchDistance(radiuses);

            PMap props = searchCntx.getProperties();

            req.setAdditionalHints(props);

            if (props != null && !props.isEmpty())
                req.getHints().putAll(props);

            if (supportWeightingMethod(profileType)) {
<<<<<<< HEAD
                boolean timeDependentSpeedOrAccess = hasTimeDependentSpeedOrAccess(searchParams, searchCntx);
                setWeighting(req.getHints(), weightingMethod, profileType, timeDependentSpeedOrAccess);
                if (timeDependentSpeedOrAccess)
=======
                setWeightingMethod(req.getHints(), weightingMethod, profileType, hasTimeDependentSpeed(searchParams, searchCntx));
                if (requiresTimeDependentWeighting(searchParams, searchCntx))
>>>>>>> 545482e5
                    flexibleMode = KEY_FLEX_PREPROCESSED;
                flexibleMode = getFlexibilityMode(flexibleMode, searchParams, profileType);
            } else
                throw new IllegalArgumentException("Unsupported weighting " + weightingMethod + " for profile + " + profileType);

            if (flexibleMode == KEY_FLEX_STATIC)
                //Speedup order: useCH, useCore, useALT
                setSpeedups(req, true, true, true);

            if (flexibleMode == KEY_FLEX_PREPROCESSED) {
                setSpeedups(req, false, optimized, true);
            }

            //cannot use CH or CoreALT with requests where the weighting of non-predefined edges might change
            if (flexibleMode == KEY_FLEX_FULLY)
                setSpeedups(req, false, false, true);

            if (searchParams.isTimeDependent()) {
                if (searchParams.hasDeparture())
                    req.getHints().putObject(RouteRequest.PARAM_DEPARTURE, searchParams.getDeparture());
                else if (searchParams.hasArrival())
                    req.getHints().putObject(RouteRequest.PARAM_ARRIVAL, searchParams.getArrival());
            }

            if (astarEpsilon != null)
                req.getHints().putObject("astarbi.epsilon", astarEpsilon);
            if (astarApproximation != null)
                req.getHints().putObject("astarbi.approximation", astarApproximation);

            if (searchParams.getAlternativeRoutesCount() > 0) {
                req.setAlgorithm("alternative_route");
                req.getHints().putObject("alternative_route.max_paths", searchParams.getAlternativeRoutesCount());
                req.getHints().putObject("alternative_route.max_weight_factor", searchParams.getAlternativeRoutesWeightFactor());
                req.getHints().putObject("alternative_route.max_share_factor", searchParams.getAlternativeRoutesShareFactor());
            }

            if (searchParams.hasMaximumSpeed()) {
                req.getHints().putObject("maximum_speed", searchParams.getMaximumSpeed());
                req.getHints().putObject("maximum_speed_lower_bound", config.getMaximumSpeedLowerBound());
            }

            if (directedSegment) {
                resp = mGraphHopper.constructFreeHandRoute(req);
            } else {
                mGraphHopper.setSimplifyResponse(geometrySimplify);
                resp = mGraphHopper.route(req);
            }
            if (DebugUtility.isDebug() && !directedSegment) {
                LOGGER.info("visited nodes: " + resp.getHints().getObject("visited_nodes.sum", null));
            }
            if (DebugUtility.isDebug() && directedSegment) {
                LOGGER.info("skipped segment: " + resp.getHints().getString("skipped_segment", null));
            }
            endUseGH();
        } catch (Exception ex) {
            endUseGH();

            LOGGER.error(ex);

            throw new InternalServerException(RoutingErrorCodes.UNKNOWN, "Unable to compute a route");
        }

        return resp;
    }

    /**
     * Get the flexibility mode necessary for the searchParams.
     * Reults in usage of CH, Core or ALT/AStar
     *
     * @param flexibleMode initial flexibleMode
     * @param searchParams RouteSearchParameters
     * @param profileType  Necessary for HGV
     * @return flexibility as int
     */
    private int getFlexibilityMode(int flexibleMode, RouteSearchParameters searchParams, int profileType) {
        if (searchParams.requiresDynamicPreprocessedWeights() || profileType == RoutingProfileType.WHEELCHAIR)
            flexibleMode = KEY_FLEX_PREPROCESSED;

        if (searchParams.requiresFullyDynamicWeights())
            flexibleMode = KEY_FLEX_FULLY;
        //If we have special weightings, we have to fall back to ALT with Beeline
        ProfileParameters profileParams = searchParams.getProfileParameters();
        if (profileParams != null && profileParams.hasWeightings())
            flexibleMode = KEY_FLEX_FULLY;

        return flexibleMode;
    }

    /**
     * Set the weightingMethod for the request based on input weighting.
     *
     * @param map              Hints map for setting up the request
     * @param requestWeighting Originally requested weighting
     * @param profileType      Necessary for HGV
     */
    private void setWeightingMethod(PMap map, int requestWeighting, int profileType, boolean hasTimeDependentSpeed) {
        //Defaults
        String weightingMethod = VAL_RECOMMENDED;

        if (requestWeighting == WeightingMethod.SHORTEST)
            weightingMethod = VAL_SHORTEST;

        //For a requested recommended weighting, use recommended for bike, walking and hgv. Use fastest for car.
        if (requestWeighting == WeightingMethod.RECOMMENDED || requestWeighting == WeightingMethod.FASTEST) {
            if (profileType == RoutingProfileType.DRIVING_CAR) {
                weightingMethod = VAL_FASTEST;
            }
            if (RoutingProfileType.isHeavyVehicle(profileType) || RoutingProfileType.isCycling(profileType) || RoutingProfileType.isWalking(profileType)) {
                weightingMethod = VAL_RECOMMENDED;
            }
        }

        map.putObject(KEY_WEIGHTING_METHOD, weightingMethod);

        if (hasTimeDependentSpeed)
            map.putObject(ORSParameters.Weighting.TIME_DEPENDENT_SPEED, true);
    }

    /**
     * Set the weighting for the request based on input weighting.
     *
     * @param map              Hints map for setting up the request
     * @param requestWeighting Originally requested weighting
     * @param profileType      Necessary for HGV
     */
    private void setWeighting(PMap map, int requestWeighting, int profileType, boolean hasTimeDependentSpeed) {
        //Defaults
        String weighting = VAL_RECOMMENDED;

        if (requestWeighting == WeightingMethod.SHORTEST)
<<<<<<< HEAD
            weighting = weightingMethod = VAL_SHORTEST;
=======
            weighting = VAL_SHORTEST;
>>>>>>> 545482e5

        //For a requested recommended weighting, use recommended for bike, walking and hgv. Use fastest for car.
        if (requestWeighting == WeightingMethod.RECOMMENDED || requestWeighting == WeightingMethod.FASTEST) {
            if (profileType == RoutingProfileType.DRIVING_CAR) {
                weighting = VAL_FASTEST;
            }
            if (RoutingProfileType.isHeavyVehicle(profileType) || RoutingProfileType.isCycling(profileType) || RoutingProfileType.isWalking(profileType)) {
                weighting = VAL_RECOMMENDED;
            }
        }

        map.putObject(KEY_WEIGHTING, weighting);

        if (hasTimeDependentSpeed)
            map.putObject(ORSParameters.Weighting.TIME_DEPENDENT_SPEED_OR_ACCESS, true);
    }

    /**
     * Set the speedup techniques used for calculating the route.
     * Reults in usage of CH, Core or ALT/AStar, if they are enabled.
     *
     * @param req     Request whose hints will be set
     * @param useCH   Should CH be enabled
     * @param useCore Should Core be enabled
     * @param useALT  Should ALT be enabled
     */
    private void setSpeedups(GHRequest req, boolean useCH, boolean useCore, boolean useALT) {
        String profileName = req.getProfile();

        //Priority: CH->Core->ALT

        useCH = useCH && mGraphHopper.isCHAvailable(profileName);
        useCore = useCore && !useCH && mGraphHopper.isCoreAvailable(profileName);
        useALT = useALT && !useCH && !useCore && mGraphHopper.isLMAvailable(profileName);

        req.getHints().putObject(KEY_CH_DISABLE, !useCH);
        req.getHints().putObject(KEY_CORE_DISABLE, !useCore);
        req.getHints().putObject(KEY_LM_DISABLE, !useALT);

        if (useCH)
            req.setAlgorithm(Parameters.Algorithms.DIJKSTRA_BI);
    }

<<<<<<< HEAD
    boolean hasTimeDependentSpeedOrAccess(RouteSearchParameters searchParams, RouteSearchContext searchCntx) {
=======
    boolean hasTimeDependentSpeed(RouteSearchParameters searchParams, RouteSearchContext searchCntx) {
        FlagEncoder flagEncoder = searchCntx.getEncoder();
        String key = EncodingManager.getKey(flagEncoder, ConditionalEdges.SPEED);
        return searchParams.isTimeDependent() && flagEncoder.hasEncodedValue(key);
    }

    boolean requiresTimeDependentWeighting(RouteSearchParameters searchParams, RouteSearchContext searchCntx) {
>>>>>>> 545482e5
        if (!searchParams.isTimeDependent())
            return false;

        FlagEncoder flagEncoder = searchCntx.getEncoder();

        return flagEncoder.hasEncodedValue(EncodingManager.getKey(flagEncoder, ConditionalEdges.ACCESS))
                || flagEncoder.hasEncodedValue(EncodingManager.getKey(flagEncoder, ConditionalEdges.SPEED))
                || mGraphHopper.isTrafficEnabled();
    }

    /**
     * This function creates the actual {@link IsochroneMap}.
     * So the first step in the function is a checkup on that.
     *
     * @param parameters The input are {@link IsochroneSearchParameters}
     * @return The return will be an {@link IsochroneMap}
     * @throws Exception
     */
    public IsochroneMap buildIsochrone(IsochroneSearchParameters parameters) throws Exception {
        IsochroneMap result;
        waitForUpdateCompletion();
        beginUseGH();
        try {
            RouteSearchContext searchCntx = createSearchContext(parameters.getRouteParameters());
            IsochroneMapBuilderFactory isochroneMapBuilderFactory = new IsochroneMapBuilderFactory(searchCntx);
            result = isochroneMapBuilderFactory.buildMap(parameters);
            endUseGH();
        } catch (Exception ex) {
            endUseGH();
            if (DebugUtility.isDebug()) {
                LOGGER.error(ex);
            }
            throw new InternalServerException(IsochronesErrorCodes.UNKNOWN, "Unable to build an isochrone map.");
        }

        if (result.getIsochronesCount() > 0) {
            if (parameters.hasAttribute(KEY_TOTAL_POP)) {
                try {
                    Map<StatisticsProviderConfiguration, List<String>> mapProviderToAttrs = new HashMap<>();
                    StatisticsProviderConfiguration provConfig = IsochronesServiceSettings.getStatsProviders().get(KEY_TOTAL_POP);
                    if (provConfig != null) {
                        List<String> attrList = new ArrayList<>();
                        attrList.add(KEY_TOTAL_POP);
                        mapProviderToAttrs.put(provConfig, attrList);
                    }
                    for (Map.Entry<StatisticsProviderConfiguration, List<String>> entry : mapProviderToAttrs.entrySet()) {
                        provConfig = entry.getKey();
                        StatisticsProvider provider = StatisticsProviderFactory.getProvider(provConfig.getName(), provConfig.getParameters());
                        String[] provAttrs = provConfig.getMappedProperties(entry.getValue());

                        for (Isochrone isochrone : result.getIsochrones()) {

                            double[] attrValues = provider.getStatistics(isochrone, provAttrs);
                            isochrone.setAttributes(entry.getValue(), attrValues, provConfig.getAttribution());

                        }
                    }
                } catch (Exception ex) {
                    LOGGER.error(ex);

                    throw new InternalServerException(IsochronesErrorCodes.UNKNOWN, "Unable to compute isochrone total_pop attribute.");
                }
            }
            if (parameters.hasAttribute("reachfactor") || parameters.hasAttribute("area")) {
                for (Isochrone isochrone : result.getIsochrones()) {
                    String units = parameters.getUnits();
                    String areaUnits = parameters.getAreaUnits();
                    if (areaUnits != null) units = areaUnits;
                    double area = isochrone.calcArea(units);
                    if (parameters.hasAttribute("area")) {
                        isochrone.setArea(area);
                    }
                    if (parameters.hasAttribute("reachfactor")) {
                        double reachfactor = isochrone.calcReachfactor(units);
                        // reach factor could be > 1, which would confuse people
                        reachfactor = (reachfactor > 1) ? 1 : reachfactor;
                        isochrone.setReachfactor(reachfactor);
                    }
                }
            }
        }
        return result;
    }

    public Weighting createTurnWeighting(Graph graph, Weighting weighting, TraversalMode tMode, double uTurnCosts) {
        // TODO: clarify whether this is still needed, as the weightings know their turn costs now
//        if (!(weighting instanceof TurnWeighting)) {
//            FlagEncoder encoder = weighting.getFlagEncoder();
//            if (encoder.supports(TurnWeighting.class) && tMode.isEdgeBased()) {
//                return new TurnWeighting(weighting, HelperORS.getTurnCostExtensions(graph.getExtension()), uTurnCosts);
//            }
//        }

        return weighting;
    }

    public boolean equals(Object o) {
        return o != null && o.getClass().equals(RoutingProfile.class) && this.hashCode() == o.hashCode();
    }

    public int hashCode() {
        return mGraphHopper.getGraphHopperStorage().getDirectory().getLocation().hashCode();
    }

    // TODO: this is only a transitional class created to enable the upgrade to
    //       GH4. It should be cleaned up later.
    private static class EncoderOptions {

        public static boolean hasTurnCosts(String encoderOptions) {
            for (String option: encoderOptions.split("\\|")) {
                String[] keyValuePair = option.split("=");
                if (keyValuePair.length > 0 && keyValuePair[0].equals("turn_costs")) {
                    return keyValuePair[1].equals("true");
                }
            }
            return false;
        }
    }
}<|MERGE_RESOLUTION|>--- conflicted
+++ resolved
@@ -47,6 +47,9 @@
 import org.heigit.ors.isochrones.statistics.StatisticsProvider;
 import org.heigit.ors.isochrones.statistics.StatisticsProviderConfiguration;
 import org.heigit.ors.isochrones.statistics.StatisticsProviderFactory;
+import org.heigit.ors.mapmatching.MapMatcher;
+import org.heigit.ors.mapmatching.RouteSegmentInfo;
+import org.heigit.ors.mapmatching.hmm.HiddenMarkovMapMatcher;
 import org.heigit.ors.matrix.*;
 import org.heigit.ors.matrix.algorithms.core.CoreMatrixAlgorithm;
 import org.heigit.ors.matrix.algorithms.dijkstra.DijkstraMatrixAlgorithm;
@@ -112,21 +115,12 @@
     private static final int KEY_FLEX_FULLY = 2;
     private static final Object lockObj = new Object();
     private static int profileIdentifier = 0;
-<<<<<<< HEAD
-    private ORSGraphHopper mGraphHopper;
-=======
->>>>>>> 545482e5
     private final Integer[] mRoutePrefs;
     private final RouteProfileConfiguration config;
     private ORSGraphHopper mGraphHopper;
     private Integer mUseCounter;
     private boolean mUpdateRun;
-<<<<<<< HEAD
-
-    private final RouteProfileConfiguration config;
-=======
     private MapMatcher mMapMatcher;
->>>>>>> 545482e5
     private String astarApproximation;
     private Double astarEpsilon;
 
@@ -239,8 +233,6 @@
         boolean prepareLM = false;
         boolean prepareCore = false;
         boolean prepareFI = false;
-<<<<<<< HEAD
-=======
 
         Integer[] profilesTypes = config.getProfilesTypes();
         Map<String, Profile> profiles = new LinkedHashMap<>();
@@ -266,7 +258,6 @@
             String profileName = makeProfileName(vehicle, weighting, false);
             profiles.put(profileName, new Profile(profileName).setVehicle(vehicle).setWeighting(weighting).setTurnCosts(false));
         }
->>>>>>> 545482e5
 
         ghConfig.putObject(KEY_PREPARE_CORE_WEIGHTINGS, "no");
 
@@ -437,8 +428,6 @@
         return ghConfig;
     }
 
-<<<<<<< HEAD
-=======
     public static String makeProfileName(String vehicleName, String weightingName, boolean hasTurnCosts) {
         String profileName = vehicleName + "_" + weightingName;
         if (hasTurnCosts)
@@ -446,13 +435,10 @@
         return profileName;
     }
 
->>>>>>> 545482e5
     private static boolean supportWeightingMethod(int profileType) {
         return RoutingProfileType.isDriving(profileType) || RoutingProfileType.isCycling(profileType) || RoutingProfileType.isPedestrian(profileType);
     }
 
-<<<<<<< HEAD
-=======
     private boolean hasCHProfile(String profileName) {
         boolean hasCHProfile = false;
         for (CHProfile chProfile : getGraphhopper().getCHPreparationHandler().getCHProfiles()) {
@@ -476,7 +462,6 @@
         return graph.getCapacity(); // TODO: how to deal with + graph.getExtension().getCapacity();
     }
 
->>>>>>> 545482e5
     public ORSGraphHopper getGraphhopper() {
         return mGraphHopper;
     }
@@ -954,14 +939,10 @@
         props.putObject("routing_profile_type", profileType);
         props.putObject("routing_profile_params", profileParams);
 
-<<<<<<< HEAD
         /*
          * PARAMETERS FOR EdgeFilterFactory
          * ======================================================================================================
          */
-=======
-        // PARAMETERS FOR EdgeFilterFactory
->>>>>>> 545482e5
 
         /* Avoid areas */
         if (searchParams.hasAvoidAreas()) {
@@ -1012,45 +993,41 @@
         return searchCntx;
     }
 
-<<<<<<< HEAD
-    public GHResponse computeRoundTripRoute(double lat0, double lon0, WayPointBearing bearing, RouteSearchParameters searchParams, Boolean geometrySimplify) throws Exception {
-=======
-    public RouteSegmentInfo[] getMatchedSegments(Coordinate[] locations, double searchRadius, boolean bothDirections)
-            throws Exception {
-        RouteSegmentInfo[] rsi;
-
-        waitForUpdateCompletion();
-
-        beginUseGH();
-
-        try {
-            rsi = getMatchedSegmentsInternal(locations, searchRadius, null, bothDirections);
-
-            endUseGH();
-        } catch (Exception ex) {
-            endUseGH();
-
-            throw ex;
-        }
-
-        return rsi;
-    }
-
-    private RouteSegmentInfo[] getMatchedSegmentsInternal(Coordinate[] locations, double searchRadius, EdgeFilter edgeFilter, boolean bothDirections) {
-        if (mMapMatcher == null) {
-            mMapMatcher = new HiddenMarkovMapMatcher();
-            mMapMatcher.setGraphHopper(mGraphHopper);
-        }
-
-        mMapMatcher.setSearchRadius(searchRadius);
-        mMapMatcher.setEdgeFilter(edgeFilter);
-
-        return mMapMatcher.match(locations, bothDirections);
-    }
+//    public RouteSegmentInfo[] getMatchedSegments(Coordinate[] locations, double searchRadius, boolean bothDirections)
+//            throws Exception {
+//        RouteSegmentInfo[] rsi;
+//
+//        waitForUpdateCompletion();
+//
+//        beginUseGH();
+//
+//        try {
+//            rsi = getMatchedSegmentsInternal(locations, searchRadius, null, bothDirections);
+//
+//            endUseGH();
+//        } catch (Exception ex) {
+//            endUseGH();
+//
+//            throw ex;
+//        }
+//
+//        return rsi;
+//    }
+
+//    private RouteSegmentInfo[] getMatchedSegmentsInternal(Coordinate[] locations, double searchRadius, EdgeFilter edgeFilter, boolean bothDirections) {
+//        if (mMapMatcher == null) {
+//            mMapMatcher = new HiddenMarkovMapMatcher();
+//            mMapMatcher.setGraphHopper(mGraphHopper);
+//        }
+//
+//        mMapMatcher.setSearchRadius(searchRadius);
+//        mMapMatcher.setEdgeFilter(edgeFilter);
+//
+//        return mMapMatcher.match(locations, bothDirections);
+//    }
 
     public GHResponse computeRoundTripRoute(double lat0, double lon0, WayPointBearing
             bearing, RouteSearchParameters searchParams, Boolean geometrySimplify) throws Exception {
->>>>>>> 545482e5
         GHResponse resp;
 
         waitForUpdateCompletion();
@@ -1160,14 +1137,8 @@
                 req.getHints().putAll(props);
 
             if (supportWeightingMethod(profileType)) {
-<<<<<<< HEAD
-                boolean timeDependentSpeedOrAccess = hasTimeDependentSpeedOrAccess(searchParams, searchCntx);
-                setWeighting(req.getHints(), weightingMethod, profileType, timeDependentSpeedOrAccess);
-                if (timeDependentSpeedOrAccess)
-=======
                 setWeightingMethod(req.getHints(), weightingMethod, profileType, hasTimeDependentSpeed(searchParams, searchCntx));
                 if (requiresTimeDependentWeighting(searchParams, searchCntx))
->>>>>>> 545482e5
                     flexibleMode = KEY_FLEX_PREPROCESSED;
                 flexibleMode = getFlexibilityMode(flexibleMode, searchParams, profileType);
             } else
@@ -1283,7 +1254,7 @@
         map.putObject(KEY_WEIGHTING_METHOD, weightingMethod);
 
         if (hasTimeDependentSpeed)
-            map.putObject(ORSParameters.Weighting.TIME_DEPENDENT_SPEED, true);
+            map.putObject(ORSParameters.Weighting.TIME_DEPENDENT_SPEED_OR_ACCESS, true);
     }
 
     /**
@@ -1298,11 +1269,7 @@
         String weighting = VAL_RECOMMENDED;
 
         if (requestWeighting == WeightingMethod.SHORTEST)
-<<<<<<< HEAD
-            weighting = weightingMethod = VAL_SHORTEST;
-=======
             weighting = VAL_SHORTEST;
->>>>>>> 545482e5
 
         //For a requested recommended weighting, use recommended for bike, walking and hgv. Use fastest for car.
         if (requestWeighting == WeightingMethod.RECOMMENDED || requestWeighting == WeightingMethod.FASTEST) {
@@ -1346,9 +1313,6 @@
             req.setAlgorithm(Parameters.Algorithms.DIJKSTRA_BI);
     }
 
-<<<<<<< HEAD
-    boolean hasTimeDependentSpeedOrAccess(RouteSearchParameters searchParams, RouteSearchContext searchCntx) {
-=======
     boolean hasTimeDependentSpeed(RouteSearchParameters searchParams, RouteSearchContext searchCntx) {
         FlagEncoder flagEncoder = searchCntx.getEncoder();
         String key = EncodingManager.getKey(flagEncoder, ConditionalEdges.SPEED);
@@ -1356,7 +1320,6 @@
     }
 
     boolean requiresTimeDependentWeighting(RouteSearchParameters searchParams, RouteSearchContext searchCntx) {
->>>>>>> 545482e5
         if (!searchParams.isTimeDependent())
             return false;
 
