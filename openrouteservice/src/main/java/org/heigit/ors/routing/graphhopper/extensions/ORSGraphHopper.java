/*  This file is part of Openrouteservice.
 *
 *  Openrouteservice is free software; you can redistribute it and/or modify it under the terms of the
 *  GNU Lesser General Public License as published by the Free Software Foundation; either version 2.1
 *  of the License, or (at your option) any later version.

 *  This library is distributed in the hope that it will be useful, but WITHOUT ANY WARRANTY;
 *  without even the implied warranty of MERCHANTABILITY or FITNESS FOR A PARTICULAR PURPOSE.
 *  See the GNU Lesser General Public License for more details.

 *  You should have received a copy of the GNU Lesser General Public License along with this library;
 *  if not, see <https://www.gnu.org/licenses/>.
 */
package org.heigit.ors.routing.graphhopper.extensions;

import com.graphhopper.*;
import com.graphhopper.config.LMProfile;
import com.graphhopper.config.Profile;
import com.graphhopper.reader.osm.OSMReader;
import com.graphhopper.routing.Path;
import com.graphhopper.routing.Router;
import com.graphhopper.routing.RouterConfig;
import com.graphhopper.routing.WeightingFactory;
import com.graphhopper.routing.lm.LandmarkStorage;
import com.graphhopper.routing.lm.PrepareLandmarks;
import com.graphhopper.routing.util.EdgeFilter;
import com.graphhopper.routing.util.EncodingManager;
import com.graphhopper.routing.util.FlagEncoder;
import com.graphhopper.routing.weighting.TimeDependentAccessWeighting;
import com.graphhopper.routing.weighting.Weighting;
import com.graphhopper.storage.CHConfig;
import com.graphhopper.storage.ConditionalEdges;
import com.graphhopper.storage.GraphHopperStorage;
import com.graphhopper.storage.RoutingCHGraph;
import com.graphhopper.storage.index.LocationIndex;
import com.graphhopper.storage.index.Snap;
import com.graphhopper.util.*;
import com.graphhopper.util.details.PathDetailsBuilderFactory;
import com.graphhopper.util.exceptions.ConnectionNotFoundException;
import com.graphhopper.util.shapes.GHPoint;
import com.vividsolutions.jts.geom.Coordinate;
import com.vividsolutions.jts.geom.GeometryFactory;
import com.vividsolutions.jts.geom.LineString;
import org.heigit.ors.api.requests.routing.RouteRequest;
import org.heigit.ors.common.TravelRangeType;
import org.heigit.ors.fastisochrones.Contour;
import org.heigit.ors.fastisochrones.Eccentricity;
import org.heigit.ors.fastisochrones.partitioning.FastIsochroneFactory;
import org.heigit.ors.fastisochrones.partitioning.storage.CellStorage;
import org.heigit.ors.fastisochrones.partitioning.storage.IsochroneNodeStorage;
import org.heigit.ors.isochrones.IsochroneWeightingFactory;
import org.heigit.ors.mapmatching.MapMatcher;
import org.heigit.ors.mapmatching.RouteSegmentInfo;
import org.heigit.ors.mapmatching.hmm.HiddenMarkovMapMatcher;
import org.heigit.ors.routing.AvoidFeatureFlags;
import org.heigit.ors.routing.RouteSearchContext;
import org.heigit.ors.routing.RouteSearchParameters;
import org.heigit.ors.routing.graphhopper.extensions.core.*;
import org.heigit.ors.routing.graphhopper.extensions.edgefilters.AvoidFeaturesEdgeFilter;
import org.heigit.ors.routing.graphhopper.extensions.edgefilters.EdgeFilterSequence;
<<<<<<< HEAD
import org.heigit.ors.routing.graphhopper.extensions.edgefilters.core.LMEdgeFilterSequence;
=======
import org.heigit.ors.routing.graphhopper.extensions.edgefilters.HeavyVehicleEdgeFilter;
>>>>>>> 006eb0ad
import org.heigit.ors.routing.graphhopper.extensions.edgefilters.TrafficEdgeFilter;
import org.heigit.ors.routing.graphhopper.extensions.flagencoders.FlagEncoderNames;
import org.heigit.ors.routing.graphhopper.extensions.storages.BordersGraphStorage;
import org.heigit.ors.routing.graphhopper.extensions.storages.GraphStorageUtils;
import org.heigit.ors.routing.graphhopper.extensions.storages.HeavyVehicleAttributesGraphStorage;
import org.heigit.ors.routing.graphhopper.extensions.storages.TrafficGraphStorage;
import org.heigit.ors.routing.graphhopper.extensions.util.ORSParameters;
<<<<<<< HEAD
=======
import org.heigit.ors.routing.graphhopper.extensions.weighting.HgvAccessWeighting;
import org.heigit.ors.routing.graphhopper.extensions.weighting.MaximumSpeedCalculator;
>>>>>>> 006eb0ad
import org.heigit.ors.routing.pathprocessors.BordersExtractor;
import org.heigit.ors.util.CoordTools;
import org.locationtech.jts.geom.Geometry;
import org.slf4j.Logger;
import org.slf4j.LoggerFactory;

import java.io.*;
import java.nio.file.Paths;
import java.util.*;
import java.util.stream.Collectors;

<<<<<<< HEAD
import static java.util.Collections.emptyList;
import static com.graphhopper.routing.weighting.Weighting.INFINITE_U_TURN_COSTS;
=======
import static com.graphhopper.routing.ch.CHAlgoFactoryDecorator.EdgeBasedCHMode.EDGE_OR_NODE;
import static com.graphhopper.routing.ch.CHAlgoFactoryDecorator.EdgeBasedCHMode.OFF;
import static com.graphhopper.routing.weighting.TurnWeighting.INFINITE_U_TURN_COSTS;
>>>>>>> 006eb0ad
import static com.graphhopper.util.Parameters.Algorithms.*;
import static org.heigit.ors.routing.RouteResult.KEY_TIMEZONE_ARRIVAL;
import static org.heigit.ors.routing.RouteResult.KEY_TIMEZONE_DEPARTURE;


public class ORSGraphHopper extends GraphHopper {
	private static final Logger LOGGER = LoggerFactory.getLogger(ORSGraphHopper.class);
	public static final String KEY_DEPARTURE = "departure";
	public static final String KEY_ARRIVAL = "arrival";

	private GraphProcessContext processContext;
	private HashMap<Long, ArrayList<Integer>> osmId2EdgeIds; // one osm id can correspond to multiple edges
	private HashMap<Integer, Long> tmcEdges;
	private Eccentricity eccentricity;
    private TrafficEdgeFilter trafficEdgeFilter;

	private int minNetworkSize = 200;
	private int minOneWayNetworkSize = 0;

	private final CorePreparationHandler corePreparationHandler =  new CorePreparationHandler();
	private final CoreLMPreparationHandler coreLMPreparationHandler = new CoreLMPreparationHandler();
	private final FastIsochroneFactory fastIsochroneFactory = new FastIsochroneFactory();

	private double maximumSpeedLowerBound;
    private MapMatcher mMapMatcher;

	public ORSGraphHopper(GraphProcessContext procCntx) {
		processContext = procCntx;
		processContext.init(this);
		maximumSpeedLowerBound = procCntx.getMaximumSpeedLowerBound();

    }


    public ORSGraphHopper() {
        // used to initialize tests more easily without the need to create GraphProcessContext etc. when they're anyway not used in the tested functions.
    }

	@Override
	public GraphHopper init(GraphHopperConfig ghConfig) {
		GraphHopper ret = super.init(ghConfig);

		if (ghConfig instanceof ORSGraphHopperConfig) {
			ORSGraphHopperConfig orsConfig = (ORSGraphHopperConfig) ghConfig;
			corePreparationHandler.init(orsConfig);
			coreLMPreparationHandler.init(orsConfig);
		}

		//FIXME: coreLMPreparationHandler.init(ghConfig);
		fastIsochroneFactory.init(ghConfig);

		minNetworkSize = ghConfig.getInt("prepare.min_network_size", minNetworkSize);
		minOneWayNetworkSize = ghConfig.getInt("prepare.min_one_way_network_size", minOneWayNetworkSize);
		return ret;
	}

	@Override
	protected void cleanUp() {
		if (LOGGER.isInfoEnabled())
			LOGGER.info(String.format("call cleanUp for '%s' ", getGraphHopperLocation()));
		GraphHopperStorage ghs = getGraphHopperStorage();
		if (ghs != null) {
			if (LOGGER.isInfoEnabled())
				LOGGER.info(String.format("graph %s, details:%s", ghs, ghs.toDetailsString()));
			int prevNodeCount = ghs.getNodes();
			int ex = ghs.getAllEdges().length();
			List<FlagEncoder> list = getEncodingManager().fetchEdgeEncoders();
			if (LOGGER.isInfoEnabled())
				LOGGER.info(String.format("will create PrepareRoutingSubnetworks with:%n\tNodeCountBefore: '%d'%n\tgetAllEdges().getMaxId(): '%d'%n\tList<FlagEncoder>: '%s'%n\tminNetworkSize: '%d'%n\tminOneWayNetworkSize: '%d'", prevNodeCount, ex, list, minNetworkSize, minOneWayNetworkSize)
			);
			ghs.getProperties().put("elevation", hasElevation());
		} else {
			LOGGER.info("graph GraphHopperStorage is null?!");
		}
		super.cleanUp();
	}

	@Override
	protected  OSMReader createOSMReader() {
		return new ORSOSMReader(getGraphHopperStorage(), processContext);
	}

	@Override
	public GraphHopper importOrLoad() {
		GraphHopper gh = super.importOrLoad();

        if ((tmcEdges != null) && (osmId2EdgeIds != null)) {
            java.nio.file.Path path = Paths.get(gh.getGraphHopperLocation(), "edges_ors_traffic");

            if ((tmcEdges.size() == 0) || (osmId2EdgeIds.size() == 0)) {
                // try to load TMC edges from file.

                File file = path.toFile();
                if (file.exists()) {
                    try (FileInputStream fis = new FileInputStream(path.toString());
                         ObjectInputStream ois = new ObjectInputStream(fis)) {
                        tmcEdges = (HashMap<Integer, Long>) ois.readObject();
                        osmId2EdgeIds = (HashMap<Long, ArrayList<Integer>>) ois.readObject();
                        LOGGER.info("Serialized HashMap data is saved in trafficEdges");
                    } catch (IOException ioe) {
                        LOGGER.error(Arrays.toString(ioe.getStackTrace()));
                    } catch (ClassNotFoundException c) {
                        LOGGER.error("Class not found");
                        LOGGER.error(Arrays.toString(c.getStackTrace()));
                    }
                }
            } else {
                // save TMC edges if needed.
                try (FileOutputStream fos = new FileOutputStream(path.toString());
                     ObjectOutputStream oos = new ObjectOutputStream(fos)) {
                    oos.writeObject(tmcEdges);
                    oos.writeObject(osmId2EdgeIds);
                    LOGGER.info("Serialized HashMap data is saved in trafficEdges");
                } catch (IOException ioe) {
                    LOGGER.error(Arrays.toString(ioe.getStackTrace()));
                }
            }
        }

        return gh;
    }

	@Override
	protected Router doCreateRouter(GraphHopperStorage ghStorage, LocationIndex locationIndex, Map<String, Profile> profilesByName,
									PathDetailsBuilderFactory pathBuilderFactory, TranslationMap trMap, RouterConfig routerConfig,
									WeightingFactory weightingFactory, Map<String, RoutingCHGraph> chGraphs, Map<String, LandmarkStorage> landmarks) {
		ORSRouter r = new ORSRouter(ghStorage, locationIndex, profilesByName, pathBuilderFactory, trMap, routerConfig, weightingFactory, chGraphs, landmarks);
		r.setEdgeFilterFactory(new ORSEdgeFilterFactory());
		r.setPathProcessorFactory(pathProcessorFactory);

		if (!(ghStorage instanceof ORSGraphHopperStorage))
			throw new IllegalStateException("Expected an instance of ORSGraphHopperStorage");

		Map<String, RoutingCHGraph> coreGraphs = new LinkedHashMap<>();
		for (com.graphhopper.config.CHProfile chProfile : corePreparationHandler.getCHProfiles()) {
			String chGraphName = corePreparationHandler.getPreparation(chProfile.getProfile()).getCHConfig().getName();
			coreGraphs.put(chProfile.getProfile(), ((ORSGraphHopperStorage) ghStorage).getCoreGraph(chGraphName));
		}
		r.setCoreGraphs(coreGraphs);

		Map<String, PrepareCoreLandmarks> coreLandmarks = new LinkedHashMap<>();
		for (PrepareLandmarks preparation : coreLMPreparationHandler.getPreparations()) {
			coreLandmarks.put(preparation.getLMConfig().getName(), (PrepareCoreLandmarks) preparation);
		}
		r.setCoreLandmarks(coreLandmarks);

		return r;
	}

	@Override
	protected WeightingFactory createWeightingFactory() {
		// TODO: WeightingFactory was refactored to store GHStorage and EncodingManager instead of getting everything passed in the createWEighting method, need to adjust
		return new OrsWeightingFactoryGh4(getGraphHopperStorage(), getEncodingManager());
	}

	// TODO: This override is unnecessary, because the changes are already applied
//       at the parent class level. The method has been removed in GH.
//       Keep this commented-out code for reference until upgrade is done.
//	@Override
//	public List<Path> calcPaths(GHRequest request, GHResponse ghRsp) {
//		if (getGraphHopperStorage() == null || !isFullyLoaded())
//			throw new IllegalStateException("Do a successful call to load or importOrLoad before routing");
//
//		if (getGraphHopperStorage().isClosed())
//			throw new IllegalStateException("You need to create a new GraphHopper instance as it is already closed");
//
//		// default handling
//		String vehicle = request.getVehicle();
//		if (vehicle.isEmpty()) {
//			vehicle = getDefaultVehicle().toString();
//			request.setVehicle(vehicle);
//		}
//
//		Lock readLock = getReadWriteLock().readLock();
//		readLock.lock();
//		try {
//			if (!getEncodingManager().hasEncoder(vehicle))
//				throw new IllegalArgumentException(
//						"Vehicle " + vehicle + " unsupported. " + "Supported are: " + getEncodingManager());
//
//			PMap hints = request.getHints();
//			String tModeStr = hints.getString("traversal_mode", TraversalMode.EDGE_BASED.name());
//			TraversalMode tMode = TraversalMode.fromString(tModeStr);
//			if (hints.has(Parameters.Routing.EDGE_BASED))
//				tMode = hints.getBool(Parameters.Routing.EDGE_BASED, false) ? TraversalMode.EDGE_BASED
//						: TraversalMode.NODE_BASED;
//
//			FlagEncoder encoder = getEncodingManager().getEncoder(vehicle);
//
//			boolean disableCH = hints.getBool(Parameters.CH.DISABLE, false);
//			if (!getCHFactoryDecorator().isDisablingAllowed() && disableCH)
//				throw new IllegalArgumentException("Disabling CH not allowed on the server-side");
//
//			boolean disableLM = hints.getBool(Parameters.Landmark.DISABLE, false);
//			if (!getLMFactoryDecorator().isDisablingAllowed() && disableLM)
//				throw new IllegalArgumentException("Disabling LM not allowed on the server-side");
//
//			//TODO
//			boolean disableCore = hints.getBool(ORSParameters.Core.DISABLE, false);
//
//			String algoStr = request.getAlgorithm();
//			if (algoStr.isEmpty())
//				throw new IllegalStateException("No routing algorithm set.");
//
//			List<GHPoint> points = request.getPoints();
//			// TODO Maybe we should think about a isRequestValid method that checks all that stuff that we could do to fail fast
//			// For example see #734
//			checkIfPointsAreInBounds(points);
//
//			RoutingTemplate routingTemplate;
//			if (ROUND_TRIP.equalsIgnoreCase(algoStr))
//				routingTemplate = new RoundTripRoutingTemplate(request, ghRsp, getLocationIndex(), getEncodingManager(), getMaxRoundTripRetries());
//			else if (ALT_ROUTE.equalsIgnoreCase(algoStr))
//				routingTemplate = new AlternativeRoutingTemplate(request, ghRsp, getLocationIndex(), getEncodingManager());
//			else
//				routingTemplate = new ViaRoutingTemplate(request, ghRsp, getLocationIndex(), getEncodingManager());
//
//			EdgeFilter edgeFilter = edgeFilterFactory.createEdgeFilter(request.getAdditionalHints(), encoder, getGraphHopperStorage());
//			routingTemplate.setEdgeFilter(edgeFilter);
//
//			for (int c = 0; c < request.getHints().getInt("alternative_route.max_paths", 1); c++) {
//				ghRsp.addReturnObject(pathProcessorFactory.createPathProcessor(request.getAdditionalHints(), encoder, getGraphHopperStorage()));
//			}
//			List<PathProcessor> ppList = new ArrayList<>();
//			for (Object returnObject : ghRsp.getReturnObjects()) {
//				if (returnObject instanceof PathProcessor) {
//					ppList.add((PathProcessor)returnObject);
//				}
//			}
//
//			List<Path> altPaths = null;
//			int maxRetries = routingTemplate.getMaxRetries();
//			Locale locale = request.getLocale();
//			Translation tr = getTranslationMap().getWithFallBack(locale);
//			for (int i = 0; i < maxRetries; i++) {
//				StopWatch sw = new StopWatch().start();
//				List<QueryResult> qResults = routingTemplate.lookup(points, encoder);
//				double[] radiuses = request.getMaxSearchDistances();
//				checkAvoidBorders(request, qResults);
//				if (points.size() == qResults.size()) {
//					for (int placeIndex = 0; placeIndex < points.size(); placeIndex++) {
//						QueryResult qr = qResults.get(placeIndex);
//						if ((radiuses != null) && qr.isValid() && (qr.getQueryDistance() > radiuses[placeIndex]) && (radiuses[placeIndex] != -1.0)) {
//							ghRsp.addError(new PointNotFoundException("Cannot find point " + placeIndex + ": " + points.get(placeIndex) + " within a radius of " + radiuses[placeIndex] + " meters.", placeIndex));
//						}
//					}
//				}
//				ghRsp.addDebugInfo("idLookup:" + sw.stop().getSeconds() + "s");
//				if (ghRsp.hasErrors())
//					return Collections.emptyList();
//
//				RoutingAlgorithmFactory tmpAlgoFactory = getAlgorithmFactory(hints);
//				Weighting weighting;
//				QueryGraph queryGraph;
//
//				if (corePreparationHandler.isEnabled() && !disableCore) {
//					boolean forceCHHeading = hints.getBool(Parameters.CH.FORCE_HEADING, false);
//					if (!forceCHHeading && request.hasFavoredHeading(0))
//						throw new IllegalArgumentException(
//								"Heading is not (fully) supported for CHGraph. See issue #483");
//
//					RoutingAlgorithmFactory coreAlgoFactory = corePreparationHandler.getDecoratedAlgorithmFactory(new RoutingAlgorithmFactorySimple(), hints);
//					CHProfile chProfile = ((PrepareCore) coreAlgoFactory).getCHProfile();
//
//					queryGraph = new QueryGraph(getGraphHopperStorage().getCHGraph(chProfile));
//					queryGraph.lookup(qResults);
//
//					weighting = createWeighting(hints, encoder, queryGraph);
//					tMode = chProfile.getTraversalMode();
//				}
//				else{
//					if (getCHFactoryDecorator().isEnabled() && !disableCH) {
//						boolean forceCHHeading = hints.getBool(Parameters.CH.FORCE_HEADING, false);
//						if (!forceCHHeading && request.hasFavoredHeading(0))
//							throw new IllegalArgumentException(
//									"Heading is not (fully) supported for CHGraph. See issue #483");
//
//						// if LM is enabled we have the LMFactory with the CH algo!
//						RoutingAlgorithmFactory chAlgoFactory = tmpAlgoFactory;
//						if (tmpAlgoFactory instanceof LMAlgoFactoryDecorator.LMRAFactory)
//							chAlgoFactory = ((LMAlgoFactoryDecorator.LMRAFactory) tmpAlgoFactory).getDefaultAlgoFactory();
//
//						if (chAlgoFactory instanceof PrepareContractionHierarchies)
//							weighting = ((PrepareContractionHierarchies) chAlgoFactory).getWeighting();
//						else
//							throw new IllegalStateException(
//									"Although CH was enabled a non-CH algorithm factory was returned " + tmpAlgoFactory);
//
//						tMode = TraversalMode.NODE_BASED;
//						queryGraph = new QueryGraph(getGraphHopperStorage().getCHGraph(((PrepareContractionHierarchies) chAlgoFactory).getCHProfile()));
//						queryGraph.lookup(qResults);
//					} else {
//						checkNonChMaxWaypointDistance(points);
//						queryGraph = new QueryGraph(getGraphHopperStorage());
//						queryGraph.lookup(qResults);
//						weighting = createWeighting(hints, encoder, queryGraph);
//						ghRsp.addDebugInfo("tmode:" + tMode.toString());
//					}
//				}
//
//				int maxVisitedNodesForRequest = hints.getInt(Parameters.Routing.MAX_VISITED_NODES, getMaxVisitedNodes());
//				if (maxVisitedNodesForRequest > getMaxVisitedNodes())
//					throw new IllegalArgumentException(
//							"The max_visited_nodes parameter has to be below or equal to:" + getMaxVisitedNodes());
//
//
//				if (hints.has(RouteRequest.PARAM_MAXIMUM_SPEED)) {
//					double maximumSpeed = hints.getDouble("maximum_speed", maximumSpeedLowerBound);
//					weighting.setSpeedCalculator(new MaximumSpeedCalculator(weighting.getSpeedCalculator(), maximumSpeed));
//				}
//
//				if (isRequestTimeDependent(hints)) {
//					weighting = createTimeDependentAccessWeighting(weighting);
//
//					if (weighting.isTimeDependent())
//						algoStr = TD_ASTAR;
//
//					DateTimeHelper dateTimeHelper = new DateTimeHelper(getGraphHopperStorage());
//					GHPoint3D point, departurePoint = qResults.get(0).getSnappedPoint();
//					GHPoint3D arrivalPoint = qResults.get(qResults.size() - 1).getSnappedPoint();
//					ghRsp.getHints().put(KEY_TIMEZONE_DEPARTURE, dateTimeHelper.getZoneId(departurePoint.lat, departurePoint.lon));
//					ghRsp.getHints().put(KEY_TIMEZONE_ARRIVAL, dateTimeHelper.getZoneId(arrivalPoint.lat, arrivalPoint.lon));
//
//					String key;
//					if (hints.has(RouteRequest.PARAM_DEPARTURE)) {
//						key = RouteRequest.PARAM_DEPARTURE;
//						point = departurePoint;
//					} else {
//						key = RouteRequest.PARAM_ARRIVAL;
//						point = arrivalPoint;
//					}
//					String time = hints.getString(key, "");
//					hints.put(key, dateTimeHelper.getZonedDateTime(point.lat, point.lon, time).toInstant());
//				}
//
//				int uTurnCosts = hints.getInt(Parameters.Routing.U_TURN_COSTS, INFINITE_U_TURN_COSTS);
//				weighting = createTurnWeighting(queryGraph, weighting, tMode, uTurnCosts);
//				if (weighting instanceof TurnWeighting)
//					((TurnWeighting)weighting).setInORS(true);
//
//				AlgorithmOptions algoOpts = AlgorithmOptions.start().algorithm(algoStr).traversalMode(tMode)
//						.weighting(weighting).maxVisitedNodes(maxVisitedNodesForRequest).hints(hints).build();
//
//				algoOpts.setEdgeFilter(edgeFilter);
//
//				altPaths = routingTemplate.calcPaths(queryGraph, tmpAlgoFactory, algoOpts);
//
//				String date = getGraphHopperStorage().getProperties().get("datareader.import.date");
//				if (Helper.isEmpty(date)) {
//					date = getGraphHopperStorage().getProperties().get("datareader.data.date");
//				}
//				ghRsp.getHints().put("data.date", date);
//
//				boolean tmpEnableInstructions = hints.getBool(Parameters.Routing.INSTRUCTIONS, getEncodingManager().isEnableInstructions());
//				boolean tmpCalcPoints = hints.getBool(Parameters.Routing.CALC_POINTS, isCalcPoints());
//				double wayPointMaxDistance = hints.getDouble(Parameters.Routing.WAY_POINT_MAX_DISTANCE, 1d);
//				DouglasPeucker peucker = new DouglasPeucker().setMaxDistance(wayPointMaxDistance);
//				PathMerger pathMerger = new PathMerger().setCalcPoints(tmpCalcPoints).setDouglasPeucker(peucker)
//                        .setEnableInstructions(tmpEnableInstructions)
//						.setPathProcessor(ppList.toArray(new PathProcessor[]{}))
//						.setSimplifyResponse(isSimplifyResponse() && wayPointMaxDistance > 0);
//
//				if (routingTemplate.isReady(pathMerger, tr))
//					break;
//			}
//
//			return altPaths;
//
//		} catch (IllegalArgumentException ex) {
//			ghRsp.addError(ex);
//			return Collections.emptyList();
//		} finally {
//			readLock.unlock();
//		}
//	}

	private boolean isRequestTimeDependent(PMap hints) {
		return hints.has(RouteRequest.PARAM_DEPARTURE) || hints.has(RouteRequest.PARAM_ARRIVAL);
	}

    public Weighting createTimeDependentAccessWeighting(Weighting weighting) {
        FlagEncoder flagEncoder = weighting.getFlagEncoder();
        if (getEncodingManager().hasEncodedValue(EncodingManager.getKey(flagEncoder, ConditionalEdges.ACCESS)))
            return new TimeDependentAccessWeighting(weighting, getGraphHopperStorage(), flagEncoder);
        else
            return weighting;
    }

    public RouteSegmentInfo getRouteSegment(double[] latitudes, double[] longitudes, String vehicle) {
        RouteSegmentInfo result = null;

        GHRequest req = new GHRequest();
        for (int i = 0; i < latitudes.length; i++)
            req.addPoint(new GHPoint(latitudes[i], longitudes[i]));

		//req.setVehicle(vehicle); // TODO: removed, use Profile instead
		req.setAlgorithm("dijkstrabi");
		req.getHints().putObject("weighting", "fastest"); // TODO: not permitted, use profile instead
		// TODO add limit of maximum visited nodes


        GHResponse resp = new GHResponse();

		// TODO: need to create a router here? Can we maybe remove
		//  the whole class ORSGraphHopper?
		// List<Path> paths = this.calcPaths(req, resp);
		List<Path> paths = new ArrayList<>(); // TODO: this is a temporary work-around for the previous line

        if (!resp.hasErrors()) {

            List<EdgeIteratorState> fullEdges = new ArrayList<>();
            PointList fullPoints = PointList.EMPTY;
            long time = 0;
            double distance = 0;
            for (int pathIndex = 0; pathIndex < paths.size(); pathIndex++) {
                Path path = paths.get(pathIndex);
                time += path.getTime();

                for (EdgeIteratorState edge : path.calcEdges()) {
                    fullEdges.add(edge);
                }

                PointList tmpPoints = path.calcPoints();

                if (fullPoints.isEmpty())
                    fullPoints = new PointList(tmpPoints.size(), tmpPoints.is3D());

                fullPoints.add(tmpPoints);

                distance += path.getDistance();
            }

            if (fullPoints.size() > 1) {
                Coordinate[] coords = new Coordinate[fullPoints.size()];

                for (int i = 0; i < fullPoints.size(); i++) {
                    double x = fullPoints.getLon(i);
                    double y = fullPoints.getLat(i);
                    coords[i] = new Coordinate(x, y);
                }

                result = new RouteSegmentInfo(fullEdges, distance, time, new GeometryFactory().createLineString(coords));
            }
        }

        return result;
    }

	/**
	 * Check whether the route processing has to start. If avoid all borders is set and the routing points are in different countries,
	 * there is no need to even start routing.
	 * @param request To get the avoid borders setting
	 * @param queryResult To get the edges of the queries and check which country they're in
	 */
	private void checkAvoidBorders(GHRequest request, List<Snap> queryResult) {
		/* Avoid borders */
		PMap params = request.getAdditionalHints();
		if (params == null) {
			params = new PMap();
		}
		boolean isRouteable = true;

		if (params.has("avoid_borders")) {
				RouteSearchParameters routeSearchParameters = params.getObject("avoid_borders", new RouteSearchParameters());
				//Avoiding All borders
				if(routeSearchParameters.hasAvoidBorders() && routeSearchParameters.getAvoidBorders() == BordersExtractor.Avoid.ALL) {
					List<Integer> edgeIds =  new ArrayList<>();
					for (int placeIndex = 0; placeIndex < queryResult.size(); placeIndex++) {
						edgeIds.add(queryResult.get(placeIndex).getClosestEdge().getEdge());
					}
					BordersExtractor bordersExtractor = new BordersExtractor(GraphStorageUtils.getGraphExtension(getGraphHopperStorage(), BordersGraphStorage.class), null);
					isRouteable = bordersExtractor.isSameCountry(edgeIds);
				}
				//TODO Refactoring : Avoiding CONTROLLED borders
				//Currently this is extremely messy, as for some reason the READER stores data in addition to the BordersStorage.
				//At the same time, it is not possible to get isOpen from the Reader via ids, because it only takes Strings. But there are no Strings in the Storage.
				//So no controlled borders for now until this whole thing is refactored and the Reader is an actual reader and not a storage.

//				if(routeSearchParameters.hasAvoidBorders() && routeSearchParameters.getAvoidBorders() == BordersExtractor.Avoid.CONTROLLED) {
//					GraphStorageBuilder countryBordersReader;
//					if(processContext.getStorageBuilders().size() > 0) {
//						countryBordersReader = processContext.getStorageBuilders().get(0);
//						int i = 1;
//						while (i < processContext.getStorageBuilders().size() && !(countryBordersReader instanceof CountryBordersReader)) {
//							countryBordersReader = processContext.getStorageBuilders().get(i);
//							i++;
//						}
//
//						List<Integer> edgeIds = new ArrayList<>();
//						for (int placeIndex = 0; placeIndex < queryResult.size(); placeIndex++) {
//							edgeIds.add(queryResult.get(placeIndex).getClosestEdge().getEdge());
//						}
//						BordersExtractor bordersExtractor = new BordersExtractor(GraphStorageUtils.getGraphExtension(getGraphHopperStorage(), BordersGraphStorage.class), null);
//						if (!bordersExtractor.isSameCountry(edgeIds)) {
//							isRouteable == ((CountryBordersReader) countryBordersReader).isOpen(id0, id1)
//							...
//						}
//					}
//				}
<<<<<<< HEAD
			}
		if(!isRouteable)
=======
        }
		if (!isRouteable)
>>>>>>> 006eb0ad
			throw new ConnectionNotFoundException("Route not found due to avoiding borders", Collections.emptyMap());

    }

    public GHResponse constructFreeHandRoute(GHRequest request) {
        LineString directRouteGeometry = constructFreeHandRouteGeometry(request);
        ResponsePath directRoutePathWrapper = constructFreeHandRoutePathWrapper(directRouteGeometry);
        GHResponse directRouteResponse = new GHResponse();
        directRouteResponse.add(directRoutePathWrapper);
        directRouteResponse.getHints().putObject("skipped_segment", true);
        return directRouteResponse;
    }

    private ResponsePath constructFreeHandRoutePathWrapper(LineString lineString) {
		ResponsePath responsePath = new ResponsePath();
        PointList pointList = new PointList();
        PointList startPointList = new PointList();
        PointList endPointList = new PointList();
        PointList wayPointList = new PointList();
        Coordinate startCoordinate = lineString.getCoordinateN(0);
        Coordinate endCoordinate = lineString.getCoordinateN(1);
        double distance = CoordTools.calcDistHaversine(startCoordinate.x, startCoordinate.y, endCoordinate.x, endCoordinate.y);
        pointList.add(lineString.getCoordinateN(0).x, lineString.getCoordinateN(0).y);
        pointList.add(lineString.getCoordinateN(1).x, lineString.getCoordinateN(1).y);
        wayPointList.add(lineString.getCoordinateN(0).x, lineString.getCoordinateN(0).y);
        wayPointList.add(lineString.getCoordinateN(1).x, lineString.getCoordinateN(1).y);
        startPointList.add(lineString.getCoordinateN(0).x, lineString.getCoordinateN(0).y);
        endPointList.add(lineString.getCoordinateN(1).x, lineString.getCoordinateN(1).y);
        Translation translation = new TranslationMap.TranslationHashMap(new Locale(""));
        InstructionList instructions = new InstructionList(translation);
        Instruction startInstruction = new Instruction(Instruction.REACHED_VIA, "free hand route", startPointList);
        Instruction endInstruction = new Instruction(Instruction.FINISH, "end of free hand route", endPointList);
        instructions.add(0, startInstruction);
        instructions.add(1, endInstruction);
        responsePath.setDistance(distance);
        responsePath.setAscend(0.0);
        responsePath.setDescend(0.0);
        responsePath.setTime(0);
        responsePath.setInstructions(instructions);
        responsePath.setWaypoints(wayPointList);
        responsePath.setPoints(pointList);
        responsePath.setRouteWeight(0.0);
        responsePath.setDescription(new ArrayList<>());
        responsePath.setImpossible(false);
        startInstruction.setDistance(distance);
        startInstruction.setTime(0);
        return responsePath;
    }

    private LineString constructFreeHandRouteGeometry(GHRequest request) {
        Coordinate start = new Coordinate();
        Coordinate end = new Coordinate();
        start.x = request.getPoints().get(0).getLat();
        start.y = request.getPoints().get(0).getLon();
        end.x = request.getPoints().get(1).getLat();
        end.y = request.getPoints().get(1).getLon();
        Coordinate[] coords = new Coordinate[]{start, end};
        return new GeometryFactory().createLineString(coords);
    }

<<<<<<< HEAD
=======
    @Override
    public void matchTraffic() {
        // Do the graph extension post processing
        // Reserved for processes that need a fully initiated graph e.g. for match making
        if (getGraphHopperStorage() != null && processContext != null && processContext.getStorageBuilders() != null) {
            for (GraphStorageBuilder graphStorageBuilder : processContext.getStorageBuilders()) {
                if (graphStorageBuilder instanceof HereTrafficGraphStorageBuilder) {
                    try {
                        ((HereTrafficGraphStorageBuilder) graphStorageBuilder).postProcess(this);
                    } catch (SchemaException e) {
                        LOGGER.error("Error building the here traffic storage.");
                        throw new RuntimeException(e);
                    }
                }
            }
        }
    }

    @Override
    public void initLMAlgoFactoryDecorator() {
        super.initLMAlgoFactoryDecorator();

        if (isTrafficEnabled())
            ORSWeightingFactory.addTrafficSpeedCalculator(getLMFactoryDecorator().getWeightings(), getGraphHopperStorage());
    }

    @Override
    public void initCHAlgoFactoryDecorator() {
        CHAlgoFactoryDecorator chFactoryDecorator = getCHFactoryDecorator();
        EncodingManager encodingManager = getEncodingManager();
        if (!chFactoryDecorator.hasCHProfiles()) {
            for (FlagEncoder encoder : encodingManager.fetchEdgeEncoders()) {
                for (String chWeightingStr : chFactoryDecorator.getCHProfileStrings()) {
                    // ghStorage is null at this point

                    // extract weighting string and u-turn-costs
                    String configStr = "";
                    if (chWeightingStr.contains("|")) {
                        configStr = chWeightingStr;
                        chWeightingStr = chWeightingStr.split("\\|")[0];
                    }
                    PMap config = new PMap(configStr);
                    int uTurnCosts = config.getInt(Parameters.Routing.U_TURN_COSTS, INFINITE_U_TURN_COSTS);

                    Weighting weighting = createWeighting(new HintsMap(chWeightingStr), encoder, null);
                    if (encoder.toString().equals(FlagEncoderNames.HEAVYVEHICLE) && graphStorageFactory instanceof ORSGraphStorageFactory) {
                        ORSGraphStorageFactory orsGraphStorageFactory = (ORSGraphStorageFactory) graphStorageFactory;
                        HeavyVehicleAttributesGraphStorage hgvStorage = GraphStorageUtils.getGraphExtension(orsGraphStorageFactory.getGraphExtension(), HeavyVehicleAttributesGraphStorage.class);
                        EdgeFilter hgvEdgeFilter = new HeavyVehicleEdgeFilter(HeavyVehicleAttributes.HGV, null, hgvStorage);
                        weighting = new HgvAccessWeighting(weighting, hgvEdgeFilter);
                    }

                    CHAlgoFactoryDecorator.EdgeBasedCHMode edgeBasedCHMode = chFactoryDecorator.getEdgeBasedCHMode();
                    if (!(edgeBasedCHMode == EDGE_OR_NODE && encoder.supports(TurnWeighting.class))) {
                        chFactoryDecorator.addCHProfile(CHProfile.nodeBased(weighting));
                    }
                    if (edgeBasedCHMode != OFF && encoder.supports(TurnWeighting.class)) {
                        chFactoryDecorator.addCHProfile(CHProfile.edgeBased(weighting, uTurnCosts));
                    }
                }
            }
        }
    }

>>>>>>> 006eb0ad
    /**
	 * Does the preparation and creates the location index
	 */
	@Override
	protected void postProcessingHook(boolean closeEarly) {

        GraphHopperStorage gs = getGraphHopperStorage();

		//Create the core
		if(corePreparationHandler.isEnabled())
			corePreparationHandler.setProcessContext(processContext).createPreparations(gs);
		if (isCorePrepared()) {
			// TODO aoles
			// check loaded profiles
//			for (com.graphhopper.config.CHProfile profile : corePreparationHandler.getCHProfiles()) {
//				if (!getProfileVersion(profile.getProfile()).equals("" + profilesByName.get(profile.getProfile()).getVersion()))
//					throw new IllegalArgumentException("Core preparation of " + profile.getProfile() + " already exists in storage and doesn't match configuration");
//			}
		} else {
			prepareCore(closeEarly);
		}

		//Create the landmarks in the core
		if (coreLMPreparationHandler.isEnabled()) {
			initCoreLMPreparationHandler();
			coreLMPreparationHandler.createPreparations(gs, super.getLocationIndex());
		}
		loadOrPrepareCoreLM();

		if (fastIsochroneFactory.isEnabled()) {
			EdgeFilterSequence partitioningEdgeFilter = new EdgeFilterSequence();
			try {
				partitioningEdgeFilter.add(new AvoidFeaturesEdgeFilter(AvoidFeatureFlags.FERRIES, getGraphHopperStorage()));
			} catch (Exception e) {
				LOGGER.debug(e.getLocalizedMessage());
			}
			fastIsochroneFactory.createPreparation(gs, partitioningEdgeFilter);

			if (!isPartitionPrepared())
				preparePartition();
			else {
				fastIsochroneFactory.setExistingStorages();
				fastIsochroneFactory.getCellStorage().loadExisting();
				fastIsochroneFactory.getIsochroneNodeStorage().loadExisting();
			}
			//No fast isochrones without partition
			if (isPartitionPrepared()) {
				// Initialize edge filter sequence for fast isochrones
				calculateContours();
				List<Profile> profiles = fastIsochroneFactory.getFastIsochroneProfiles();
				for (Profile profile : profiles) {
					Weighting weighting = ((OrsWeightingFactoryGh4) createWeightingFactory()).createIsochroneWeighting(profile, new PMap(profile.getName()).putObject("isochroneWeighting", "true"));

					for (FlagEncoder encoder : super.getEncodingManager().fetchEdgeEncoders()) {
						calculateCellProperties(weighting, partitioningEdgeFilter, encoder, fastIsochroneFactory.getIsochroneNodeStorage(), fastIsochroneFactory.getCellStorage());
					}
				}
			}
        }
	}

    //TODO Refactoring : This is a duplication with code in RoutingProfile and should probably be moved to a status keeping class.
    private boolean hasCHProfile(String profileName) {
		return contains(getGraphHopperStorage().getCHGraphNames(), profileName);
    }

	private boolean hasCoreProfile(String profileName) {
		if (getGraphHopperStorage() instanceof ORSGraphHopperStorage) {
			List<String> profiles = ((ORSGraphHopperStorage) getGraphHopperStorage()).getCoreGraphNames();
			return contains(profiles, profileName);
		}
		return false;
	}

	private boolean hasLMProfile(String profileName) {
		List<String> profiles = getLMPreparationHandler().getLMConfigs().stream().map((lmConfig) -> lmConfig.getName()).collect(Collectors.toList());
		return contains(profiles, profileName);
	}

	private boolean contains(List<String> profiles, String profileName) {
		for (String profile : profiles) {
			if (profileName.equals(profile))
				return true;
		}
		return false;
	}
//	TODO aoles : check if removing this is ok
//	/**
//	 * Enables or disables core calculation.
//	 */
//	public GraphHopper setCoreEnabled(boolean enable) {
//		ensureNotLoaded();
//		//TODO corePreparationHandler.setEnabled(enable);
//		return this;
//	}

	public final boolean isCoreEnabled() {
		return corePreparationHandler.isEnabled();
	}


// TODO aoles: initialization logic needs to be moved to CorePrepartionHandler.init
//	public void initCoreAlgoFactoryDecorator() {
//		if (!coreFactoryDecorator.hasCHProfiles()) {
//			for (FlagEncoder encoder : super.getEncodingManager().fetchEdgeEncoders()) {
//				for (String coreWeightingStr : coreFactoryDecorator.getCHProfileStrings()) {
//					// ghStorage is null at this point
//
//					// extract weighting string and traversal mode
//					String configStr = "";
//					if (coreWeightingStr.contains("|")) {
//						configStr = coreWeightingStr;
//						coreWeightingStr = coreWeightingStr.split("\\|")[0];
//					}
//					PMap config = new PMap(configStr);
//
//					TraversalMode traversalMode = config.getBool("edge_based", true) ? TraversalMode.EDGE_BASED : TraversalMode.NODE_BASED;
//					Profile profile = null; // TODO: initialize correctly
//					Weighting weighting = createWeighting(profile, new PMap(coreWeightingStr), false);
//					coreFactoryDecorator.addCHProfile(new CHProfile(weighting, traversalMode, INFINITE_U_TURN_COSTS, CHProfile.TYPE_CORE));
//				}
//			}
//		}
//	}

	public final CorePreparationHandler getCorePreparationHandler() {
		return corePreparationHandler;
	}

	@Override
	protected void loadORS() {
		List<CHConfig> chConfigs;
		if (corePreparationHandler.isEnabled()) {
			initCorePreparationHandler();
			chConfigs = corePreparationHandler.getCHConfigs();
		} else {
			chConfigs = emptyList();
		}

		if (getGraphHopperStorage() instanceof ORSGraphHopperStorage)
			((ORSGraphHopperStorage) getGraphHopperStorage()).addCoreGraphs(chConfigs);
		else
			throw new IllegalStateException("Expected an instance of ORSGraphHopperStorage");
	}

	private void initCorePreparationHandler() {
		if (corePreparationHandler.hasCHConfigs()) {
			return;
		}

		for (com.graphhopper.config.CHProfile chProfile : corePreparationHandler.getCHProfiles()) {
			Profile profile = profilesByName.get(chProfile.getProfile());
			corePreparationHandler.addCHConfig(new CHConfig(profile.getName(), createWeighting(profile, new PMap()), profile.isTurnCosts(), CHConfig.TYPE_CORE));
		}
	}

	private void initCoreLMPreparationHandler() {
		if (coreLMPreparationHandler.hasLMProfiles())
			return;

		CoreLMOptions coreLMOptions = coreLMPreparationHandler.getCoreLMOptions();
		coreLMOptions.createRestrictionFilters(getGraphHopperStorage());

		for (LMProfile lmProfile : coreLMPreparationHandler.getLMProfiles()) {
			if (lmProfile.usesOtherPreparation())
				continue;
			Profile profile = profilesByName.get(lmProfile.getProfile());
			Weighting weighting = createWeighting(profile, new PMap(), true);
			for (LMEdgeFilterSequence edgeFilter : coreLMOptions.getFilters()) {
				CoreLMConfig coreLMConfig = new CoreLMConfig(profile.getName(), weighting);
				coreLMConfig.setEdgeFilter(edgeFilter);
				coreLMPreparationHandler.addLMConfig(coreLMConfig);
			}
		}
	}

	protected void prepareCore(boolean closeEarly) {
		//TODO aoles
//		for (com.graphhopper.config.CHProfile profile : corePreparationHandler.getCHProfiles()) {
//			if (!getProfileVersion(profile.getProfile()).isEmpty()
//					&& !getProfileVersion(profile.getProfile()).equals("" + profilesByName.get(profile.getProfile()).getVersion()))
//				throw new IllegalArgumentException("CH preparation of " + profile.getProfile() + " already exists in storage and doesn't match configuration");
//		}
		if (isCoreEnabled()) {
			ensureWriteAccess();
			GraphHopperStorage ghStorage = getGraphHopperStorage();
			ghStorage.freeze();
			corePreparationHandler.prepare(ghStorage.getProperties(), closeEarly);
			ghStorage.getProperties().put(ORSParameters.Core.PREPARE + "done", true);
			//TODO aoles
//			for (com.graphhopper.config.CHProfile profile : corePreparationHandler.getCHProfiles()) {
//				// potentially overwrite existing keys from LM
//				setProfileVersion(profile.getProfile(), profilesByName.get(profile.getProfile()).getVersion());
//			}
		}
	}

    private boolean isCorePrepared() {
        return "true".equals(getGraphHopperStorage().getProperties().get(ORSParameters.Core.PREPARE + "done"))
                // remove old property in >0.9
                || "true".equals(getGraphHopperStorage().getProperties().get("prepare.done"));
    }

//	TODO aoles : check if removing this is ok
//	/**
//	 * Enables or disables core calculation.
//	 */
//	public GraphHopper setCoreLMEnabled(boolean enable) {
//		ensureNotLoaded();
//		//TODO coreLMPreparationHandler.setEnabled(enable);
//		return this;
//	}

	public final boolean isCoreLMEnabled() {
		return coreLMPreparationHandler.isEnabled();
	}

	/**
	 * For landmarks it is required to always call this method: either it creates the landmark data or it loads it.
	 */
	protected void loadOrPrepareCoreLM() {
		boolean tmpPrepare = coreLMPreparationHandler.isEnabled();
		if (tmpPrepare) {
			ensureWriteAccess();
			getGraphHopperStorage().freeze();
			if (coreLMPreparationHandler.loadOrDoWork(getGraphHopperStorage().getProperties(), false))
				getGraphHopperStorage().getProperties().put(ORSParameters.CoreLandmark.PREPARE + "done", true);
		}
	}

    //TODO Refactoring : This is a duplication with code in RoutingProfile and should probably be moved to a status keeping class.
    public final boolean isCHAvailable(String profileName) {
        return getCHPreparationHandler().isEnabled() && hasCHProfile(profileName);
    }

    public final boolean isLMAvailable(String profileName) {
		return getLMPreparationHandler().isEnabled() && hasLMProfile(profileName);
	}

	public final boolean isCoreAvailable(String profileName) {
		return getCorePreparationHandler().isEnabled() && hasCoreProfile(profileName);
	}

	public final boolean isFastIsochroneAvailable(RouteSearchContext searchContext, TravelRangeType travelRangeType) {
		return eccentricity != null && eccentricity.isAvailable(OrsWeightingFactoryGh4.createIsochroneWeighting(searchContext, travelRangeType));
	}

    /**
     * Partitioning
     */
    public final FastIsochroneFactory getFastIsochroneFactory() {
        return fastIsochroneFactory;
    }

    protected void preparePartition() {
        if (fastIsochroneFactory.isEnabled()) {
            ensureWriteAccess();

            getGraphHopperStorage().freeze();
            fastIsochroneFactory.prepare(getGraphHopperStorage().getProperties());
            getGraphHopperStorage().getProperties().put(ORSParameters.FastIsochrone.PREPARE + "done", true);
        }
    }

    private boolean isPartitionPrepared() {
        return "true".equals(getGraphHopperStorage().getProperties().get(ORSParameters.FastIsochrone.PREPARE + "done"));
    }

    private void calculateContours() {
        if (fastIsochroneFactory.getCellStorage().isContourPrepared())
            return;
        Contour contour = new Contour(getGraphHopperStorage(), getGraphHopperStorage().getNodeAccess(), fastIsochroneFactory.getIsochroneNodeStorage(), fastIsochroneFactory.getCellStorage());
        contour.calculateContour();
    }

    private void calculateCellProperties(Weighting weighting, EdgeFilter edgeFilter, FlagEncoder flagEncoder, IsochroneNodeStorage isochroneNodeStorage, CellStorage cellStorage) {
        if (eccentricity == null)
            eccentricity = new Eccentricity(getGraphHopperStorage(), getLocationIndex(), isochroneNodeStorage, cellStorage);
        if (!eccentricity.loadExisting(weighting)) {
            eccentricity.calcEccentricities(weighting, edgeFilter, flagEncoder);
            eccentricity.calcBorderNodeDistances(weighting, edgeFilter, flagEncoder);
        }
    }

    public Eccentricity getEccentricity() {
        return eccentricity;
    }

    public RouteSegmentInfo[] getMatchedSegmentsInternal(Geometry geometry,
                                                         double originalTrafficLinkLength,
                                                         int trafficLinkFunctionalClass,
                                                         boolean bothDirections,
                                                         int matchingRadius) {
        if (mMapMatcher == null || mMapMatcher.getClass() != HiddenMarkovMapMatcher.class) {
            mMapMatcher = new HiddenMarkovMapMatcher();
            if (this.getGraphHopperStorage() != null) {
                mMapMatcher.setGraphHopper(this);
            }
        } else {
            mMapMatcher.clear();
        }

        if (trafficEdgeFilter == null) {
            trafficEdgeFilter = new TrafficEdgeFilter(getGraphHopperStorage());
        }
        trafficEdgeFilter.setHereFunctionalClass(trafficLinkFunctionalClass);
        mMapMatcher.setEdgeFilter(trafficEdgeFilter);

        RouteSegmentInfo[] routeSegmentInfos;
        mMapMatcher.setSearchRadius(matchingRadius);
        routeSegmentInfos = matchInternalSegments(geometry, originalTrafficLinkLength, bothDirections);
        for (RouteSegmentInfo routeSegmentInfo : routeSegmentInfos) {
            if (routeSegmentInfo != null) {
                return routeSegmentInfos;
            }
        }
        return routeSegmentInfos;
    }

    private RouteSegmentInfo[] matchInternalSegments(Geometry geometry, double originalTrafficLinkLength, boolean bothDirections) {

        if (trafficEdgeFilter == null || !trafficEdgeFilter.getClass().equals(TrafficEdgeFilter.class)) {
            return new RouteSegmentInfo[]{};
        }
        org.locationtech.jts.geom.Coordinate[] locations = geometry.getCoordinates();
        int originalFunctionalClass = trafficEdgeFilter.getHereFunctionalClass();
        RouteSegmentInfo[] match = mMapMatcher.match(locations, bothDirections);
        match = validateRouteSegment(originalTrafficLinkLength, match);

        if (match.length <= 0 && (originalFunctionalClass != TrafficRelevantWayType.RelevantWayTypes.CLASS1.value && originalFunctionalClass != TrafficRelevantWayType.RelevantWayTypes.CLASS1LINK.value)) {
            // Test a higher functional class based from the original class
//            ((TrafficEdgeFilter) edgeFilter).setHereFunctionalClass(originalFunctionalClass);
            trafficEdgeFilter.higherFunctionalClass();
            mMapMatcher.setEdgeFilter(trafficEdgeFilter);
            match = mMapMatcher.match(locations, bothDirections);
            match = validateRouteSegment(originalTrafficLinkLength, match);
        }
        if (match.length <= 0 && (originalFunctionalClass != TrafficRelevantWayType.RelevantWayTypes.UNCLASSIFIED.value && originalFunctionalClass != TrafficRelevantWayType.RelevantWayTypes.CLASS4LINK.value)) {
            // Try matching in the next lower functional class.
            trafficEdgeFilter.setHereFunctionalClass(originalFunctionalClass);
            trafficEdgeFilter.lowerFunctionalClass();
            mMapMatcher.setEdgeFilter(trafficEdgeFilter);
            match = mMapMatcher.match(locations, bothDirections);
            match = validateRouteSegment(originalTrafficLinkLength, match);
        }
        if (match.length <= 0 && (originalFunctionalClass != TrafficRelevantWayType.RelevantWayTypes.UNCLASSIFIED.value && originalFunctionalClass != TrafficRelevantWayType.RelevantWayTypes.CLASS4LINK.value)) {
            // But always try UNCLASSIFIED before. CLASS5 hast way too many false-positives!
            trafficEdgeFilter.setHereFunctionalClass(TrafficRelevantWayType.RelevantWayTypes.UNCLASSIFIED.value);
            mMapMatcher.setEdgeFilter(trafficEdgeFilter);
            match = mMapMatcher.match(locations, bothDirections);
            match = validateRouteSegment(originalTrafficLinkLength, match);
        }
        if (match.length <= 0 && (originalFunctionalClass == TrafficRelevantWayType.RelevantWayTypes.UNCLASSIFIED.value || originalFunctionalClass == TrafficRelevantWayType.RelevantWayTypes.CLASS4LINK.value || originalFunctionalClass == TrafficRelevantWayType.RelevantWayTypes.CLASS1.value)) {
            // If the first tested class was unclassified, try CLASS5. But always try UNCLASSIFIED before. CLASS5 hast way too many false-positives!
            trafficEdgeFilter.setHereFunctionalClass(TrafficRelevantWayType.RelevantWayTypes.CLASS5.value);
            mMapMatcher.setEdgeFilter(trafficEdgeFilter);
            match = mMapMatcher.match(locations, bothDirections);
            match = validateRouteSegment(originalTrafficLinkLength, match);
        }
        return match;
    }


    private RouteSegmentInfo[] validateRouteSegment(double originalTrafficLinkLength, RouteSegmentInfo[] routeSegmentInfo) {
        if (routeSegmentInfo == null || routeSegmentInfo.length == 0)
            // Cases that shouldn't happen while matching Here data correctly. Return empty array to potentially restart the matching.
            return new RouteSegmentInfo[]{};
        int nullCounter = 0;
        for (int i = 0; i < routeSegmentInfo.length; i++) {
            if (routeSegmentInfo[i] == null || routeSegmentInfo[i].getEdgesStates() == null) {
                nullCounter += 1;
                break;
            }
            RouteSegmentInfo routeSegment = routeSegmentInfo[i];
            if (routeSegment.getDistance() > (originalTrafficLinkLength * 1.8)) {
                // Worst case scenario!
                routeSegmentInfo[i] = null;
                nullCounter += 1;
            }
        }

        if (nullCounter == routeSegmentInfo.length)
            return new RouteSegmentInfo[]{};
        else
            return routeSegmentInfo;
    }

    public boolean isTrafficEnabled() {
        return GraphStorageUtils.getGraphExtension(getGraphHopperStorage(), TrafficGraphStorage.class) != null;
    }
	public long getMemoryUsage() {
		long mem = 0;
		if (getLMPreparationHandler().isEnabled()) {
			mem += getLMPreparationHandler().getPreparations().stream().mapToLong(lm -> lm.getLandmarkStorage().getCapacity()).sum();
		}
		if (isCoreEnabled()) {
			// core CH preparations are handled in ORSGraphHopperStorage.getCapacity()
			mem += coreLMPreparationHandler.getPreparations().stream().mapToLong(lm -> lm.getLandmarkStorage().getCapacity()).sum();
		}
		if (fastIsochroneFactory.isEnabled()) {
			mem += fastIsochroneFactory.getCapacity();
		}
		return mem + getGraphHopperStorage().getCapacity();
	}
}<|MERGE_RESOLUTION|>--- conflicted
+++ resolved
@@ -48,7 +48,6 @@
 import org.heigit.ors.fastisochrones.partitioning.FastIsochroneFactory;
 import org.heigit.ors.fastisochrones.partitioning.storage.CellStorage;
 import org.heigit.ors.fastisochrones.partitioning.storage.IsochroneNodeStorage;
-import org.heigit.ors.isochrones.IsochroneWeightingFactory;
 import org.heigit.ors.mapmatching.MapMatcher;
 import org.heigit.ors.mapmatching.RouteSegmentInfo;
 import org.heigit.ors.mapmatching.hmm.HiddenMarkovMapMatcher;
@@ -58,23 +57,12 @@
 import org.heigit.ors.routing.graphhopper.extensions.core.*;
 import org.heigit.ors.routing.graphhopper.extensions.edgefilters.AvoidFeaturesEdgeFilter;
 import org.heigit.ors.routing.graphhopper.extensions.edgefilters.EdgeFilterSequence;
-<<<<<<< HEAD
+import org.heigit.ors.routing.graphhopper.extensions.edgefilters.TrafficEdgeFilter;
 import org.heigit.ors.routing.graphhopper.extensions.edgefilters.core.LMEdgeFilterSequence;
-=======
-import org.heigit.ors.routing.graphhopper.extensions.edgefilters.HeavyVehicleEdgeFilter;
->>>>>>> 006eb0ad
-import org.heigit.ors.routing.graphhopper.extensions.edgefilters.TrafficEdgeFilter;
-import org.heigit.ors.routing.graphhopper.extensions.flagencoders.FlagEncoderNames;
 import org.heigit.ors.routing.graphhopper.extensions.storages.BordersGraphStorage;
 import org.heigit.ors.routing.graphhopper.extensions.storages.GraphStorageUtils;
-import org.heigit.ors.routing.graphhopper.extensions.storages.HeavyVehicleAttributesGraphStorage;
 import org.heigit.ors.routing.graphhopper.extensions.storages.TrafficGraphStorage;
 import org.heigit.ors.routing.graphhopper.extensions.util.ORSParameters;
-<<<<<<< HEAD
-=======
-import org.heigit.ors.routing.graphhopper.extensions.weighting.HgvAccessWeighting;
-import org.heigit.ors.routing.graphhopper.extensions.weighting.MaximumSpeedCalculator;
->>>>>>> 006eb0ad
 import org.heigit.ors.routing.pathprocessors.BordersExtractor;
 import org.heigit.ors.util.CoordTools;
 import org.locationtech.jts.geom.Geometry;
@@ -86,17 +74,7 @@
 import java.util.*;
 import java.util.stream.Collectors;
 
-<<<<<<< HEAD
 import static java.util.Collections.emptyList;
-import static com.graphhopper.routing.weighting.Weighting.INFINITE_U_TURN_COSTS;
-=======
-import static com.graphhopper.routing.ch.CHAlgoFactoryDecorator.EdgeBasedCHMode.EDGE_OR_NODE;
-import static com.graphhopper.routing.ch.CHAlgoFactoryDecorator.EdgeBasedCHMode.OFF;
-import static com.graphhopper.routing.weighting.TurnWeighting.INFINITE_U_TURN_COSTS;
->>>>>>> 006eb0ad
-import static com.graphhopper.util.Parameters.Algorithms.*;
-import static org.heigit.ors.routing.RouteResult.KEY_TIMEZONE_ARRIVAL;
-import static org.heigit.ors.routing.RouteResult.KEY_TIMEZONE_DEPARTURE;
 
 
 public class ORSGraphHopper extends GraphHopper {
@@ -593,13 +571,8 @@
 //						}
 //					}
 //				}
-<<<<<<< HEAD
 			}
 		if(!isRouteable)
-=======
-        }
-		if (!isRouteable)
->>>>>>> 006eb0ad
 			throw new ConnectionNotFoundException("Route not found due to avoiding borders", Collections.emptyMap());
 
     }
@@ -660,73 +633,6 @@
         return new GeometryFactory().createLineString(coords);
     }
 
-<<<<<<< HEAD
-=======
-    @Override
-    public void matchTraffic() {
-        // Do the graph extension post processing
-        // Reserved for processes that need a fully initiated graph e.g. for match making
-        if (getGraphHopperStorage() != null && processContext != null && processContext.getStorageBuilders() != null) {
-            for (GraphStorageBuilder graphStorageBuilder : processContext.getStorageBuilders()) {
-                if (graphStorageBuilder instanceof HereTrafficGraphStorageBuilder) {
-                    try {
-                        ((HereTrafficGraphStorageBuilder) graphStorageBuilder).postProcess(this);
-                    } catch (SchemaException e) {
-                        LOGGER.error("Error building the here traffic storage.");
-                        throw new RuntimeException(e);
-                    }
-                }
-            }
-        }
-    }
-
-    @Override
-    public void initLMAlgoFactoryDecorator() {
-        super.initLMAlgoFactoryDecorator();
-
-        if (isTrafficEnabled())
-            ORSWeightingFactory.addTrafficSpeedCalculator(getLMFactoryDecorator().getWeightings(), getGraphHopperStorage());
-    }
-
-    @Override
-    public void initCHAlgoFactoryDecorator() {
-        CHAlgoFactoryDecorator chFactoryDecorator = getCHFactoryDecorator();
-        EncodingManager encodingManager = getEncodingManager();
-        if (!chFactoryDecorator.hasCHProfiles()) {
-            for (FlagEncoder encoder : encodingManager.fetchEdgeEncoders()) {
-                for (String chWeightingStr : chFactoryDecorator.getCHProfileStrings()) {
-                    // ghStorage is null at this point
-
-                    // extract weighting string and u-turn-costs
-                    String configStr = "";
-                    if (chWeightingStr.contains("|")) {
-                        configStr = chWeightingStr;
-                        chWeightingStr = chWeightingStr.split("\\|")[0];
-                    }
-                    PMap config = new PMap(configStr);
-                    int uTurnCosts = config.getInt(Parameters.Routing.U_TURN_COSTS, INFINITE_U_TURN_COSTS);
-
-                    Weighting weighting = createWeighting(new HintsMap(chWeightingStr), encoder, null);
-                    if (encoder.toString().equals(FlagEncoderNames.HEAVYVEHICLE) && graphStorageFactory instanceof ORSGraphStorageFactory) {
-                        ORSGraphStorageFactory orsGraphStorageFactory = (ORSGraphStorageFactory) graphStorageFactory;
-                        HeavyVehicleAttributesGraphStorage hgvStorage = GraphStorageUtils.getGraphExtension(orsGraphStorageFactory.getGraphExtension(), HeavyVehicleAttributesGraphStorage.class);
-                        EdgeFilter hgvEdgeFilter = new HeavyVehicleEdgeFilter(HeavyVehicleAttributes.HGV, null, hgvStorage);
-                        weighting = new HgvAccessWeighting(weighting, hgvEdgeFilter);
-                    }
-
-                    CHAlgoFactoryDecorator.EdgeBasedCHMode edgeBasedCHMode = chFactoryDecorator.getEdgeBasedCHMode();
-                    if (!(edgeBasedCHMode == EDGE_OR_NODE && encoder.supports(TurnWeighting.class))) {
-                        chFactoryDecorator.addCHProfile(CHProfile.nodeBased(weighting));
-                    }
-                    if (edgeBasedCHMode != OFF && encoder.supports(TurnWeighting.class)) {
-                        chFactoryDecorator.addCHProfile(CHProfile.edgeBased(weighting, uTurnCosts));
-                    }
-                }
-            }
-        }
-    }
-
->>>>>>> 006eb0ad
     /**
 	 * Does the preparation and creates the location index
 	 */
