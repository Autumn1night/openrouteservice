--- conflicted
+++ resolved
@@ -361,7 +361,6 @@
 				if (weighting instanceof TurnWeighting)
 	                ((TurnWeighting)weighting).setInORS(true);
 
-<<<<<<< HEAD
 				weighting = createTimeDependentAccessWeighting(weighting, tMode, algoStr);
 
 				if (weighting.isTimeDependent()) {
@@ -385,8 +384,6 @@
 					hints.remove("arrival");
 				}
 
-=======
->>>>>>> b5aa55df
 				AlgorithmOptions algoOpts = AlgorithmOptions.start().algorithm(algoStr).traversalMode(tMode)
 						.weighting(weighting).maxVisitedNodes(maxVisitedNodesForRequest).hints(hints).build();
 
