--- conflicted
+++ resolved
@@ -30,11 +30,8 @@
 	private static final Logger LOGGER = Logger.getLogger(ORSGraphStorageFactory.class.getName());
 
 	private final List<GraphStorageBuilder> graphStorageBuilders;
-<<<<<<< HEAD
-=======
 
 	private GraphExtension graphExtension = null;
->>>>>>> 006eb0ad
 
 	public ORSGraphStorageFactory(List<GraphStorageBuilder> graphStorageBuilders) {
 		this.graphStorageBuilders = graphStorageBuilders;
@@ -59,7 +56,6 @@
 			}
 		}
 
-<<<<<<< HEAD
 //		TODO : check if removing all this is ok
 
 //		if(gh instanceof ORSGraphHopper) {
@@ -89,55 +85,6 @@
 		extendedStorages.init(ghs.getBaseGraph(), dir);
 		ghs.setExtendedStorages(extendedStorages);
 		return ghs;
-=======
-		if (geTurnCosts == null && graphExtensions.isEmpty())
-			graphExtension = new GraphExtension.NoOpExtension();
-		else if (geTurnCosts != null && !graphExtensions.isEmpty()) {
-			ArrayList<GraphExtension> seq = new ArrayList<>();
-			seq.add(geTurnCosts);
-			seq.addAll(graphExtensions);
-
-			graphExtension = getExtension(seq);
-		} else if (geTurnCosts != null) {
-			graphExtension = geTurnCosts;
-		} else {
-			graphExtension = getExtension(graphExtensions);
-		}
-
-		if (gh instanceof ORSGraphHopper) {
-			if (((ORSGraphHopper) gh).isCoreEnabled())
-				((ORSGraphHopper) gh).initCoreAlgoFactoryDecorator();
-			if (((ORSGraphHopper) gh).isCoreLMEnabled())
-				((ORSGraphHopper) gh).initCoreLMAlgoFactoryDecorator();
-		}
-
-		if (gh.getCHFactoryDecorator().isEnabled())
-			gh.initCHAlgoFactoryDecorator();
-
-		List<CHProfile> profiles = new ArrayList<>();
-
-		if (gh.isCHEnabled()) {
-			profiles.addAll(gh.getCHFactoryDecorator().getCHProfiles());
-		}
-		if (gh instanceof ORSGraphHopper && ((ORSGraphHopper)gh).isCoreEnabled()) {
-			profiles.addAll(((ORSGraphHopper)gh).getCoreFactoryDecorator().getCHProfiles());
-		}
-
-		if (!profiles.isEmpty())
-			return new GraphHopperStorage(profiles, dir, encodingManager, gh.hasElevation(), graphExtension);
-
-		else
-			return new GraphHopperStorage(dir, encodingManager, gh.hasElevation(), graphExtension);
-	}
-
-	private GraphExtension getExtension(ArrayList<GraphExtension> graphExtensions) {
-		if (graphExtensions.size() > 1) {
-			ArrayList<GraphExtension> seq = new ArrayList<>(graphExtensions);
-			return new ExtendedStorageSequence(seq);
-		}
-		else
-			return graphExtensions.isEmpty() ? new GraphExtension.NoOpExtension() : graphExtensions.get(0);
->>>>>>> 006eb0ad
 	}
 
 //	TODO Refactoring : can probably be removed
