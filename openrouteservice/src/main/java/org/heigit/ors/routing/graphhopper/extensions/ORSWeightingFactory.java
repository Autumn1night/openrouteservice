--- conflicted
+++ resolved
@@ -59,15 +59,6 @@
 	         else
 	        	 result = new FastestWeighting(encoder, hintsMap);
 		}
-<<<<<<< HEAD
-		else if ("td_fastest".equalsIgnoreCase(strWeighting)){
-			EncodingManager encodingManager = graphStorage.getEncodingManager();
-			result = encodingManager.hasEncodedValue(EncodingManager.getKey(encoder, ConditionalEdges.SPEED))
-					? new TimeDependentFastestWeighting(encoder, hintsMap, new ConditionalSpeedCalculator(graphStorage, encoder))
-					: new TimeDependentFastestWeighting(encoder, hintsMap);
-		}
-=======
->>>>>>> 7409d548
 		else  if ("priority".equalsIgnoreCase(strWeighting))
 		{
 			result = new PreferencePriorityWeighting(encoder, hintsMap);
