--- conflicted
+++ resolved
@@ -156,13 +156,11 @@
 					case "acceleration":
 						softWeightings.add(new AccelerationWeighting(encoder, getWeightingProps(weightingName, map), graphStorage));
 						break;
-<<<<<<< HEAD
 					case "csv":
 						softWeightings.add(new HeatStressWeighting(encoder, getWeightingProps(weightingName, map), graphStorage));
-=======
+						break;
 					case "shadow":
 						softWeightings.add(new ShadowWeighting(encoder, getWeightingProps(weightingName, map), graphStorage));
->>>>>>> c2472c96
 						break;
 					default:
 						break;
