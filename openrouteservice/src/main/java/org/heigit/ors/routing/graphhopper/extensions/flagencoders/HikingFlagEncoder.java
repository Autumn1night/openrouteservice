/*
 * This file is part of Openrouteservice.
 *
 * Openrouteservice is free software; you can redistribute it and/or modify it under the terms of the
 * GNU Lesser General Public License as published by the Free Software Foundation; either version 2.1
 * of the License, or (at your option) any later version.
 *
 * This library is distributed in the hope that it will be useful, but WITHOUT ANY WARRANTY;
 * without even the implied warranty of MERCHANTABILITY or FITNESS FOR A PARTICULAR PURPOSE.
 * See the GNU Lesser General Public License for more details.
 *
 * You should have received a copy of the GNU Lesser General Public License along with this library;
 * if not, see <https://www.gnu.org/licenses/>.
 */

package org.heigit.ors.routing.graphhopper.extensions.flagencoders;

import com.graphhopper.routing.util.TransportationMode;
import com.graphhopper.util.PMap;

import java.util.Arrays;

import static com.graphhopper.routing.util.PriorityCode.BEST;
import static com.graphhopper.routing.util.PriorityCode.VERY_NICE;

public class HikingFlagEncoder extends FootFlagEncoder {

    public HikingFlagEncoder(PMap properties) {
        this((int) properties.getLong("speedBits", 4),
                properties.getDouble("speedFactor", 1));
<<<<<<< HEAD
        this.blockFords(properties.getBool("block_fords", false));
=======
        setProperties(properties, false);
>>>>>>> 006eb0ad
    }

    private HikingFlagEncoder(int speedBits, double speedFactor) {
        super(speedBits, speedFactor);

        hikingNetworkToCode.put("iwn", BEST.getValue());
        hikingNetworkToCode.put("nwn", BEST.getValue());
        hikingNetworkToCode.put("rwn", VERY_NICE.getValue());
        hikingNetworkToCode.put("lwn", VERY_NICE.getValue());

        suitableSacScales.addAll(Arrays.asList(
                "hiking",
                "mountain_hiking",
                "demanding_mountain_hiking",
                "alpine_hiking"
        ));

        preferredWayTags.addAll(Arrays.asList(
                "track",
                "path",
                "footway"
        ));
    }

    @Override
    public String toString() {
        return FlagEncoderNames.HIKING_ORS;
    }
}<|MERGE_RESOLUTION|>--- conflicted
+++ resolved
@@ -15,7 +15,6 @@
 
 package org.heigit.ors.routing.graphhopper.extensions.flagencoders;
 
-import com.graphhopper.routing.util.TransportationMode;
 import com.graphhopper.util.PMap;
 
 import java.util.Arrays;
@@ -28,11 +27,7 @@
     public HikingFlagEncoder(PMap properties) {
         this((int) properties.getLong("speedBits", 4),
                 properties.getDouble("speedFactor", 1));
-<<<<<<< HEAD
-        this.blockFords(properties.getBool("block_fords", false));
-=======
         setProperties(properties, false);
->>>>>>> 006eb0ad
     }
 
     private HikingFlagEncoder(int speedBits, double speedFactor) {
