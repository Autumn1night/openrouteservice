--- conflicted
+++ resolved
@@ -27,12 +27,9 @@
     public static final String PARAM_STEEPNESS_DIFFICULTY = "steepness_difficulty";
     public static final String PARAM_GREEN_INDEX = "green";
     public static final String PARAM_QUIETNESS = "quiet";
-<<<<<<< HEAD
     private static final String PARAM_CSV_FACTOR = "csv_factor";
     private static final String PARAM_CSV_COLUMN = "csv_column";
-=======
     public static final String PARAM_SHADOW_INDEX = "shadow";
->>>>>>> c2472c96
 
     @ApiModelProperty(name = PARAM_STEEPNESS_DIFFICULTY, value = "Specifies the fitness level for `cycling-*` profiles.\n" +
             "\n level: 0 = Novice, 1 = Moderate, 2 = Amateur, 3 = Pro. The prefered gradient increases with level. CUSTOM_KEYS:{'validWhen':{'ref':'profile','value':['cycling-*']}}", example = "2")
@@ -55,7 +52,6 @@
     @JsonIgnore
     private boolean hasQuietIndex = false;
 
-<<<<<<< HEAD
     @ApiModelProperty(name = PARAM_CSV_FACTOR, value="Specifies the factor of csv-column (range 0 to 1)")
     @JsonProperty(PARAM_CSV_FACTOR)
     private Float csvFactor;
@@ -65,14 +61,13 @@
     private String csvColumnName;
     @JsonIgnore
     private boolean hasCsv = false;
-=======
+
     @ApiModelProperty(name = PARAM_SHADOW_INDEX, value = "Specifies the shadow factor for `foot-*` profiles.\n" +
             "\nfactor: Multiplication factor range from 0 to 1. 0 is the shadow routing base factor without multiplying it by the manual factor and is already different from normal routing. 1 will prefer ways through shadow areas over a shorter route. CUSTOM_KEYS:{'validWhen':{'ref':'profile','value':['foot-*']}}", example = "0.4")
     @JsonProperty(PARAM_SHADOW_INDEX)
     private Float shadowIndex;
     @JsonIgnore
     private boolean hasShadowIndex = false;
->>>>>>> c2472c96
 
     public Integer getSteepnessDifficulty() {
         return steepnessDifficulty;
@@ -101,7 +96,6 @@
         hasQuietIndex = true;
     }
 
-<<<<<<< HEAD
     public Float getCsvFactor() {return csvFactor; }
 
     public void setCsvFactor(Float csvFactor) {
@@ -113,7 +107,8 @@
 
     public void setCsvColumn(String csvColumnName) {
         this.csvColumnName = csvColumnName;
-=======
+    }
+
     public Float getShadowIndex() {
         return shadowIndex;
     }
@@ -121,7 +116,6 @@
     public void setShadowIndex(Float shadowIndex) {
         this.shadowIndex = shadowIndex;
         hasShadowIndex = true;
->>>>>>> c2472c96
     }
 
     public boolean hasSteepnessDifficulty() {
@@ -135,13 +129,12 @@
     public boolean hasQuietIndex() {
         return hasQuietIndex;
     }
-<<<<<<< HEAD
+
     public boolean hasCsv() {
         return hasCsv;
-=======
+    }
 
     public boolean hasShadowIndex() {
         return hasShadowIndex;
->>>>>>> c2472c96
     }
 }