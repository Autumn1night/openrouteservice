--- conflicted
+++ resolved
@@ -25,10 +25,6 @@
 import org.heigit.ors.api.requests.common.APIEnums;
 import org.heigit.ors.api.requests.common.APIRequest;
 import org.heigit.ors.api.requests.routing.RouteRequestOptions;
-<<<<<<< HEAD
-
-import java.time.LocalDateTime;
-=======
 import org.heigit.ors.common.DistanceUnit;
 import org.heigit.ors.common.StatusCode;
 import org.heigit.ors.common.TravelRangeType;
@@ -44,8 +40,8 @@
 import org.heigit.ors.services.isochrones.IsochronesServiceSettings;
 import org.heigit.ors.util.DistanceUnitUtil;
 
+import java.time.LocalDateTime;
 import java.util.Arrays;
->>>>>>> 0794cd2e
 import java.util.List;
 
 import static org.heigit.ors.api.requests.isochrones.IsochronesRequestEnums.CalculationMethod.CONCAVE_BALLS;
@@ -69,7 +65,6 @@
     public static final String PARAM_TIME = "time";
 
 
-
     @ApiModelProperty(name = PARAM_LOCATIONS, value = "The locations to use for the route as an array of `longitude/latitude` pairs",
             example = "[[8.681495,49.41461],[8.686507,49.41943]]",
             required = true)
@@ -170,7 +165,6 @@
     @JsonIgnore
     private boolean hasSmoothing = false;
 
-<<<<<<< HEAD
     @ApiModelProperty(name = PARAM_TIME, value = "Departure date and time provided in local time zone" +
             "CUSTOM_KEYS:{'validWhen':{'ref':'arrival','valueNot':['*']}}",
             example = "2020-01-31T12:45:00")
@@ -179,18 +173,27 @@
     @JsonIgnore
     private boolean hasTime = false;
 
+    private IsochroneMapCollection isoMaps;
+    private IsochroneRequest isochroneRequest;
+
     @JsonCreator
     public IsochronesRequest() {
-        // nothing to do
-    }
-=======
-    private IsochroneMapCollection isoMaps;
-    private IsochroneRequest isochroneRequest;
->>>>>>> 0794cd2e
-
-
-    @JsonCreator
-    public IsochronesRequest() {
+    }
+
+    static String[] convertAttributes(IsochronesRequestEnums.Attributes[] attributes) {
+        return convertAPIEnumListToStrings(attributes);
+    }
+
+    protected static int convertToIsochronesProfileType(APIEnums.Profile profile) throws ParameterValueException {
+        try {
+            int profileFromString = RoutingProfileType.getFromString(profile.toString());
+            if (profileFromString == 0) {
+                throw new ParameterValueException(IsochronesErrorCodes.INVALID_PARAMETER_VALUE, "profile");
+            }
+            return profileFromString;
+        } catch (Exception e) {
+            throw new ParameterValueException(IsochronesErrorCodes.INVALID_PARAMETER_VALUE, "profile");
+        }
     }
 
     public APIEnums.Units getAreaUnit() {
@@ -291,7 +294,7 @@
     public boolean hasLocationType() {
         return hasLocationType;
     }
-    
+
     public RouteRequestOptions getIsochronesOptions() {
         return isochronesOptions;
     }
@@ -344,7 +347,6 @@
         return hasInterval;
     }
 
-<<<<<<< HEAD
     public LocalDateTime getTime() {
         return time;
     }
@@ -354,9 +356,10 @@
         hasTime = true;
     }
 
-    public boolean hasTime() { return hasTime; }
-
-=======
+    public boolean hasTime() {
+        return hasTime;
+    }
+
     public void generateIsochronesFromRequest() throws Exception {
         this.isochroneRequest = this.convertIsochroneRequest();
         // request object is built, now check if ors config allows all settings
@@ -489,7 +492,7 @@
             convertedIsochroneRequest.setSmoothingFactor(convertSmoothing(smoothing));
         if (this.hasIntersections())
             convertedIsochroneRequest.setIncludeIntersections(intersections);
-        if(this.hasOptions())
+        if (this.hasOptions())
             convertedIsochroneRequest.setCalcMethod(convertCalcMethod(CONCAVE_BALLS));
         else
             convertedIsochroneRequest.setCalcMethod(convertCalcMethod(FASTISOCHRONE));
@@ -534,6 +537,10 @@
         if (this.hasOptions()) {
             routeSearchParameters = this.processIsochronesRequestOptions(routeSearchParameters);
         }
+        if (this.hasTime()) {
+            routeSearchParameters.setDeparture(this.getTime());
+            routeSearchParameters.setArrival(this.getTime());
+        }
         routeSearchParameters.setConsiderTurnRestrictions(false);
         return routeSearchParameters;
     }
@@ -591,16 +598,12 @@
         }
         // interval, only use if one range is defined
 
-        if (rangeValues.size() == 1 && rangeValue != -1 && intervalValue != null){
+        if (rangeValues.size() == 1 && rangeValue != -1 && intervalValue != null) {
             if (intervalValue > rangeValue) {
-                throw new ParameterOutOfRangeException (IsochronesErrorCodes.PARAMETER_VALUE_EXCEEDS_MAXIMUM, IsochronesRequest.PARAM_INTERVAL, Double.toString(intervalValue), Double.toString(rangeValue));
+                throw new ParameterOutOfRangeException(IsochronesErrorCodes.PARAMETER_VALUE_EXCEEDS_MAXIMUM, IsochronesRequest.PARAM_INTERVAL, Double.toString(intervalValue), Double.toString(rangeValue));
             }
             travellerInfo.setRanges(rangeValue, intervalValue);
         }
-    }
-
-    static String[] convertAttributes(IsochronesRequestEnums.Attributes[] attributes) {
-        return convertAPIEnumListToStrings(attributes);
     }
 
     String convertCalcMethod(IsochronesRequestEnums.CalculationMethod bareCalcMethod) throws ParameterValueException {
@@ -620,18 +623,6 @@
         }
     }
 
-    protected static int convertToIsochronesProfileType(APIEnums.Profile profile) throws ParameterValueException {
-        try {
-            int profileFromString = RoutingProfileType.getFromString(profile.toString());
-            if (profileFromString == 0) {
-                throw new ParameterValueException(IsochronesErrorCodes.INVALID_PARAMETER_VALUE, "profile");
-            }
-            return profileFromString;
-        } catch (Exception e) {
-            throw new ParameterValueException(IsochronesErrorCodes.INVALID_PARAMETER_VALUE, "profile");
-        }
-    }
-
     public IsochroneMapCollection getIsoMaps() {
         return isoMaps;
     }
@@ -639,5 +630,4 @@
     public IsochroneRequest getIsochroneRequest() {
         return isochroneRequest;
     }
->>>>>>> 0794cd2e
 }