/*  This file is part of Openrouteservice.
 *
 *  Openrouteservice is free software; you can redistribute it and/or modify it under the terms of the
 *  GNU Lesser General Public License as published by the Free Software Foundation; either version 2.1
 *  of the License, or (at your option) any later version.

 *  This library is distributed in the hope that it will be useful, but WITHOUT ANY WARRANTY;
 *  without even the implied warranty of MERCHANTABILITY or FITNESS FOR A PARTICULAR PURPOSE.
 *  See the GNU Lesser General Public License for more details.

 *  You should have received a copy of the GNU Lesser General Public License along with this library;
 *  if not, see <https://www.gnu.org/licenses/>.
 */
package org.heigit.ors.util;

import org.apache.log4j.Logger;

import java.io.BufferedReader;
import java.io.FileReader;
import java.io.IOException;
import java.util.ArrayList;
import java.util.List;

/**
 * Helper class for reading data from a CSV file. Based on code from
 * https://www.mkyong.com/java/how-to-read-and-parse-csv-file-in-java/
 */
public class CSVUtility {
    private static final Logger LOGGER = Logger.getLogger(CSVUtility.class);

    private static final char DEFAULT_SEPARATOR = ',';
    private static final char DEFAULT_QUOTE = '"';
    private static final boolean HAS_HEADER = true;

    private CSVUtility() {}

    public static List<List<String>> readFile(String file) {
        return readFile(file, HAS_HEADER);
    }

    /**
     * Read data from CSV file using the provided filename, seperator, quote character and whether there is a header
     *
     * @param file          CSV file to read from
     * @param ignoreHeader        Whether to ignore the first row of the CSV
     * @return              An ArrayList (rows) of ArrayLists (columns values)
     */
<<<<<<< HEAD
    public static List<List<String>> readFile(String file, boolean header) {
=======
    public static ArrayList<ArrayList<String>> readFile(String file, boolean ignoreHeader) {
>>>>>>> eb02107a
        // Open the CSV file
        String ln = "";

        List<List<String>> lines = new ArrayList<>();
        boolean headerRead = false;
        try (BufferedReader br = new BufferedReader(new FileReader(file))){
            while ((ln = br.readLine()) != null) {
                if(ignoreHeader && lines.isEmpty() && !headerRead) {
                    headerRead=true;
                    continue;
                }

                lines.add(parseLine(ln));
            }
        } catch (IOException ioe) {
            LOGGER.error("Could not read from file: " + file);
        }

        return lines;
    }

    private static ArrayList<String> parseLine(String csvLine) {
        return parseLine(csvLine, DEFAULT_SEPARATOR, DEFAULT_QUOTE);
    }

    /**
     * Parse a line of text read from a CSV file. The line is split into values.
     *
     * @param csvLine       The line of the CSV file
     * @param separator     The seperator between values
     * @param customQuote   The character enclosing strings
     * @return
     */
    private static ArrayList<String> parseLine(String csvLine, char separator, char customQuote) {

        ArrayList<String> result = new ArrayList<>();

        //if empty, return!
        if (csvLine == null || csvLine.isEmpty()) {
            return result;
        }

        if (customQuote == ' ') {
            customQuote = DEFAULT_QUOTE;
        }

        if (separator == ' ') {
            separator = DEFAULT_SEPARATOR;
        }

        StringBuilder curVal = new StringBuilder();
        boolean inQuotes = false;
        boolean startCollectChar = false;
        boolean doubleQuotesInColumn = false;

        char[] chars = csvLine.toCharArray();

        for (char ch : chars) {

            if (inQuotes) {
                startCollectChar = true;
                if (ch == customQuote) {
                    inQuotes = false;
                    doubleQuotesInColumn = false;
                } else {

                    //Fixed : allow "" in custom quote enclosed
                    if (ch == '\"') {
                        if (!doubleQuotesInColumn) {
                            curVal.append(ch);
                            doubleQuotesInColumn = true;
                        }
                    } else {
                        curVal.append(ch);
                    }

                }
            } else {
                if (ch == customQuote) {

                    inQuotes = true;

                    if (chars[0] != '"' && customQuote != '\"') {
                        curVal.append('"');
                    }

                    //double quotes in column will hit this!
                    if (startCollectChar) {
                        curVal.append('"');
                    }

                } else if (ch == separator) {

                    result.add(curVal.toString());

                    curVal = new StringBuilder();
                    startCollectChar = false;

                } else if (ch == '\r') {
                    //ignore LF characters
                } else if (ch == '\n') {
                    //the end, break!
                    break;
                } else {
                    curVal.append(ch);
                }
            }

        }

        result.add(curVal.toString());

        return result;
    }
}<|MERGE_RESOLUTION|>--- conflicted
+++ resolved
@@ -45,11 +45,7 @@
      * @param ignoreHeader        Whether to ignore the first row of the CSV
      * @return              An ArrayList (rows) of ArrayLists (columns values)
      */
-<<<<<<< HEAD
-    public static List<List<String>> readFile(String file, boolean header) {
-=======
-    public static ArrayList<ArrayList<String>> readFile(String file, boolean ignoreHeader) {
->>>>>>> eb02107a
+    public static List<List<String>> readFile(String file, boolean ignoreHeader) {
         // Open the CSV file
         String ln = "";
 
