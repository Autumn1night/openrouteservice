/*
 *  Licensed to GraphHopper GmbH under one or more contributor
 *  license agreements. See the NOTICE file distributed with this work for 
 *  additional information regarding copyright ownership.
 * 
 *  GraphHopper GmbH licenses this file to you under the Apache License, 
 *  Version 2.0 (the "License"); you may not use this file except in 
 *  compliance with the License. You may obtain a copy of the License at
 * 
 *       http://www.apache.org/licenses/LICENSE-2.0
 * 
 *  Unless required by applicable law or agreed to in writing, software
 *  distributed under the License is distributed on an "AS IS" BASIS,
 *  WITHOUT WARRANTIES OR CONDITIONS OF ANY KIND, either express or implied.
 *  See the License for the specific language governing permissions and
 *  limitations under the License.
 */
package heigit.ors.routing.graphhopper.extensions.flagencoders;

import com.graphhopper.reader.ReaderWay;
import com.graphhopper.routing.util.EncodingManager;
import com.graphhopper.util.PMap;

/**
 * Defines bit layout for cars. (speed, access, ferries, ...)
 * <p>
 *
 * @author Peter Karich
 * @author Nop
 */
public class CarFlagEncoder extends VehicleFlagEncoder {

<<<<<<< HEAD
=======
    private static Logger LOGGER = Logger.getLogger(CarFlagEncoder.class);

    // This value determines the maximal possible on roads with bad surfaces
    protected int badSurfaceSpeed;

    // This value determines the speed for roads with access=destination
    protected int destinationSpeed;
    /**
     * A map which associates string to speed. Get some impression:
     * http://www.itoworld.com/map/124#fullscreen
     * http://wiki.openstreetmap.org/wiki/OSM_tags_for_routing/Maxspeed
     */
    protected int maxTrackGradeLevel = 3;

    // Take into account acceleration calculations when determining travel speed
    protected boolean useAcceleration = false;

    // Mean speed for isochrone reach_factor
    private static final int MEAN_SPEED = 100;

>>>>>>> 5734f3f4
    public CarFlagEncoder() {
        this(5, 5, 0);
    }

    public CarFlagEncoder(PMap properties) {
        this((int) properties.getLong("speed_bits", 5),
                properties.getDouble("speed_factor", 5),
                properties.getBool("turn_costs", false) ? 1 : 0);
        this.properties = properties;
        speedTwoDirections = properties.getBool("speed_two_directions", true);
        this.setBlockFords(properties.getBool("block_fords", true));
        this.setBlockByDefault(properties.getBool("block_barriers", true));

        useAcceleration = properties.getBool("use_acceleration", false);

        maxTrackGradeLevel = properties.getInt("maximum_grade_level", 3);
    }

    public CarFlagEncoder(int speedBits, double speedFactor, int maxTurnCosts) {
        super(speedBits, speedFactor, maxTurnCosts);

        restrictedValues.add("agricultural");
        restrictedValues.add("forestry");
        restrictedValues.add("delivery");
        restrictedValues.add("emergency");

        absoluteBarriers.add("bus_trap");
        absoluteBarriers.add("sump_buster");

        initSpeedLimitHandler(this.toString());

        init();
    }

    public double getMeanSpeed() {
        return MEAN_SPEED;
    }

    @Override
    double averageSecondsTo100KmpH() {
        return 10;
    }

    @Override
    public EncodingManager.Access getAccess(ReaderWay way) {
        // TODO: Ferries have conditionals, like opening hours or are closed during some time in the year
        String highwayValue = way.getTag("highway");
        String firstValue = way.getFirstPriorityTag(restrictions);
        if (highwayValue == null) {
            if (way.hasTag("route", ferries)) {
                if (restrictedValues.contains(firstValue))
                    return EncodingManager.Access.CAN_SKIP;
                if (intendedValues.contains(firstValue) ||
                        // implied default is allowed only if foot and bicycle is not specified:
                        firstValue.isEmpty() && !way.hasTag("foot") && !way.hasTag("bicycle"))
                    return EncodingManager.Access.FERRY;
            }
            return EncodingManager.Access.CAN_SKIP;
        }

        if ("track".equals(highwayValue)) {
            String tt = way.getTag("tracktype");
            //if (tt != null && !tt.equals("grade1") && !tt.equals("grade2") && !tt.equals("grade3"))
            if (tt != null)
            {
            	int grade = getTrackGradeLevel(tt);
            	if (grade > maxTrackGradeLevel)
                    return EncodingManager.Access.CAN_SKIP;
            }
        }

        if (!_speedLimitHandler.hasSpeedValue(highwayValue))
            return EncodingManager.Access.CAN_SKIP;

        if (way.hasTag("impassable", "yes") || way.hasTag("status", "impassable") || way.hasTag("smoothness", "impassable"))
            return EncodingManager.Access.CAN_SKIP;

        // multiple restrictions needs special handling compared to foot and bike, see also motorcycle
        if (!firstValue.isEmpty()) {
            if (restrictedValues.contains(firstValue) && !getConditionalTagInspector().isRestrictedWayConditionallyPermitted(way))
                return EncodingManager.Access.CAN_SKIP;
            if (intendedValues.contains(firstValue))
                return EncodingManager.Access.WAY;
        }

        // do not drive street cars into fords
        if (isBlockFords() && ("ford".equals(highwayValue) || way.hasTag("ford")))
            return EncodingManager.Access.CAN_SKIP;
        
        
        String maxwidth = way.getTag("maxwidth"); // Runge added on 23.02.2016
        if (maxwidth != null)
        {
        	try
            {
        		double mwv = Double.parseDouble(maxwidth);
        		if (mwv < 2.0)
                    return EncodingManager.Access.CAN_SKIP;
            }
        	catch(Exception ex)
            {
            	
            }
        }

        if (getConditionalTagInspector().isPermittedWayConditionallyRestricted(way))
            return EncodingManager.Access.CAN_SKIP;
        else
            return EncodingManager.Access.WAY;
    }

    @Override
    public String toString() {
        return FlagEncoderNames.CAR_ORS;
    }

    @Override
    public int getVersion() {
        return 1;
    }
}<|MERGE_RESOLUTION|>--- conflicted
+++ resolved
@@ -30,29 +30,9 @@
  */
 public class CarFlagEncoder extends VehicleFlagEncoder {
 
-<<<<<<< HEAD
-=======
-    private static Logger LOGGER = Logger.getLogger(CarFlagEncoder.class);
-
-    // This value determines the maximal possible on roads with bad surfaces
-    protected int badSurfaceSpeed;
-
-    // This value determines the speed for roads with access=destination
-    protected int destinationSpeed;
-    /**
-     * A map which associates string to speed. Get some impression:
-     * http://www.itoworld.com/map/124#fullscreen
-     * http://wiki.openstreetmap.org/wiki/OSM_tags_for_routing/Maxspeed
-     */
-    protected int maxTrackGradeLevel = 3;
-
-    // Take into account acceleration calculations when determining travel speed
-    protected boolean useAcceleration = false;
-
     // Mean speed for isochrone reach_factor
     private static final int MEAN_SPEED = 100;
 
->>>>>>> 5734f3f4
     public CarFlagEncoder() {
         this(5, 5, 0);
     }
@@ -85,10 +65,6 @@
         initSpeedLimitHandler(this.toString());
 
         init();
-    }
-
-    public double getMeanSpeed() {
-        return MEAN_SPEED;
     }
 
     @Override
@@ -164,6 +140,10 @@
             return EncodingManager.Access.WAY;
     }
 
+    public double getMeanSpeed() {
+        return MEAN_SPEED;
+    }
+
     @Override
     public String toString() {
         return FlagEncoderNames.CAR_ORS;
