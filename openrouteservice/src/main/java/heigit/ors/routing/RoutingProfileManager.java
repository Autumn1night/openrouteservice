/*  This file is part of Openrouteservice.
 *
 *  Openrouteservice is free software; you can redistribute it and/or modify it under the terms of the
 *  GNU Lesser General Public License as published by the Free Software Foundation; either version 2.1
 *  of the License, or (at your option) any later version.

 *  This library is distributed in the hope that it will be useful, but WITHOUT ANY WARRANTY;
 *  without even the implied warranty of MERCHANTABILITY or FITNESS FOR A PARTICULAR PURPOSE.
 *  See the GNU Lesser General Public License for more details.

 *  You should have received a copy of the GNU Lesser General Public License along with this library;
 *  if not, see <https://www.gnu.org/licenses/>.
 */
package heigit.ors.routing;

import com.graphhopper.GHResponse;
import com.graphhopper.routing.util.PathProcessor;
import com.graphhopper.util.DistanceCalc;
import com.graphhopper.util.Helper;
import com.graphhopper.util.PointList;
import com.vividsolutions.jts.geom.Coordinate;
import heigit.ors.api.requests.common.APIEnums;
import heigit.ors.exceptions.InternalServerException;
import heigit.ors.exceptions.PointNotFoundException;
import heigit.ors.exceptions.RouteNotFoundException;
import heigit.ors.exceptions.ServerLimitExceededException;
import heigit.ors.isochrones.IsochroneMap;
import heigit.ors.isochrones.IsochroneSearchParameters;
import heigit.ors.mapmatching.MapMatchingRequest;
import heigit.ors.matrix.MatrixErrorCodes;
import heigit.ors.matrix.MatrixRequest;
import heigit.ors.matrix.MatrixResult;
import heigit.ors.routing.configuration.RouteProfileConfiguration;
import heigit.ors.routing.configuration.RoutingManagerConfiguration;
import heigit.ors.routing.pathprocessors.ExtraInfoProcessor;
import heigit.ors.services.routing.RoutingServiceSettings;
import heigit.ors.util.FormatUtility;
import heigit.ors.util.RuntimeUtility;
import heigit.ors.util.StringUtility;
import heigit.ors.util.TimeUtility;
import org.apache.log4j.Logger;

import java.io.IOException;
import java.util.ArrayList;
import java.util.Date;
import java.util.List;
import java.util.concurrent.Callable;
import java.util.concurrent.ExecutionException;
import java.util.concurrent.ExecutorCompletionService;
import java.util.concurrent.ExecutorService;
import java.util.concurrent.Executors;
import java.util.concurrent.Future;

public class RoutingProfileManager {
    private static final Logger LOGGER = Logger.getLogger(RoutingProfileManager.class.getName());

    private RoutingProfilesCollection _routeProfiles;
    private RoutingProfilesUpdater _profileUpdater;
    private static RoutingProfileManager mInstance;

    public static synchronized RoutingProfileManager getInstance() throws IOException {
        if (mInstance == null) {
            mInstance = new RoutingProfileManager();
            mInstance.initialize(null);
        }

        return mInstance;
    }

    public RoutingProfileManager() {
    }

    public void prepareGraphs(String graphProps) {
        long startTime = System.currentTimeMillis();

        try {
			/* 
			RoutingManagerConfiguration rmc = RoutingManagerConfiguration.loadFromFile(graphProps);
			RoutingProfilesCollection coll = new RoutingProfilesCollection();
			RoutingProfileLoadContext loadCntx = new RoutingProfileLoadContext();
			int nRouteInstances = rmc.Profiles.length;

			for (int i = 0; i < nRouteInstances; i++) {
				RouteProfileConfiguration rpc = rmc.Profiles[i];
				if (!rpc.getEnabled())
					continue;

				LOGGER.info("Preparing route profile in "  + rpc.getGraphPath() + " ...");

				RoutingProfile rp = new RoutingProfile(RoutingServiceSettings.getSourceFile(), rpc, coll, loadCntx);

				rp.close();

				LOGGER.info("Done.");
			}

			loadCntx.release();

			*/

            RoutingManagerConfiguration rmc = RoutingManagerConfiguration.loadFromFile(graphProps);

            _routeProfiles = new RoutingProfilesCollection();
            int nRouteInstances = rmc.Profiles.length;

            RoutingProfileLoadContext loadCntx = new RoutingProfileLoadContext(RoutingServiceSettings.getInitializationThreads());
            ExecutorService executor = Executors.newFixedThreadPool(RoutingServiceSettings.getInitializationThreads());
            ExecutorCompletionService<RoutingProfile> compService = new ExecutorCompletionService<RoutingProfile>(executor);

            int nTotalTasks = 0;

            for (int i = 0; i < nRouteInstances; i++) {
                RouteProfileConfiguration rpc = rmc.Profiles[i];
                if (!rpc.getEnabled())
                    continue;

                Integer[] routeProfiles = rpc.getProfilesTypes();

                if (routeProfiles != null) {
                    Callable<RoutingProfile> task = new RoutingProfileLoader(RoutingServiceSettings.getSourceFile(), rpc,
                            _routeProfiles, loadCntx);
                    compService.submit(task);
                    nTotalTasks++;
                }
            }

            LOGGER.info("               ");

            int nCompletedTasks = 0;
            while (nCompletedTasks < nTotalTasks) {
                Future<RoutingProfile> future = compService.take();

                try {
                    RoutingProfile rp = future.get();
                    nCompletedTasks++;
                    rp.close();
                    LOGGER.info("Graph preparation done.");
                } catch (InterruptedException e) {
                    LOGGER.error(e);
                    e.printStackTrace();
                } catch (ExecutionException e) {
                    LOGGER.error(e);
                    e.printStackTrace();
                }
            }

            executor.shutdown();
            loadCntx.releaseElevationProviderCacheAfterAllVehicleProfilesHaveBeenProcessed();


            LOGGER.info("Graphs were prepaired in " + TimeUtility.getElapsedTime(startTime, true) + ".");
        } catch (Exception ex) {
            LOGGER.error("Failed to prepare graphs.", ex);
        }

        RuntimeUtility.clearMemory(LOGGER);
    }

    public void initialize(String graphProps) {
        RuntimeUtility.printRAMInfo("", LOGGER);

        LOGGER.info("      ");

        long startTime = System.currentTimeMillis();

        try {
            if (RoutingServiceSettings.getEnabled()) {
                RoutingManagerConfiguration rmc = RoutingManagerConfiguration.loadFromFile(graphProps);

                LOGGER.info(String.format("====> Initializing profiles from '%s' (%d threads) ...", RoutingServiceSettings.getSourceFile(), RoutingServiceSettings.getInitializationThreads()));
                LOGGER.info("                              ");

                // MARQ24 MOD START
                // RAMDataAccess.LZ4_COMPRESSION_ENABLED = "LZ4".equalsIgnoreCase(RoutingServiceSettings.getStorageFormat());
                // the ExGHOverwrite-FlagEncoder package contains the previously overwritten flagencoders of graphhopper
                // in the ors fork...
                // MARQ24 removed 'ExGhORSBikeCommonFlagEncoder.SKIP_WAY_TYPE_INFO' because we will use the NextGen
                // BikeFlagEncoders from now on...
                // ExGhORSBikeCommonFlagEncoder.SKIP_WAY_TYPE_INFO = true;
                // MARQ24 MOD END

                if ("preparation".equalsIgnoreCase(RoutingServiceSettings.getWorkingMode())) {
                    prepareGraphs(graphProps);
                } else {
                    _routeProfiles = new RoutingProfilesCollection();
                    int nRouteInstances = rmc.Profiles.length;

                    RoutingProfileLoadContext loadCntx = new RoutingProfileLoadContext(RoutingServiceSettings.getInitializationThreads());
                    ExecutorService executor = Executors.newFixedThreadPool(RoutingServiceSettings.getInitializationThreads());
                    ExecutorCompletionService<RoutingProfile> compService = new ExecutorCompletionService<RoutingProfile>(executor);

                    int nTotalTasks = 0;

                    for (int i = 0; i < nRouteInstances; i++) {
                        RouteProfileConfiguration rpc = rmc.Profiles[i];
                        if (!rpc.getEnabled())
                            continue;

                        Integer[] routeProfiles = rpc.getProfilesTypes();

                        if (routeProfiles != null) {
                            Callable<RoutingProfile> task = new RoutingProfileLoader(RoutingServiceSettings.getSourceFile(), rpc,
                                    _routeProfiles, loadCntx);
                            compService.submit(task);
                            nTotalTasks++;
                        }
                    }

                    LOGGER.info("               ");

                    int nCompletedTasks = 0;
                    while (nCompletedTasks < nTotalTasks) {
                        Future<RoutingProfile> future = compService.take();

                        try {
                            RoutingProfile rp = future.get();
                            nCompletedTasks++;
                            if (!_routeProfiles.add(rp))
                                LOGGER.warn("Routing profile has already been added.");
                        } catch (InterruptedException e) {
                            LOGGER.error(e);
                            e.printStackTrace();
                        } catch (ExecutionException e) {
                            LOGGER.error(e);
                            e.printStackTrace();
                        }
                    }

                    executor.shutdown();
                    loadCntx.releaseElevationProviderCacheAfterAllVehicleProfilesHaveBeenProcessed();

                    LOGGER.info("Total time: " + TimeUtility.getElapsedTime(startTime, true) + ".");
                    LOGGER.info("========================================================================");

                    if (rmc.UpdateConfig != null && rmc.UpdateConfig.Enabled) {
                        _profileUpdater = new RoutingProfilesUpdater(rmc.UpdateConfig, _routeProfiles);
                        _profileUpdater.start();
                    }
                }

                RoutingProfileManagerStatus.setReady(true);
            }
        } catch (Exception ex) {
            LOGGER.error("Failed to initialize RoutingProfileManager instance.", ex);
        }

        RuntimeUtility.clearMemory(LOGGER);

        if (LOGGER.isInfoEnabled())
            _routeProfiles.printStatistics(LOGGER);
    }

    public void destroy() {
        if (_profileUpdater != null)
            _profileUpdater.destroy();

        _routeProfiles.destroy();
    }

    public RoutingProfilesCollection getProfiles() {
        return _routeProfiles;
    }

    public boolean updateEnabled() {
        return _profileUpdater != null;
    }

    public Date getNextUpdateTime() {
        return _profileUpdater == null ? new Date() : _profileUpdater.getNextUpdate();
    }

    public String getUpdatedStatus() {
        return _profileUpdater == null ? null : _profileUpdater.getStatus();
    }

//    public List<RouteResult> computeRoutes(RoutingRequest req, boolean invertFlow, boolean oneToMany) throws Exception {
//        if (req.getCoordinates().length <= 1)
//            throw new Exception("Number of coordinates must be greater than 1.");
//
//        List<RouteResult> routes = new ArrayList<RouteResult>(req.getCoordinates().length - 1);
//
//        RoutingProfile rp = getRouteProfile(req, true);
//        RouteSearchParameters searchParams = req.getSearchParameters();
//        PathProcessor pathProcessor = null;
//
//        if (req.getExtraInfo() > 0) {
//            pathProcessor = new ExtraInfoProcessor(rp.getGraphhopper(), req);
//        } else {
//            if (req.getIncludeElevation())
//                pathProcessor = new ElevationSmoothPathProcessor();
//        }
//
//        Coordinate[] coords = req.getCoordinates();
//        Coordinate c0 = coords[0];
//        int nSegments = coords.length - 1;
//        EdgeFilter customEdgeFilter = rp.createAccessRestrictionFilter(coords);
//        List<GHResponse> resp = new ArrayList<GHResponse>();
//
//        for (int i = 1; i <= nSegments; ++i) {
//            if (pathProcessor != null)
//                pathProcessor.setSegmentIndex(i - 1, nSegments);
//
//            Coordinate c1 = coords[i];
//            GHResponse gr = null;
//            if (invertFlow)
//                gr = rp.computeRoute(c0.y, c0.x, c1.y, c1.x, null, null, false, searchParams, customEdgeFilter, pathProcessor, req.getGeometrySimplify());
//            else
//                gr = rp.computeRoute(c1.y, c1.x, c0.y, c0.x, null, null, false, searchParams, customEdgeFilter, pathProcessor, req.getGeometrySimplify());
//
//            //if (gr.hasErrors())
//            //	throw new InternalServerException(RoutingErrorCodes.UNKNOWN, String.format("Unable to find a route between points %d (%s) and %d (%s)", i, FormatUtility.formatCoordinate(c0), i + 1, FormatUtility.formatCoordinate(c1)));
//
//            if (!gr.hasErrors()) {
//                resp.clear();
//                resp.add(gr);
//                RouteResult route = new RouteResultBuilder().createMergedRouteResultFromBestPaths(resp, req, (pathProcessor != null && (pathProcessor instanceof ExtraInfoProcessor)) ? ((ExtraInfoProcessor) pathProcessor).getExtras() : null);
//                routes.add(route);
//            } else
//                routes.add(null);
//        }
//
//        return routes;
//    }
//
    public RouteResult matchTrack(MapMatchingRequest req) throws Exception {
        //RoutingProfile rp = getRouteProfile(req, false);

        return null;
    }

    public RouteResult computeRoute(RoutingRequest req) throws Exception {
        List<Integer> skipSegments = req.getSkipSegments();
        List<GHResponse> routes = new ArrayList<GHResponse>();

        RoutingProfile rp = getRouteProfile(req, false);
        RouteSearchParameters searchParams = req.getSearchParameters();
<<<<<<< HEAD
=======
        PathProcessor pathProcessor = null;
        if (req.getIncludeCountryInfo())
            pathProcessor = new ExtraInfoProcessor(rp.getGraphhopper(), req, rp.getGraphhopper().getGeneralCbReader());
        else
            pathProcessor = new ExtraInfoProcessor(rp.getGraphhopper(), req);
>>>>>>> 5734f3f4

        Coordinate[] coords = req.getCoordinates();
        Coordinate c0 = coords[0];
        Coordinate c1;
        int nSegments = coords.length - 1;
        GHResponse prevResp = null;
        WayPointBearing[] bearings = (req.getContinueStraight() || searchParams.getBearings() != null) ? new WayPointBearing[2] : null;
        int profileType = req.getSearchParameters().getProfileType();
        double[] radiuses;
        if (searchParams.getMaximumRadiuses() != null) {
            radiuses = new double[2];
        } else if (_routeProfiles.getRouteProfile(profileType).getConfiguration().hasMaximumSnappingRadius()) {
            radiuses = new double[2];
        } else {
            radiuses = null;
        }

        ExtraInfoProcessor extraInfoProcessor = null;
        
        for (int i = 1; i <= nSegments; ++i) {
            c1 = coords[i];

            if (bearings != null) {
                bearings[0] = null;
                if (i > 1 && req.getContinueStraight()) {
                    bearings[0] = new WayPointBearing(getHeadingDirection(prevResp), Double.NaN);
                }

                if (searchParams.getBearings() != null) {
                    bearings[0] = searchParams.getBearings()[i - 1];
                    bearings[1] = (i == nSegments && searchParams.getBearings().length != nSegments + 1) ? new WayPointBearing(Double.NaN, Double.NaN) : searchParams.getBearings()[i];
                }
            }

            if (searchParams.getMaximumRadiuses() != null) {
                radiuses[0] = searchParams.getMaximumRadiuses()[i - 1];
                radiuses[1] = searchParams.getMaximumRadiuses()[i];
            }else {
                try {
                    int maximumSnappingRadius = _routeProfiles.getRouteProfile(profileType).getConfiguration().getMaximumSnappingRadius();
                    radiuses[0] = maximumSnappingRadius;
                    radiuses[1] = maximumSnappingRadius;
                 } catch (Exception ex) {
                }

            }

            GHResponse gr = rp.computeRoute(c0.y, c0.x, c1.y, c1.x, bearings, radiuses, skipSegments.contains(i), searchParams, req.getGeometrySimplify());

            if (gr.hasErrors()) {
                if (gr.getErrors().size() > 0) {
                    if (gr.getErrors().get(0) instanceof com.graphhopper.util.exceptions.ConnectionNotFoundException) {
                        throw new RouteNotFoundException(
                                RoutingErrorCodes.ROUTE_NOT_FOUND,
                                String.format("Unable to find a route between points %d (%s) and %d (%s).",
                                        i,
                                        FormatUtility.formatCoordinate(c0),
                                        i + 1,
                                        FormatUtility.formatCoordinate(c1))
                        );
                    } else if(gr.getErrors().get(0) instanceof com.graphhopper.util.exceptions.PointNotFoundException) {
                        String message = "";
                        for(Throwable error: gr.getErrors()) {
                            if(!StringUtility.isEmpty(message))
                                message = message + "; ";
                            if (error instanceof com.graphhopper.util.exceptions.PointNotFoundException) {
                                com.graphhopper.util.exceptions.PointNotFoundException pointNotFoundException = (com.graphhopper.util.exceptions.PointNotFoundException) error;
                                int pointReference = (i-1) + pointNotFoundException.getPointIndex();

                                Coordinate pointCoordinate = (pointNotFoundException.getPointIndex() == 0) ? c0 : c1;
                                double pointRadius = radiuses[pointNotFoundException.getPointIndex()];

                                message = message + String.format("Could not find point %d: %s within a radius of %.1f meters.",
                                        pointReference,
                                        FormatUtility.formatCoordinate(pointCoordinate),
                                        pointRadius);

                            } else {
                                message = message + error.getMessage();
                            }
                        }
                        throw new PointNotFoundException(message);
                    } else {
                        throw new InternalServerException(RoutingErrorCodes.UNKNOWN, gr.getErrors().get(0).getMessage());
                    }
                } else {
                    // If there are no errors stored but there is indication that there are errors, something strange
                    // has happened, so return that a route could not be found
                    throw new RouteNotFoundException(
                            RoutingErrorCodes.ROUTE_NOT_FOUND,
                            String.format("Unable to find a route between points %d (%s) and %d (%s).",
                                    i,
                                    FormatUtility.formatCoordinate(c0),
                                    i + 1,
                                    FormatUtility.formatCoordinate(c1))
                    );
                }
            }

            try {
                for (Object obj : gr.getReturnObjects()) {
                    if (obj instanceof ExtraInfoProcessor) {
                        if (extraInfoProcessor == null) {
                            extraInfoProcessor = (ExtraInfoProcessor)obj;
                        } else {
                            extraInfoProcessor.appendData((ExtraInfoProcessor)obj);
                        }
                    }
                }
            } catch (Exception e) {
                LOGGER.error(e);
            }

            prevResp = gr;
            routes.add(gr);
            c0 = c1;
        }
        routes = enrichDirectRoutesTime(routes);
        List<RouteExtraInfo> extraInfos = extraInfoProcessor != null ? extraInfoProcessor.getExtras() : null;
        return new RouteResultBuilder().createMergedRouteResultFromBestPaths(routes, req, extraInfos);
    }

    /**
     * This will enrich all direct routes with an approximated travel time that is being calculated from the real graphhopper
     * results. The routes object should contain all routes, so the function can maintain and return the proper order!
     *
     * @param routes Should hold all the routes that have been calculated, not only the direct routes.
     * @return will return routes object with enriched direct routes if any we're found in the same order as the input object.
     */
    private List<GHResponse> enrichDirectRoutesTime(List<GHResponse> routes) {
        List<GHResponse> graphhopperRoutes = new ArrayList<>();
        List<GHResponse> directRoutes = new ArrayList<>();
        long graphHopperTravelTime = 0;
        double graphHopperTravelDistance = 0;
        double averageTravelTimePerMeter;

        for (GHResponse ghResponse : routes) {
            if (!ghResponse.getHints().has("skipped_segment")) {
                graphHopperTravelDistance += ghResponse.getBest().getDistance();
                graphHopperTravelTime += ghResponse.getBest().getTime();
                graphhopperRoutes.add(ghResponse);
            } else {
                directRoutes.add(ghResponse);
            }
        }

        if (graphhopperRoutes.isEmpty() || directRoutes.isEmpty()) {
            return routes;
        }

        if (graphHopperTravelDistance == 0) {
            return routes;
        }

        averageTravelTimePerMeter = graphHopperTravelTime / graphHopperTravelDistance;
        for (GHResponse ghResponse : routes) {
            if (ghResponse.getHints().has("skipped_segment")) {
                double directRouteDistance = ghResponse.getBest().getDistance();
                ghResponse.getBest().setTime(Math.round(directRouteDistance * averageTravelTimePerMeter));
                double directRouteInstructionDistance = ghResponse.getBest().getInstructions().get(0).getDistance();
                ghResponse.getBest().getInstructions().get(0).setTime(Math.round(directRouteInstructionDistance * averageTravelTimePerMeter));
            }
        }

        return routes;
    }

    private double getHeadingDirection(GHResponse resp) {
        PointList points = resp.getBest().getPoints();
        int nPoints = points.size();
        if (nPoints > 1) {
            double lon1 = points.getLon(nPoints - 2);
            double lat1 = points.getLat(nPoints - 2);
            double lon2 = points.getLon(nPoints - 1);
            double lat2 = points.getLat(nPoints - 1);
            // For some reason, GH may return a response where the last two points are identical
            if (lon1 == lon2 && lat1 == lat2 && nPoints > 2) {
                lon1 = points.getLon(nPoints - 3);
                lat1 = points.getLat(nPoints - 3);
            }
            return Helper.ANGLE_CALC.calcAzimuth(lat1, lon1, lat2, lon2);
        } else
            return 0;
    }

    public RoutingProfile getRouteProfile(RoutingRequest req, boolean oneToMany) throws Exception {
        RouteSearchParameters searchParams = req.getSearchParameters();
        int profileType = searchParams.getProfileType();

        boolean fallbackAlgorithm = searchParams.requiresFallbackAlgorithm();
        boolean dynamicWeights = searchParams.requiresDynamicWeights();

        RoutingProfile rp = _routeProfiles.getRouteProfile(profileType, !dynamicWeights);

        if (rp == null && dynamicWeights == false)
            rp = _routeProfiles.getRouteProfile(profileType, false);

        if (rp == null)
            throw new InternalServerException(RoutingErrorCodes.UNKNOWN, "Unable to get an appropriate route profile for RoutePreference = " + RoutingProfileType.getName(req.getSearchParameters().getProfileType()));

        RouteProfileConfiguration config = rp.getConfiguration();

        if (config.getMaximumDistance() > 0
                || (dynamicWeights && config.getMaximumDistanceDynamicWeights() > 0)
                || config.getMaximumWayPoints() > 0
                || (fallbackAlgorithm && config.getMaximumDistanceAvoidAreas() > 0)) {
            Coordinate[] coords = req.getCoordinates();
            int nCoords = coords.length;
            if (config.getMaximumWayPoints() > 0) {
                if (!oneToMany && nCoords > config.getMaximumWayPoints())
                    throw new ServerLimitExceededException(RoutingErrorCodes.REQUEST_EXCEEDS_SERVER_LIMIT, "The specified number of waypoints must not be greater than " + Integer.toString(config.getMaximumWayPoints()) + ".");
            }

            if (config.getMaximumDistance() > 0
                    || (dynamicWeights && config.getMaximumDistanceDynamicWeights() > 0)
                    || (fallbackAlgorithm && config.getMaximumDistanceAvoidAreas() > 0)) {
                double longestSegmentDist = 0.0;
                DistanceCalc distCalc = Helper.DIST_EARTH;

                Coordinate c0 = coords[0], c1 = null;
                double totalDist = 0.0;

                if (oneToMany) {
                    for (int i = 1; i < nCoords; i++) {
                        c1 = coords[i];
                        totalDist = distCalc.calcDist(c0.y, c0.x, c1.y, c1.x);
                        if (totalDist > longestSegmentDist)
                            longestSegmentDist = totalDist;
                    }
                } else {
                    if (nCoords == 2) {
                        c1 = coords[1];
                        totalDist = distCalc.calcDist(c0.y, c0.x, c1.y, c1.x);
                        longestSegmentDist = totalDist;
                    } else {
                        double dist = 0;
                        for (int i = 1; i < nCoords; i++) {
                            c1 = coords[i];
                            dist = distCalc.calcDist(c0.y, c0.x, c1.y, c1.x);
                            totalDist += dist;
                            if (dist > longestSegmentDist)
                                longestSegmentDist = dist;

                            c0 = c1;
                        }
                    }
                }

                if (config.getMaximumDistance() > 0 && totalDist > config.getMaximumDistance())
                    throw new ServerLimitExceededException(RoutingErrorCodes.REQUEST_EXCEEDS_SERVER_LIMIT, "The approximated route distance must not be greater than " + Double.toString(config.getMaximumDistance()) + " meters.");

                if (dynamicWeights && config.getMaximumDistanceDynamicWeights() > 0 && totalDist > config.getMaximumDistanceDynamicWeights())
                    throw new ServerLimitExceededException(RoutingErrorCodes.REQUEST_EXCEEDS_SERVER_LIMIT, "By dynamic weighting, the approximated distance of a route segment must not be greater than " + Double.toString(config.getMaximumDistanceDynamicWeights()) + " meters.");
                if (fallbackAlgorithm && config.getMaximumDistanceAvoidAreas() > 0 && totalDist > config.getMaximumDistanceAvoidAreas())
                    throw new ServerLimitExceededException(RoutingErrorCodes.REQUEST_EXCEEDS_SERVER_LIMIT, "With these options, the approximated route distance must not be greater than " + Double.toString(config.getMaximumDistanceAvoidAreas()) + " meters.");
            }
        }

        return rp;
    }

    /**
     * This function sends the {@link IsochroneSearchParameters} together with the Attributes to the {@link RoutingProfile}.
     *
     * @param parameters The input is a {@link IsochroneSearchParameters}
     * @return Return is a {@link IsochroneMap} holding the calculated data plus statistical data if the attributes where set.
     * @throws Exception
     */
    public IsochroneMap buildIsochrone(IsochroneSearchParameters parameters) throws Exception {

        int profileType = parameters.getRouteParameters().getProfileType();
        RoutingProfile rp = _routeProfiles.getRouteProfile(profileType, false);

        return rp.buildIsochrone(parameters);
    }

    public MatrixResult computeMatrix(MatrixRequest req) throws Exception {
        RoutingProfile rp = _routeProfiles.getRouteProfile(req.getProfileType(), !req.getFlexibleMode());

        if (rp == null)
            throw new InternalServerException(MatrixErrorCodes.UNKNOWN, "Unable to find an appropriate routing profile.");

        return rp.computeMatrix(req);
    }

}<|MERGE_RESOLUTION|>--- conflicted
+++ resolved
@@ -334,14 +334,6 @@
 
         RoutingProfile rp = getRouteProfile(req, false);
         RouteSearchParameters searchParams = req.getSearchParameters();
-<<<<<<< HEAD
-=======
-        PathProcessor pathProcessor = null;
-        if (req.getIncludeCountryInfo())
-            pathProcessor = new ExtraInfoProcessor(rp.getGraphhopper(), req, rp.getGraphhopper().getGeneralCbReader());
-        else
-            pathProcessor = new ExtraInfoProcessor(rp.getGraphhopper(), req);
->>>>>>> 5734f3f4
 
         Coordinate[] coords = req.getCoordinates();
         Coordinate c0 = coords[0];
@@ -360,7 +352,7 @@
         }
 
         ExtraInfoProcessor extraInfoProcessor = null;
-        
+
         for (int i = 1; i <= nSegments; ++i) {
             c1 = coords[i];
 
