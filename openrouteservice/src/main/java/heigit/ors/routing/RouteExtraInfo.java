--- conflicted
+++ resolved
@@ -39,12 +39,6 @@
     	this(name, null);
     }
 
-<<<<<<< HEAD
-	public RouteExtraInfo(String name, GraphExtension extension)
-	{
-		_name = name;
-		_segments = new ArrayList<RouteSegmentItem>();
-=======
 	/**
 	 * Constructor that can mark the RouteExtraInfo as being able to generate warnings or not
 	 *
@@ -57,7 +51,6 @@
 	{
 		_name = name;
 		_segments = new ArrayList<>();
->>>>>>> d7f67f24
 		if(extension instanceof WarningGraphExtension) {
 			warningGraphExtension = (WarningGraphExtension) extension;
 			_usedForWarnings = true;
