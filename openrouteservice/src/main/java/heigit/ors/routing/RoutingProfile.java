--- conflicted
+++ resolved
@@ -45,6 +45,7 @@
 import heigit.ors.routing.graphhopper.extensions.storages.GraphStorageUtils;
 import heigit.ors.routing.parameters.*;
 import heigit.ors.routing.traffic.RealTrafficDataProvider;
+import heigit.ors.routing.traffic.TrafficEdgeAnnotator;
 import heigit.ors.services.isochrones.IsochronesServiceSettings;
 import heigit.ors.services.matrix.MatrixServiceSettings;
 import heigit.ors.util.DebugUtility;
@@ -482,7 +483,7 @@
             else
                 graph = gh.getGraphHopperStorage().getBaseGraph();
 
-            MatrixSearchContextBuilder builder = new MatrixSearchContextBuilder(gh.getLocationIndex(), DefaultEdgeFilter.allEdges(flagEncoder), req.getResolveLocations());
+            MatrixSearchContextBuilder builder = new MatrixSearchContextBuilder(gh.getLocationIndex(), new DefaultEdgeFilter(flagEncoder), req.getResolveLocations());
             MatrixSearchContext mtxSearchCntx = builder.create(graph, req.getSources(), req.getDestinations(), MatrixServiceSettings.getMaximumSearchRadius());
 
             HintsMap hintsMap = new HintsMap();
@@ -502,50 +503,7 @@
         return mtxResult;
     }
 
-<<<<<<< HEAD
-    public RouteOptimizationResult computeOptimizedRoutes(RouteOptimizationRequest req) throws Exception {
-        RouteOptimizationResult optResult = null;
-
-        MatrixResult mtxResult = null;
-
-        try {
-            MatrixRequest mtxReq = req.createMatrixRequest();
-            mtxResult = computeMatrix(mtxReq);
-        } catch (Exception ex) {
-            LOGGER.error(ex);
-            throw new InternalServerException(OptimizationErrorCodes.UNKNOWN, "Unable to compute an optimized route.");
-        }
-
-        OptimizationProblemSolver solver = OptimizationProblemSolverFactory.createSolver(OptimizationServiceSettings.getSolverName(), OptimizationServiceSettings.getSolverOptions());
-
-        if (solver == null)
-            throw new Exception("Unable to create an algorithm to distance/duration matrix.");
-
-        OptimizationSolution solution = null;
-
-        try {
-            float[] costs = mtxResult.getTable(req.getMetric());
-            costs[0] = 0; // TODO
-
-            solution = solver.solve();
-        } catch (Exception ex) {
-            LOGGER.error(ex);
-
-            throw new InternalServerException(OptimizationErrorCodes.UNKNOWN, "Optimization problem solver threw an exception.");
-        }
-
-        if (!solution.isValid())
-            throw new InternalServerException(OptimizationErrorCodes.UNKNOWN, "Optimization problem solver was unable to find an appropriate solution.");
-
-        optResult = new RouteOptimizationResult();
-
-        return optResult;
-    }
-
-    private RouteSearchContext createSearchContext(RouteSearchParameters searchParams) throws Exception {
-=======
     private RouteSearchContext createSearchContext(RouteSearchParameters searchParams, RouteSearchMode mode, EdgeFilter customEdgeFilter) throws Exception {
->>>>>>> b34320ff
         PMap props = new PMap();
 
         int profileType = searchParams.getProfileType();
@@ -554,7 +512,7 @@
         if ("UNKNOWN".equals(encoderName))
             throw new InternalServerException(RoutingErrorCodes.UNKNOWN, "unknown vehicle profile.");
 
-        if (!mGraphHopper.getEncodingManager().hasEncoder(encoderName)) {
+        if (!mGraphHopper.getEncodingManager().supports(encoderName)) {
             throw new IllegalArgumentException("Vehicle " + encoderName + " unsupported. " + "Supported are: "
                     + mGraphHopper.getEncodingManager());
         }
@@ -569,7 +527,7 @@
 
         /* Default edge filter which accepts both directions of the specified vehicle */
 
-        edgeFilters.add(DefaultEdgeFilter.allEdges(flagEncoder));
+        edgeFilters.add(new DefaultEdgeFilter(flagEncoder));
 
         /* Avoid areas */
 
@@ -625,7 +583,7 @@
                 ProfileWeighting weighting = iterator.next();
                 if (!weighting.getParameters().isEmpty()) {
                     String name = ProfileWeighting.encodeName(weighting.getName());
-                    for (Map.Entry<String, String> kv : weighting.getParameters().toMap().entrySet())
+                    for (Map.Entry<String, String> kv : weighting.getParameters().getMap().entrySet())
                         props.put(name + kv.getKey(), kv.getValue());
                 }
             }
@@ -688,7 +646,7 @@
         return totalDistance <= maxDistance && wayPoints <= maxWayPoints;
     }
 
-    public GHResponse computeRoute(double lat0, double lon0, double lat1, double lon1, WayPointBearing[] bearings, double[] radiuses, boolean directedSegment, RouteSearchParameters searchParams, RouteProcessContext routeProcCntx, Boolean geometrySimplify)
+    public GHResponse computeRoute(double lat0, double lon0, double lat1, double lon1, WayPointBearing[] bearings, double[] radiuses, boolean directedSegment, RouteSearchParameters searchParams, EdgeFilter customEdgeFilter, RouteProcessContext routeProcCntx, Boolean geometrySimplify)
             throws Exception {
 
         GHResponse resp = null;
@@ -700,7 +658,7 @@
         try {
             int profileType = searchParams.getProfileType();
             int weightingMethod = searchParams.getWeightingMethod();
-            RouteSearchContext searchCntx = createSearchContext(searchParams);
+            RouteSearchContext searchCntx = createSearchContext(searchParams, RouteSearchMode.Routing, customEdgeFilter);
 
             boolean flexibleMode = searchParams.getFlexibleMode();
             boolean optimized = searchParams.getOptimized();
@@ -719,7 +677,7 @@
                 req.setMaxSearchDistance(radiuses);
 
             PMap props = searchCntx.getProperties();
-            if (props != null && !props.isEmpty())
+            if (props != null && props.size() > 0)
                 req.getHints().merge(props);
 
             if (supportWeightingMethod(profileType)) {
@@ -753,8 +711,11 @@
                 flexibleMode = true;
             }
 
-//            req.setEdgeFilter(searchCntx.getEdgeFilter());
-//            req.setPathProcessor(routeProcCntx.getPathProcessor());
+            if (RoutingProfileType.isDriving(profileType) && RealTrafficDataProvider.getInstance().isInitialized())
+                req.setEdgeAnnotator(new TrafficEdgeAnnotator(mGraphHopper.getGraphHopperStorage()));
+
+            req.setEdgeFilter(searchCntx.getEdgeFilter());
+            req.setPathProcessor(routeProcCntx.getPathProcessor());
 
             if (searchParams.requiresDynamicWeights() || flexibleMode) {
                 if (mGraphHopper.isCHEnabled())
@@ -848,7 +809,7 @@
         beginUseGH();
 
         try {
-            RouteSearchContext searchCntx = createSearchContext(parameters.getRouteParameters());
+            RouteSearchContext searchCntx = createSearchContext(parameters.getRouteParameters(), RouteSearchMode.Isochrones, null);
 
             IsochroneMapBuilderFactory isochroneMapBuilderFactory = new IsochroneMapBuilderFactory(searchCntx);
             result = isochroneMapBuilderFactory.buildMap(parameters);
@@ -950,6 +911,10 @@
         return null;
     }
 
+    public EdgeFilter createAccessRestrictionFilter(Coordinate[] wayPoints) {
+        return null;
+    }
+
     public int hashCode() {
         return mGraphHopper.getGraphHopperStorage().getDirectory().getLocation().hashCode();
     }
