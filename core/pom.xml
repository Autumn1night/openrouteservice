<?xml version="1.0" encoding="UTF-8"?>
<project xmlns="http://maven.apache.org/POM/4.0.0" xmlns:xsi="http://www.w3.org/2001/XMLSchema-instance"
         xsi:schemaLocation="http://maven.apache.org/POM/4.0.0 http://maven.apache.org/xsd/maven-4.0.0.xsd">
    <modelVersion>4.0.0</modelVersion>

    <groupId>com.graphhopper</groupId>
    <artifactId>graphhopper</artifactId>
    <name>GraphHopper</name>
<<<<<<< HEAD
    <version>0.6.0-RC1</version>
=======
    <version>0.7-SNAPSHOT</version>
>>>>>>> 1ef94e16
    <packaging>jar</packaging> 
    <description>
        GraphHopper is a fast and memory efficient Java road routing engine 
        working seamlessly with OpenStreetMap data.
    </description>
    <parent>
        <groupId>com.graphhopper</groupId>
        <artifactId>graphhopper-parent</artifactId>    	
<<<<<<< HEAD
        <version>0.6.0-RC1</version>
=======
        <version>0.7-SNAPSHOT</version>
>>>>>>> 1ef94e16
    </parent>
        
    <properties>
        <netbeans.hint.license>apache20</netbeans.hint.license>        
        <!-- Make sure that we use the same format as for Helper.createFormatter.
             We cannot force the UTC TimeZone so it will just throw away the local offset or is this
             fixed due to https://issues.apache.org/jira/browse/MNG-5647 ?
        -->
        <maven.build.timestamp.format>yyyy-MM-dd'T'HH:mm:ss'Z'</maven.build.timestamp.format>        
        <builddate>${maven.build.timestamp}</builddate>        
    </properties>
    <licenses>
        <license>
            <name>The Apache Software License, Version 2.0</name>
            <url>http://www.apache.org/licenses/LICENSE-2.0.txt</url>
            <distribution>repo</distribution>
            <comments>A business-friendly OSS license</comments>
        </license>
    </licenses> 
    <dependencies>
        <dependency>
            <groupId>com.graphhopper</groupId>
            <artifactId>graphhopper-tools-lgpl</artifactId>
            <version>${project.parent.version}</version>
        </dependency>
        
        <!-- Trove is LGPL and slightly big (~3MB) -->        
        <dependency>
            <groupId>net.sf.trove4j</groupId>
            <artifactId>trove4j</artifactId>
            <version>3.0.3</version>
        </dependency>        
        <dependency>
            <groupId>org.slf4j</groupId>
            <artifactId>slf4j-api</artifactId>
            <version>${slf4j.version}</version>
        </dependency>
        <!-- more recent and nicer but bigger
        <dependency>
            <groupId>ch.qos.logback</groupId>
            <artifactId>logback-classic</artifactId>
            <version>1.0.13</version>
            <scope>test</scope>
        </dependency>
        -->
        
        <dependency>
            <groupId>org.slf4j</groupId>
            <artifactId>slf4j-log4j12</artifactId>
            <version>${slf4j.version}</version>
            <scope>test</scope>
        </dependency>
        <dependency>
            <groupId>log4j</groupId>
            <artifactId>log4j</artifactId>
            <version>${log4j.version}</version>
            <scope>test</scope>
        </dependency>
        
        <!-- for using CGIAR: elevation data importing via tif files-->
        <dependency>
            <groupId>org.apache.xmlgraphics</groupId>
            <artifactId>xmlgraphics-commons</artifactId>
            <version>2.0.1</version>
        </dependency>
        
        <dependency>
            <groupId>com.google.protobuf</groupId>
            <artifactId>protobuf-java</artifactId>
            <version>2.6.1</version>
        </dependency>        
        <dependency>
            <groupId>org.openstreetmap.osmosis</groupId>
            <artifactId>osmosis-osm-binary</artifactId>
            <version>0.44.1</version>
        </dependency>

        <dependency>
            <groupId>org.json</groupId>
            <artifactId>json</artifactId>
            <!-- keep oldish version as we want to support 1.5 for a while -->
            <version>20140107</version>
            <scope>test</scope>
        </dependency>
        
    </dependencies>
        
    <build>
        <pluginManagement>
            <plugins>
                <plugin>
                    <groupId>org.apache.maven.plugins</groupId>
                    <artifactId>maven-assembly-plugin</artifactId>
                    <configuration>                     
                        <!-- for usage on android -->
                        <descriptors>
                            <descriptor>src/main/assembly/android.xml</descriptor>
                        </descriptors>
                    </configuration>
                </plugin>                
                
                <!-- create jar with test classes to be reused in other projects -->                
                <plugin>
                    <groupId>org.apache.maven.plugins</groupId>
                    <artifactId>maven-jar-plugin</artifactId>
                    <executions>
                        <execution>
                            <goals>
                                <goal>test-jar</goal>
                            </goals>
                        </execution>
                    </executions>
                </plugin>
                
            </plugins>
        </pluginManagement>
        
        <!-- make version available at runtime via version file -->
        <resources>
            <resource>
                <directory>src/main/resources</directory>
                <filtering>true</filtering>
                <includes>
                    <include>**/version</include>
                    <include>**/builddate</include>
                </includes>
            </resource>
            <resource>
                <directory>src/main/resources</directory>
                <filtering>false</filtering>
                <excludes>
                    <exclude>**/version</exclude>
                    <exclude>**/builddate</exclude>
                </excludes>
            </resource>
        </resources>
    </build>
</project><|MERGE_RESOLUTION|>--- conflicted
+++ resolved
@@ -6,11 +6,7 @@
     <groupId>com.graphhopper</groupId>
     <artifactId>graphhopper</artifactId>
     <name>GraphHopper</name>
-<<<<<<< HEAD
-    <version>0.6.0-RC1</version>
-=======
-    <version>0.7-SNAPSHOT</version>
->>>>>>> 1ef94e16
+    <version>0.6.0-RC2</version>
     <packaging>jar</packaging> 
     <description>
         GraphHopper is a fast and memory efficient Java road routing engine 
@@ -19,11 +15,7 @@
     <parent>
         <groupId>com.graphhopper</groupId>
         <artifactId>graphhopper-parent</artifactId>    	
-<<<<<<< HEAD
-        <version>0.6.0-RC1</version>
-=======
-        <version>0.7-SNAPSHOT</version>
->>>>>>> 1ef94e16
+        <version>0.6.0-RC2</version>
     </parent>
         
     <properties>
