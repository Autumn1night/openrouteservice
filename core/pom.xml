--- conflicted
+++ resolved
@@ -99,43 +99,19 @@
             <version>${project.parent.version}</version>
             <scope>test</scope>
         </dependency>
-<<<<<<< HEAD
         <dependency>
             <groupId>com.graphhopper</groupId>
             <artifactId>graphhopper-api</artifactId>
             <version>${project.parent.version}</version>
             <scope>compile</scope>
         </dependency>
-=======
-
         <dependency>
             <groupId>us.dustinj.timezonemap</groupId>
             <artifactId>timezonemap</artifactId>
             <version>3.2</version>
         </dependency>
 
-        <!-- keep for reference
-        <dependency>
-            <groupId>timezone</groupId>
-            <artifactId>timezone-core</artifactId>
-            <version>2.0.1-SNAPSHOT</version>
-            <exclusions>
-                <exclusion>
-                    <groupId>ch.qos.logback</groupId>
-                    <artifactId>logback-classic</artifactId>
-                </exclusion>
-                <exclusion>
-                    <groupId>org.slf4j</groupId>
-                    <artifactId>log4j-over-slf4j</artifactId>
-                </exclusion>
-            </exclusions>
-        </dependency>
-        -->
-
->>>>>>> 82250f27
     </dependencies>
-
-
 
     <build>
         <pluginManagement>
