--- conflicted
+++ resolved
@@ -114,14 +114,6 @@
             <artifactId>log4j</artifactId>
             <scope>test</scope>
         </dependency>
-<<<<<<< HEAD
-=======
-        <dependency>
-            <groupId>com.graphhopper</groupId>
-            <artifactId>graphhopper-web-api</artifactId>
-            <version>${project.parent.version}</version>
-            <scope>test</scope>
-        </dependency>
         <dependency>
             <groupId>com.graphhopper</groupId>
             <artifactId>graphhopper-api</artifactId>
@@ -134,7 +126,6 @@
             <version>3.2</version>
         </dependency>
 
->>>>>>> 26e49f09
     </dependencies>
 
     <build>
