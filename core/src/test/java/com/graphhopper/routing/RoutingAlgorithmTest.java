/*
 *  Licensed to GraphHopper GmbH under one or more contributor
 *  license agreements. See the NOTICE file distributed with this work for
 *  additional information regarding copyright ownership.
 *
 *  GraphHopper GmbH licenses this file to you under the Apache License,
 *  Version 2.0 (the "License"); you may not use this file except in
 *  compliance with the License. You may obtain a copy of the License at
 *
 *       http://www.apache.org/licenses/LICENSE-2.0
 *
 *  Unless required by applicable law or agreed to in writing, software
 *  distributed under the License is distributed on an "AS IS" BASIS,
 *  WITHOUT WARRANTIES OR CONDITIONS OF ANY KIND, either express or implied.
 *  See the License for the specific language governing permissions and
 *  limitations under the License.
 */
package com.graphhopper.routing;

import com.carrotsearch.hppc.IntArrayList;
import com.carrotsearch.hppc.IntIndexedContainer;
import com.graphhopper.routing.ch.CHRoutingAlgorithmFactory;
import com.graphhopper.routing.ch.PrepareContractionHierarchies;
import com.graphhopper.routing.ev.BooleanEncodedValue;
import com.graphhopper.routing.ev.DecimalEncodedValue;
import com.graphhopper.routing.querygraph.QueryGraph;
import com.graphhopper.routing.querygraph.QueryRoutingCHGraph;
import com.graphhopper.routing.util.*;
import com.graphhopper.routing.weighting.FastestWeighting;
import com.graphhopper.routing.weighting.ShortestWeighting;
import com.graphhopper.routing.weighting.TurnCostProvider;
import com.graphhopper.routing.weighting.Weighting;
import com.graphhopper.storage.*;
import com.graphhopper.storage.index.LocationIndex;
import com.graphhopper.storage.index.LocationIndexTree;
import com.graphhopper.storage.index.Snap;
import com.graphhopper.util.*;
import com.graphhopper.util.shapes.BBox;
import com.graphhopper.util.shapes.GHPoint;
<<<<<<< HEAD
import org.junit.jupiter.api.extension.ExtensionContext;
import org.junit.jupiter.params.ParameterizedTest;
import org.junit.jupiter.params.provider.Arguments;
import org.junit.jupiter.params.provider.ArgumentsProvider;
import org.junit.jupiter.params.provider.ArgumentsSource;
=======
import org.junit.Ignore;
import org.junit.Test;
import org.junit.runner.RunWith;
import org.junit.runners.Parameterized;
>>>>>>> 26e49f09
import org.slf4j.Logger;
import org.slf4j.LoggerFactory;

import java.util.Arrays;
import java.util.Random;
import java.util.stream.Stream;

import static com.graphhopper.routing.util.TraversalMode.EDGE_BASED;
import static com.graphhopper.routing.util.TraversalMode.NODE_BASED;
import static com.graphhopper.util.DistanceCalcEarth.DIST_EARTH;
import static com.graphhopper.util.GHUtility.updateDistancesFor;
import static com.graphhopper.util.Parameters.Algorithms.ASTAR_BI;
import static com.graphhopper.util.Parameters.Algorithms.DIJKSTRA_BI;
import static com.graphhopper.util.Parameters.Routing.ALGORITHM;
import static com.graphhopper.util.Parameters.Routing.MAX_VISITED_NODES;
import static org.junit.jupiter.api.Assertions.*;

/**
 * This test tests the different routing algorithms on small user-defined sample graphs. It tests node- and edge-based
 * algorithms, but does *not* use turn costs, because otherwise node- and edge-based implementations would not be
 * comparable. For edge-based traversal u-turns cannot happen, even with {@link TurnCostProvider#NO_TURN_COST_PROVIDER},
 * because as long as we do not apply turn restrictions we will never take a u-turn.
 * All tests should follow the same pattern:
 * <p>
 * - create a GH storage, you need to pass all the weightings used in this test to {@link Fixture#createGHStorage}, such that
 * the according CHGraphs can be created
 * - build the graph: add edges, nodes, set different edge properties etc.
 * - calculate a path using one of the {@link Fixture#calcPath} methods and compare it with the expectations
 * <p>
 * The tests are run for all algorithms specified in {@link FixtureProvider}}.
 *
 * @author Peter Karich
 * @author easbar
 * @see EdgeBasedRoutingAlgorithmTest for similar tests including turn costs
 */
public class RoutingAlgorithmTest {
    private static final Logger LOGGER = LoggerFactory.getLogger(RoutingAlgorithmTest.class);

    private static class Fixture {
        private final EncodingManager encodingManager;
        private final FlagEncoder carEncoder;
        private final FlagEncoder footEncoder;
        private final FlagEncoder bike2Encoder;
        private final PathCalculator pathCalculator;
        private final TraversalMode traversalMode;
        private final Weighting defaultWeighting;
        private final int defaultMaxVisitedNodes;

        public Fixture(PathCalculator pathCalculator, TraversalMode traversalMode) {
            this.pathCalculator = pathCalculator;
            this.traversalMode = traversalMode;
            // vehicles used in this test
            encodingManager = EncodingManager.create("car,foot,bike2");
            carEncoder = encodingManager.getEncoder("car");
            footEncoder = encodingManager.getEncoder("foot");
            bike2Encoder = encodingManager.getEncoder("bike2");
            // most tests use the default weighting, but this can be chosen for each test separately
            defaultWeighting = new ShortestWeighting(carEncoder);
            // most tests do not limit the number of visited nodes, but this can be chosen for each test separately
            defaultMaxVisitedNodes = Integer.MAX_VALUE;
        }

        @Override
        public String toString() {
            return pathCalculator + ", " + traversalMode;
        }

        /**
         * Creates a GH storage supporting the default weighting for CH
         */
        private GraphHopperStorage createGHStorage() {
            return createGHStorage(false, defaultWeighting);
        }

        /**
         * Creates a GH storage supporting the given weightings for CH
         */
        private GraphHopperStorage createGHStorage(boolean is3D, Weighting... weightings) {
            CHConfig[] chConfigs = new CHConfig[weightings.length];
            for (int i = 0; i < weightings.length; i++) {
                chConfigs[i] = new CHConfig(getCHGraphName(weightings[i]), weightings[i], traversalMode.isEdgeBased());
            }
            return new GraphBuilder(encodingManager).set3D(is3D)
                    .setCHConfigs(chConfigs)
                    // this test should never include turn costs, but we have to set it to true to be able to
                    // run edge-based algorithms
                    .withTurnCosts(traversalMode.isEdgeBased())
                    .create();
        }

        private Path calcPath(GraphHopperStorage ghStorage, int from, int to) {
            return calcPath(ghStorage, defaultWeighting, from, to);
        }

        private Path calcPath(GraphHopperStorage ghStorage, Weighting weighting, int from, int to) {
            return calcPath(ghStorage, weighting, defaultMaxVisitedNodes, from, to);
        }

        private Path calcPath(GraphHopperStorage ghStorage, Weighting weighting, int maxVisitedNodes, int from, int to) {
            return pathCalculator.calcPath(ghStorage, weighting, traversalMode, maxVisitedNodes, from, to);
        }

        private Path calcPath(GraphHopperStorage ghStorage, GHPoint from, GHPoint to) {
            return calcPath(ghStorage, defaultWeighting, from, to);
        }

        private Path calcPath(GraphHopperStorage ghStorage, Weighting weighting, GHPoint from, GHPoint to) {
            return pathCalculator.calcPath(ghStorage, weighting, traversalMode, defaultMaxVisitedNodes, from, to);
        }

        private Path calcPath(GraphHopperStorage ghStorage, Weighting weighting, int fromNode1, int fromNode2, int toNode1, int toNode2) {
            // lookup two edges: fromNode1-fromNode2 and toNode1-toNode2
            Snap from = createSnapBetweenNodes(ghStorage, fromNode1, fromNode2);
            Snap to = createSnapBetweenNodes(ghStorage, toNode1, toNode2);
            return pathCalculator.calcPath(ghStorage, weighting, traversalMode, defaultMaxVisitedNodes, from, to);
        }

        /**
         * Creates snaps on edge (node1-node2) very close to node1.
         */
        private Snap createSnapBetweenNodes(Graph graph, int node1, int node2) {
            EdgeIteratorState edge = GHUtility.getEdge(graph, node1, node2);
            if (edge == null)
                throw new IllegalStateException("edge not found? " + node1 + "-" + node2);

            NodeAccess na = graph.getNodeAccess();
            double lat = na.getLat(edge.getBaseNode());
            double lon = na.getLon(edge.getBaseNode());
            double latAdj = na.getLat(edge.getAdjNode());
            double lonAdj = na.getLon(edge.getAdjNode());
            // calculate query point near the base node but not directly on it!
            Snap res = new Snap(lat + (latAdj - lat) * .1, lon + (lonAdj - lon) * .1);
            res.setClosestNode(edge.getBaseNode());
            res.setClosestEdge(edge);
            res.setWayIndex(0);
            res.setSnappedPosition(Snap.Position.EDGE);
            res.calcSnappedPoint(DIST_EARTH);
            return res;
        }

        private void compareWithRef(Weighting weighting, GraphHopperStorage graph, PathCalculator refCalculator, GHPoint from, GHPoint to, long seed) {
            Path path = calcPath(graph, weighting, from, to);
            Path refPath = refCalculator.calcPath(graph, weighting, traversalMode, defaultMaxVisitedNodes, from, to);
            assertEquals(refPath.getWeight(), path.getWeight(), 1.e-1, "wrong weight, " + weighting + ", seed: " + seed);
            assertEquals(refPath.calcNodes(), path.calcNodes(), "wrong nodes, " + weighting + ", seed: " + seed);
            assertEquals(refPath.getDistance(), path.getDistance(), 1.e-1, "wrong distance, " + weighting + ", seed: " + seed);
            assertEquals(refPath.getTime(), path.getTime(), 100, "wrong time, " + weighting + ", seed: " + seed);
        }
    }

    private static class FixtureProvider implements ArgumentsProvider {
        @Override
        public Stream<? extends Arguments> provideArguments(ExtensionContext context) throws Exception {
            return Stream.of(
                    new Fixture(new DijkstraCalculator(), NODE_BASED),
                    new Fixture(new DijkstraCalculator(), EDGE_BASED),
                    new Fixture(new BidirDijkstraCalculator(), NODE_BASED),
                    new Fixture(new BidirDijkstraCalculator(), EDGE_BASED),
                    new Fixture(new AStarCalculator(), NODE_BASED),
                    new Fixture(new AStarCalculator(), EDGE_BASED),
                    new Fixture(new BidirAStarCalculator(), NODE_BASED),
                    new Fixture(new BidirAStarCalculator(), EDGE_BASED),
                    // so far only supports node-based
                    new Fixture(new DijkstraOneToManyCalculator(), NODE_BASED),
                    new Fixture(new CHAStarCalculator(), NODE_BASED),
                    new Fixture(new CHAStarCalculator(), EDGE_BASED),
                    new Fixture(new CHDijkstraCalculator(), NODE_BASED),
                    new Fixture(new CHDijkstraCalculator(), EDGE_BASED)
            ).map(Arguments::of);
        }
    }

    @ParameterizedTest
    @ArgumentsSource(FixtureProvider.class)
    public void testCalcShortestPath(Fixture f) {
        GraphHopperStorage ghStorage = f.createGHStorage();
        initTestStorage(ghStorage, f.carEncoder);
        Path p = f.calcPath(ghStorage, 0, 7);
        assertEquals(nodes(0, 4, 5, 7), p.calcNodes(), p.toString());
        assertEquals(62.1, p.getDistance(), .1, p.toString());
    }

    @ParameterizedTest
    @ArgumentsSource(FixtureProvider.class)
    public void testCalcShortestPath_sourceEqualsTarget(Fixture f) {
        // 0-1-2
        GraphHopperStorage graph = f.createGHStorage();
        GHUtility.setSpeed(60, true, true, f.carEncoder, graph.edge(0, 1).setDistance(1));
        GHUtility.setSpeed(60, true, true, f.carEncoder, graph.edge(1, 2).setDistance(2));

        Path p = f.calcPath(graph, 0, 0);
        assertPathFromEqualsTo(p, 0);
    }

    @ParameterizedTest
    @ArgumentsSource(FixtureProvider.class)
    public void testSimpleAlternative(Fixture f) {
        // 0--2--1
        //    |  |
        //    3--4
        GraphHopperStorage graph = f.createGHStorage();
        GHUtility.setSpeed(60, true, true, f.carEncoder, graph.edge(0, 2).setDistance(9));
        GHUtility.setSpeed(60, true, true, f.carEncoder, graph.edge(2, 1).setDistance(2));
        GHUtility.setSpeed(60, true, true, f.carEncoder, graph.edge(2, 3).setDistance(11));
        GHUtility.setSpeed(60, true, true, f.carEncoder, graph.edge(3, 4).setDistance(6));
        GHUtility.setSpeed(60, true, true, f.carEncoder, graph.edge(4, 1).setDistance(9));
        Path p = f.calcPath(graph, 0, 4);
        assertEquals(20, p.getDistance(), 1e-4, p.toString());
        assertEquals(nodes(0, 2, 1, 4), p.calcNodes());
    }

    @ParameterizedTest
    @ArgumentsSource(FixtureProvider.class)
    public void testBidirectionalLinear(Fixture f) {
        //3--2--1--4--5
        GraphHopperStorage graph = f.createGHStorage();
        GHUtility.setSpeed(60, true, true, f.carEncoder, graph.edge(2, 1).setDistance(2));
        GHUtility.setSpeed(60, true, true, f.carEncoder, graph.edge(2, 3).setDistance(11));
        GHUtility.setSpeed(60, true, true, f.carEncoder, graph.edge(5, 4).setDistance(6));
        GHUtility.setSpeed(60, true, true, f.carEncoder, graph.edge(4, 1).setDistance(9));
        Path p = f.calcPath(graph, 3, 5);
        assertEquals(28, p.getDistance(), 1e-4, p.toString());
        assertEquals(nodes(3, 2, 1, 4, 5), p.calcNodes());
    }

    // see calc-fastest-graph.svg
    @ParameterizedTest
    @ArgumentsSource(FixtureProvider.class)
    public void testCalcFastestPath(Fixture f) {
        FastestWeighting fastestWeighting = new FastestWeighting(f.carEncoder);
        GraphHopperStorage graph = f.createGHStorage(false, f.defaultWeighting, fastestWeighting);
        initDirectedAndDiffSpeed(graph, f.carEncoder);

        Path p1 = f.calcPath(graph, f.defaultWeighting, 0, 3);
        assertEquals(nodes(0, 1, 5, 2, 3), p1.calcNodes());
        assertEquals(402.3, p1.getDistance(), .1, p1.toString());
        assertEquals(144829, p1.getTime(), p1.toString());

        Path p2 = f.calcPath(graph, fastestWeighting, 0, 3);
        assertEquals(nodes(0, 4, 6, 7, 5, 3), p2.calcNodes());
        assertEquals(1261.7, p2.getDistance(), 0.1, p2.toString());
        assertEquals(111439, p2.getTime(), p2.toString());
    }

    // 0-1-2-3
    // |/|/ /|
    // 4-5-- |
    // |/ \--7
    // 6----/
    static void initDirectedAndDiffSpeed(Graph graph, FlagEncoder enc) {
        GHUtility.setSpeed(10, true, false, enc, graph.edge(0, 1));
        GHUtility.setSpeed(100, true, false, enc, graph.edge(0, 4));

        GHUtility.setSpeed(10, true, true, enc, graph.edge(1, 4));
        GHUtility.setSpeed(10, true, true, enc, graph.edge(1, 5));
        EdgeIteratorState edge12 = GHUtility.setSpeed(10, true, true, enc, graph.edge(1, 2));

        GHUtility.setSpeed(10, true, false, enc, graph.edge(5, 2));
        GHUtility.setSpeed(10, true, false, enc, graph.edge(2, 3));

        EdgeIteratorState edge53 = GHUtility.setSpeed(20, true, false, enc, graph.edge(5, 3));
        GHUtility.setSpeed(10, true, false, enc, graph.edge(3, 7));

        GHUtility.setSpeed(100, true, false, enc, graph.edge(4, 6));
        GHUtility.setSpeed(10, true, false, enc, graph.edge(5, 4));

        GHUtility.setSpeed(10, true, false, enc, graph.edge(5, 6));
        GHUtility.setSpeed(100, true, false, enc, graph.edge(7, 5));

        GHUtility.setSpeed(100, true, true, enc, graph.edge(6, 7));

        updateDistancesFor(graph, 0, 0.002, 0);
        updateDistancesFor(graph, 1, 0.002, 0.001);
        updateDistancesFor(graph, 2, 0.002, 0.002);
        updateDistancesFor(graph, 3, 0.002, 0.003);
        updateDistancesFor(graph, 4, 0.0015, 0);
        updateDistancesFor(graph, 5, 0.0015, 0.001);
        updateDistancesFor(graph, 6, 0, 0);
        updateDistancesFor(graph, 7, 0.001, 0.003);

        edge12.setDistance(edge12.getDistance() * 2);
        edge53.setDistance(edge53.getDistance() * 2);
    }

    @ParameterizedTest
    @ArgumentsSource(FixtureProvider.class)
    public void testCalcFootPath(Fixture f) {
        ShortestWeighting shortestWeighting = new ShortestWeighting(f.footEncoder);
        GraphHopperStorage graph = f.createGHStorage(false, shortestWeighting);
        initFootVsCar(f.carEncoder, f.footEncoder, graph);
        Path p1 = f.calcPath(graph, shortestWeighting, 0, 7);
        assertEquals(17000, p1.getDistance(), 1e-6, p1.toString());
        assertEquals(12240 * 1000, p1.getTime(), p1.toString());
        assertEquals(nodes(0, 4, 5, 7), p1.calcNodes());
    }

    static void initFootVsCar(FlagEncoder carEncoder, FlagEncoder footEncoder, Graph graph) {
        EdgeIteratorState edge = graph.edge(0, 1).setDistance(7000);
        GHUtility.setSpeed(5, true, true, footEncoder, edge);
        GHUtility.setSpeed(10, true, false, carEncoder, edge);
        edge = graph.edge(0, 4).setDistance(5000);
        GHUtility.setSpeed(5, true, true, footEncoder, edge);
        GHUtility.setSpeed(20, true, false, carEncoder, edge);

        GHUtility.setSpeed(10, true, true, carEncoder, graph.edge(1, 4).setDistance(7000));
        GHUtility.setSpeed(10, true, true, carEncoder, graph.edge(1, 5).setDistance(7000));
        edge = graph.edge(1, 2).setDistance(20000);
        GHUtility.setSpeed(5, true, true, footEncoder, edge);
        GHUtility.setSpeed(10, true, true, carEncoder, edge);

        GHUtility.setSpeed(10, true, false, carEncoder, graph.edge(5, 2).setDistance(5000));
        edge = graph.edge(2, 3).setDistance(5000);
        GHUtility.setSpeed(5, true, true, footEncoder, edge);
        GHUtility.setSpeed(10, true, false, carEncoder, edge);

        GHUtility.setSpeed(20, true, false, carEncoder, graph.edge(5, 3).setDistance(11000));
        edge = graph.edge(3, 7).setDistance(7000);
        GHUtility.setSpeed(5, true, true, footEncoder, edge);
        GHUtility.setSpeed(10, true, false, carEncoder, edge);

        GHUtility.setSpeed(20, true, false, carEncoder, graph.edge(4, 6).setDistance(5000));
        edge = graph.edge(5, 4).setDistance(7000);
        GHUtility.setSpeed(5, true, true, footEncoder, edge);
        GHUtility.setSpeed(10, true, false, carEncoder, edge);

        GHUtility.setSpeed(10, true, false, carEncoder, graph.edge(5, 6).setDistance(7000));
        edge = graph.edge(7, 5).setDistance(5000);
        GHUtility.setSpeed(5, true, true, footEncoder, edge);
        GHUtility.setSpeed(20, true, false, carEncoder, edge);

        GHUtility.setSpeed(20, true, true, carEncoder, graph.edge(6, 7).setDistance(5000));
    }

    // see test-graph.svg !
    static void initTestStorage(Graph graph, FlagEncoder encoder) {
        GHUtility.setSpeed(60, true, true, encoder, graph.edge(0, 1).setDistance(7));
        GHUtility.setSpeed(60, true, true, encoder, graph.edge(0, 4).setDistance(6));

        GHUtility.setSpeed(60, true, true, encoder, graph.edge(1, 4).setDistance(2));
        GHUtility.setSpeed(60, true, true, encoder, graph.edge(1, 5).setDistance(8));
        GHUtility.setSpeed(60, true, true, encoder, graph.edge(1, 2).setDistance(2));

        GHUtility.setSpeed(60, true, true, encoder, graph.edge(2, 5).setDistance(5));
        GHUtility.setSpeed(60, true, true, encoder, graph.edge(2, 3).setDistance(2));

        GHUtility.setSpeed(60, true, true, encoder, graph.edge(3, 5).setDistance(2));
        GHUtility.setSpeed(60, true, true, encoder, graph.edge(3, 7).setDistance(10));

        GHUtility.setSpeed(60, true, true, encoder, graph.edge(4, 6).setDistance(4));
        GHUtility.setSpeed(60, true, true, encoder, graph.edge(4, 5).setDistance(7));

        GHUtility.setSpeed(60, true, true, encoder, graph.edge(5, 6).setDistance(2));
        GHUtility.setSpeed(60, true, true, encoder, graph.edge(5, 7).setDistance(1));

        EdgeIteratorState edge6_7 = GHUtility.setSpeed(60, true, true, encoder, graph.edge(6, 7).setDistance(5));

        updateDistancesFor(graph, 0, 0.0010, 0.00001);
        updateDistancesFor(graph, 1, 0.0008, 0.0000);
        updateDistancesFor(graph, 2, 0.0005, 0.0001);
        updateDistancesFor(graph, 3, 0.0006, 0.0002);
        updateDistancesFor(graph, 4, 0.0009, 0.0001);
        updateDistancesFor(graph, 5, 0.0007, 0.0001);
        updateDistancesFor(graph, 6, 0.0009, 0.0002);
        updateDistancesFor(graph, 7, 0.0008, 0.0003);

        edge6_7.setDistance(5 * edge6_7.getDistance());
    }

    @ParameterizedTest
    @ArgumentsSource(FixtureProvider.class)
    public void testNoPathFound(Fixture f) {
        GraphHopperStorage graph = f.createGHStorage();
        graph.edge(100, 101);
        assertFalse(f.calcPath(graph, 0, 1).isFound());

        graph = f.createGHStorage();
        graph.edge(100, 101);

        // two disconnected areas
        // 0-1
        //
        // 7-5-6
        //  \|
        //   8
        GHUtility.setSpeed(60, true, true, f.carEncoder, graph.edge(0, 1).setDistance(7));
        GHUtility.setSpeed(60, true, true, f.carEncoder, graph.edge(5, 6).setDistance(2));
        GHUtility.setSpeed(60, true, true, f.carEncoder, graph.edge(5, 7).setDistance(1));
        GHUtility.setSpeed(60, true, true, f.carEncoder, graph.edge(5, 8).setDistance(1));
        GHUtility.setSpeed(60, true, true, f.carEncoder, graph.edge(7, 8).setDistance(1));
        assertFalse(f.calcPath(graph, 0, 5).isFound());

        // disconnected as directed graph
        // 2-0->1
        graph = f.createGHStorage();
        GHUtility.setSpeed(60, true, false, f.carEncoder, graph.edge(0, 1).setDistance(1));
        GHUtility.setSpeed(60, true, true, f.carEncoder, graph.edge(0, 2).setDistance(1));
        assertFalse(f.calcPath(graph, 1, 2).isFound());
        assertTrue(f.calcPath(graph, 2, 1).isFound());
    }

    @ParameterizedTest
    @ArgumentsSource(FixtureProvider.class)
    public void testWikipediaShortestPath(Fixture f) {
        GraphHopperStorage graph = f.createGHStorage();
        initWikipediaTestGraph(graph, f.carEncoder);
        Path p = f.calcPath(graph, 0, 4);
        assertEquals(nodes(0, 2, 5, 4), p.calcNodes(), p.toString());
        assertEquals(20, p.getDistance(), 1e-4, p.toString());
    }

    @ParameterizedTest
    @ArgumentsSource(FixtureProvider.class)
    public void testCalcIf1EdgeAway(Fixture f) {
        GraphHopperStorage graph = f.createGHStorage();
        initTestStorage(graph, f.carEncoder);
        Path p = f.calcPath(graph, 1, 2);
        assertEquals(nodes(1, 2), p.calcNodes());
        assertEquals(35.1, p.getDistance(), .1, p.toString());
    }

    // see wikipedia-graph.svg !
    private void initWikipediaTestGraph(Graph graph, FlagEncoder encoder) {
        GHUtility.setSpeed(60, true, true, encoder, graph.edge(0, 1).setDistance(7));
        GHUtility.setSpeed(60, true, true, encoder, graph.edge(0, 2).setDistance(9));
        GHUtility.setSpeed(60, true, true, encoder, graph.edge(0, 5).setDistance(14));
        GHUtility.setSpeed(60, true, true, encoder, graph.edge(1, 2).setDistance(10));
        GHUtility.setSpeed(60, true, true, encoder, graph.edge(1, 3).setDistance(15));
        GHUtility.setSpeed(60, true, true, encoder, graph.edge(2, 5).setDistance(2));
        GHUtility.setSpeed(60, true, true, encoder, graph.edge(2, 3).setDistance(11));
        GHUtility.setSpeed(60, true, true, encoder, graph.edge(3, 4).setDistance(6));
        GHUtility.setSpeed(60, true, true, encoder, graph.edge(4, 5).setDistance(9));
    }

    @ParameterizedTest
    @ArgumentsSource(FixtureProvider.class)
    public void testBidirectional(Fixture f) {
        GraphHopperStorage graph = f.createGHStorage();
        initBiGraph(graph, f.carEncoder);

        Path p = f.calcPath(graph, 0, 4);
        assertEquals(nodes(0, 7, 6, 8, 3, 4), p.calcNodes(), p.toString());
        assertEquals(335.8, p.getDistance(), .1, p.toString());

        p = f.calcPath(graph, 1, 2);
        // the other way around is even larger as 0-1 is already 11008.452
        assertEquals(nodes(1, 2), p.calcNodes(), p.toString());
        assertEquals(10007.7, p.getDistance(), .1, p.toString());
    }

    // 0-1-2-3-4
    // |     / |
    // |    8  |
    // \   /   |
    //  7-6----5
    public static void initBiGraph(Graph graph, FlagEncoder encoder) {
        // distance will be overwritten in second step as we need to calculate it from lat,lon
        GHUtility.setSpeed(60, true, true, encoder, graph.edge(0, 1).setDistance(1));
        GHUtility.setSpeed(60, true, true, encoder, graph.edge(1, 2).setDistance(1));
        GHUtility.setSpeed(60, true, true, encoder, graph.edge(2, 3).setDistance(1));
        GHUtility.setSpeed(60, true, true, encoder, graph.edge(3, 4).setDistance(1));
        GHUtility.setSpeed(60, true, true, encoder, graph.edge(4, 5).setDistance(1));
        GHUtility.setSpeed(60, true, true, encoder, graph.edge(5, 6).setDistance(1));
        GHUtility.setSpeed(60, true, true, encoder, graph.edge(6, 7).setDistance(1));
        GHUtility.setSpeed(60, true, true, encoder, graph.edge(7, 0).setDistance(1));
        GHUtility.setSpeed(60, true, true, encoder, graph.edge(3, 8).setDistance(1));
        GHUtility.setSpeed(60, true, true, encoder, graph.edge(8, 6).setDistance(1));

        // we need lat,lon for edge precise queries because the distances of snapped point
        // to adjacent nodes is calculated from lat,lon of the necessary points
        updateDistancesFor(graph, 0, 0.001, 0);
        updateDistancesFor(graph, 1, 0.100, 0.0005);
        updateDistancesFor(graph, 2, 0.010, 0.0010);
        updateDistancesFor(graph, 3, 0.001, 0.0011);
        updateDistancesFor(graph, 4, 0.001, 0.00111);

        updateDistancesFor(graph, 8, 0.0005, 0.0011);

        updateDistancesFor(graph, 7, 0, 0);
        updateDistancesFor(graph, 6, 0, 0.001);
        updateDistancesFor(graph, 5, 0, 0.004);
    }

    @ParameterizedTest
    @ArgumentsSource(FixtureProvider.class)
    public void testCreateAlgoTwice(Fixture f) {
        // 0-1-2-3-4
        // |     / |
        // |    8  |
        // \   /   /
        //  7-6-5-/
        GraphHopperStorage graph = f.createGHStorage();
        GHUtility.setSpeed(60, true, true, f.carEncoder, graph.edge(0, 1).setDistance(1));
        GHUtility.setSpeed(60, true, true, f.carEncoder, graph.edge(1, 2).setDistance(1));
        GHUtility.setSpeed(60, true, true, f.carEncoder, graph.edge(2, 3).setDistance(1));
        GHUtility.setSpeed(60, true, true, f.carEncoder, graph.edge(3, 4).setDistance(1));
        GHUtility.setSpeed(60, true, true, f.carEncoder, graph.edge(4, 5).setDistance(1));
        GHUtility.setSpeed(60, true, true, f.carEncoder, graph.edge(5, 6).setDistance(1));
        GHUtility.setSpeed(60, true, true, f.carEncoder, graph.edge(6, 7).setDistance(1));
        GHUtility.setSpeed(60, true, true, f.carEncoder, graph.edge(7, 0).setDistance(1));
        GHUtility.setSpeed(60, true, true, f.carEncoder, graph.edge(3, 8).setDistance(1));
        GHUtility.setSpeed(60, true, true, f.carEncoder, graph.edge(8, 6).setDistance(1));

        // run the same query twice, this can be interesting because in the second call algorithms that pre-process
        // the graph might depend on the state of the graph after the first call 
        Path p1 = f.calcPath(graph, 0, 4);
        Path p2 = f.calcPath(graph, 0, 4);

        assertEquals(p1.calcNodes(), p2.calcNodes());
    }

    @ParameterizedTest
    @ArgumentsSource(FixtureProvider.class)
    public void testMaxVisitedNodes(Fixture f) {
        GraphHopperStorage graph = f.createGHStorage();
        initBiGraph(graph, f.carEncoder);

        Path p = f.calcPath(graph, 0, 4);
        assertTrue(p.isFound());
        int maxVisitedNodes = 3;
        p = f.calcPath(graph, f.defaultWeighting, maxVisitedNodes, 0, 4);
        assertFalse(p.isFound());
    }

    @ParameterizedTest
    @ArgumentsSource(FixtureProvider.class)
    public void testBidirectional2(Fixture f) {
        GraphHopperStorage graph = f.createGHStorage();
        initBidirGraphManualDistances(graph, f.carEncoder);
        Path p = f.calcPath(graph, 0, 4);
        assertEquals(40, p.getDistance(), 1e-4, p.toString());
        assertEquals(5, p.calcNodes().size(), p.toString());
        assertEquals(nodes(0, 7, 6, 5, 4), p.calcNodes());
    }

    private void initBidirGraphManualDistances(GraphHopperStorage graph, FlagEncoder encoder) {
        // 0-1-2-3-4
        // |     / |
        // |    8  |
        // \   /   /
        //  7-6-5-/
        GHUtility.setSpeed(60, true, true, encoder, graph.edge(0, 1).setDistance(100));
        GHUtility.setSpeed(60, true, true, encoder, graph.edge(1, 2).setDistance(1));
        GHUtility.setSpeed(60, true, true, encoder, graph.edge(2, 3).setDistance(1));
        GHUtility.setSpeed(60, true, true, encoder, graph.edge(3, 4).setDistance(1));
        GHUtility.setSpeed(60, true, true, encoder, graph.edge(4, 5).setDistance(20));
        GHUtility.setSpeed(60, true, true, encoder, graph.edge(5, 6).setDistance(10));
        GHUtility.setSpeed(60, true, true, encoder, graph.edge(6, 7).setDistance(5));
        GHUtility.setSpeed(60, true, true, encoder, graph.edge(7, 0).setDistance(5));
        GHUtility.setSpeed(60, true, true, encoder, graph.edge(3, 8).setDistance(20));
        GHUtility.setSpeed(60, true, true, encoder, graph.edge(8, 6).setDistance(20));
    }

    @ParameterizedTest
    @ArgumentsSource(FixtureProvider.class)
    public void testRekeyBugOfIntBinHeap(Fixture f) {
        // using Dijkstra + IntBinHeap then rekey loops endlessly
        GraphHopperStorage matrixGraph = f.createGHStorage();
        initMatrixALikeGraph(matrixGraph, f.carEncoder);
        Path p = f.calcPath(matrixGraph, 36, 91);
        assertEquals(12, p.calcNodes().size());

        IntIndexedContainer nodes = p.calcNodes();
        if (!nodes(36, 46, 56, 66, 76, 86, 85, 84, 94, 93, 92, 91).equals(nodes)
                && !nodes(36, 46, 56, 66, 76, 86, 85, 84, 83, 82, 92, 91).equals(nodes)) {
            fail("wrong locations: " + nodes.toString());
        }
        assertEquals(66f, p.getDistance(), 1e-3);

        testBug1(f, matrixGraph);
        testCorrectWeight(f, matrixGraph);
    }

    private static void initMatrixALikeGraph(GraphHopperStorage tmpGraph, FlagEncoder encoder) {
        int WIDTH = 10;
        int HEIGHT = 15;
        int[][] matrix = new int[WIDTH][HEIGHT];
        int counter = 0;
        Random rand = new Random(12);
        final boolean print = false;
        for (int h = 0; h < HEIGHT; h++) {
            if (print) {
                for (int w = 0; w < WIDTH; w++) {
                    System.out.print(" |\t           ");
                }
                System.out.println();
            }

            for (int w = 0; w < WIDTH; w++) {
                matrix[w][h] = counter++;
                if (h > 0) {
                    float dist = 5 + Math.abs(rand.nextInt(5));
                    if (print)
                        System.out.print(" " + (int) dist + "\t           ");

                    GHUtility.setSpeed(60, true, true, encoder, tmpGraph.edge(matrix[w][h], matrix[w][h - 1]).setDistance(dist));
                }
            }
            if (print) {
                System.out.println();
                if (h > 0) {
                    for (int w = 0; w < WIDTH; w++) {
                        System.out.print(" |\t           ");
                    }
                    System.out.println();
                }
            }

            for (int w = 0; w < WIDTH; w++) {
                if (w > 0) {
                    float dist = 5 + Math.abs(rand.nextInt(5));
                    if (print)
                        System.out.print("-- " + (int) dist + "\t-- ");
                    GHUtility.setSpeed(60, true, true, encoder, tmpGraph.edge(matrix[w][h], matrix[w - 1][h]).setDistance(dist));
                }
                if (print)
                    System.out.print("(" + matrix[w][h] + ")\t");
            }
            if (print)
                System.out.println();
        }
    }

    private void testBug1(Fixture f, GraphHopperStorage g) {
        Path p = f.calcPath(g, 34, 36);
        assertEquals(nodes(34, 35, 36), p.calcNodes());
        assertEquals(3, p.calcNodes().size());
        assertEquals(17, p.getDistance(), 1e-5);
    }

    private void testCorrectWeight(Fixture f, GraphHopperStorage g) {
        Path p = f.calcPath(g, 45, 72);
        assertEquals(nodes(45, 44, 54, 64, 74, 73, 72), p.calcNodes());
        assertEquals(38f, p.getDistance(), 1e-3);
    }

    @ParameterizedTest
    @ArgumentsSource(FixtureProvider.class)
    public void testCannotCalculateSP(Fixture f) {
        // 0->1->2
        GraphHopperStorage graph = f.createGHStorage();
        GHUtility.setSpeed(60, true, false, f.carEncoder, graph.edge(0, 1).setDistance(1));
        GHUtility.setSpeed(60, true, false, f.carEncoder, graph.edge(1, 2).setDistance(1));
        Path p = f.calcPath(graph, 0, 2);
        assertEquals(3, p.calcNodes().size(), p.toString());
    }

    @ParameterizedTest
    @ArgumentsSource(FixtureProvider.class)
    public void testDirectedGraphBug1(Fixture f) {
        GraphHopperStorage graph = f.createGHStorage();
        GHUtility.setSpeed(60, true, false, f.carEncoder, graph.edge(0, 1).setDistance(3));
        GHUtility.setSpeed(60, true, false, f.carEncoder, graph.edge(1, 2).setDistance(2.99));

        GHUtility.setSpeed(60, true, false, f.carEncoder, graph.edge(0, 3).setDistance(2));
        GHUtility.setSpeed(60, true, false, f.carEncoder, graph.edge(3, 4).setDistance(3));
        GHUtility.setSpeed(60, true, false, f.carEncoder, graph.edge(4, 2).setDistance(1));

        Path p = f.calcPath(graph, 0, 2);
        assertEquals(nodes(0, 1, 2), p.calcNodes(), p.toString());
        assertEquals(5.99, p.getDistance(), 1e-4, p.toString());
    }

    @ParameterizedTest
    @ArgumentsSource(FixtureProvider.class)
    public void testDirectedGraphBug2(Fixture f) {
        // 0->1->2
        //    | /
        //    3<
        GraphHopperStorage graph = f.createGHStorage();
        GHUtility.setSpeed(60, true, false, f.carEncoder, graph.edge(0, 1).setDistance(1));
        GHUtility.setSpeed(60, true, false, f.carEncoder, graph.edge(1, 2).setDistance(1));
        GHUtility.setSpeed(60, true, false, f.carEncoder, graph.edge(2, 3).setDistance(1));
        GHUtility.setSpeed(60, true, true, f.carEncoder, graph.edge(3, 1).setDistance(4));

        Path p = f.calcPath(graph, 0, 3);
        assertEquals(nodes(0, 1, 2, 3), p.calcNodes());
    }

    // a-b-0-c-1
    // |   |  _/\
    // |  /  /  |
    // d-2--3-e-4
    @ParameterizedTest
    @ArgumentsSource(FixtureProvider.class)
    public void testWithCoordinates(Fixture f) {
        Weighting weighting = new ShortestWeighting(f.carEncoder);
        GraphHopperStorage graph = f.createGHStorage(false, weighting);
        GHUtility.setSpeed(60, true, true, f.carEncoder, graph.edge(0, 1).setDistance(2)).
                setWayGeometry(Helper.createPointList(1.5, 1));
        GHUtility.setSpeed(60, true, true, f.carEncoder, graph.edge(2, 3).setDistance(2)).
                setWayGeometry(Helper.createPointList(0, 1.5));
        GHUtility.setSpeed(60, true, true, f.carEncoder, graph.edge(3, 4).setDistance(2)).
                setWayGeometry(Helper.createPointList(0, 2));

        // duplicate but the second edge is longer
        GHUtility.setSpeed(60, true, true, f.carEncoder, graph.edge(0, 2).setDistance(1.2));
        GHUtility.setSpeed(60, true, true, f.carEncoder, graph.edge(0, 2).setDistance(1.5)).
                setWayGeometry(Helper.createPointList(0.5, 0));

        GHUtility.setSpeed(60, true, true, f.carEncoder, graph.edge(1, 3).setDistance(1.3)).
                setWayGeometry(Helper.createPointList(0.5, 1.5));
        GHUtility.setSpeed(60, true, true, f.carEncoder, graph.edge(1, 4).setDistance(1));

        updateDistancesFor(graph, 0, 1, 0.6);
        updateDistancesFor(graph, 1, 1, 1.5);
        updateDistancesFor(graph, 2, 0, 0);
        updateDistancesFor(graph, 3, 0, 1);
        updateDistancesFor(graph, 4, 0, 2);

        Path p = f.calcPath(graph, weighting, 4, 0);
        assertEquals(nodes(4, 1, 0), p.calcNodes());
        assertEquals(Helper.createPointList(0, 2, 1, 1.5, 1.5, 1, 1, 0.6), p.calcPoints());
        assertEquals(274128, new DistanceCalcEarth().calcDistance(p.calcPoints()), 1);

        p = f.calcPath(graph, weighting, 2, 1);
        assertEquals(nodes(2, 0, 1), p.calcNodes());
        assertEquals(Helper.createPointList(0, 0, 1, 0.6, 1.5, 1, 1, 1.5), p.calcPoints());
        assertEquals(279482, new DistanceCalcEarth().calcDistance(p.calcPoints()), 1);
    }

    @ParameterizedTest
    @ArgumentsSource(FixtureProvider.class)
    public void testCalcIfEmptyWay(Fixture f) {
        GraphHopperStorage graph = f.createGHStorage();
        initTestStorage(graph, f.carEncoder);
        Path p = f.calcPath(graph, 0, 0);
        assertPathFromEqualsTo(p, 0);
    }

    @ParameterizedTest
    @ArgumentsSource(FixtureProvider.class)
    public void testViaEdges_FromEqualsTo(Fixture f) {
        GraphHopperStorage ghStorage = f.createGHStorage();
        initTestStorage(ghStorage, f.carEncoder);
        // identical tower nodes
        Path p = f.calcPath(ghStorage, new GHPoint(0.001, 0.000), new GHPoint(0.001, 0.000));
        assertPathFromEqualsTo(p, 0);

        // identical query points on edge
        p = f.calcPath(ghStorage, f.defaultWeighting, 0, 1, 0, 1);
        assertPathFromEqualsTo(p, 8);

        // very close
        p = f.calcPath(ghStorage, new GHPoint(0.00092, 0), new GHPoint(0.00091, 0));
        assertEquals(nodes(8, 9), p.calcNodes());
        assertEquals(1.11, p.getDistance(), .1, p.toString());
    }

    @ParameterizedTest
    @ArgumentsSource(FixtureProvider.class)
    public void testViaEdges_BiGraph(Fixture f) {
        GraphHopperStorage graph = f.createGHStorage();
        initBiGraph(graph, f.carEncoder);

        // 0-7 to 4-3
        Path p = f.calcPath(graph, new GHPoint(0.0009, 0), new GHPoint(0.001, 0.001105));
        assertEquals(nodes(10, 7, 6, 8, 3, 9), p.calcNodes(), p.toString());
        assertEquals(324.12, p.getDistance(), 0.01, p.toString());

        // 0-1 to 2-3
        p = f.calcPath(graph, new GHPoint(0.001, 0.0001), new GHPoint(0.010, 0.0011));
        assertEquals(nodes(0, 7, 6, 8, 3, 9), p.calcNodes(), p.toString());
        assertEquals(1335.38, p.getDistance(), 0.01, p.toString());
    }

    @ParameterizedTest
    @ArgumentsSource(FixtureProvider.class)
    public void testViaEdges_WithCoordinates(Fixture f) {
        GraphHopperStorage ghStorage = f.createGHStorage();
        initTestStorage(ghStorage, f.carEncoder);
        Path p = f.calcPath(ghStorage, f.defaultWeighting, 0, 1, 2, 3);
        assertEquals(nodes(8, 1, 2, 9), p.calcNodes());
        assertEquals(56.7, p.getDistance(), .1, p.toString());
    }

    @ParameterizedTest
    @ArgumentsSource(FixtureProvider.class)
    public void testViaEdges_SpecialCases(Fixture f) {
        GraphHopperStorage graph = f.createGHStorage();
        // 0->1\
        // |    2
        // 4<-3/
        GHUtility.setSpeed(60, true, false, f.carEncoder, graph.edge(0, 1).setDistance(7));
        GHUtility.setSpeed(60, true, true, f.carEncoder, graph.edge(1, 2).setDistance(7));
        GHUtility.setSpeed(60, true, true, f.carEncoder, graph.edge(2, 3).setDistance(7));
        GHUtility.setSpeed(60, true, false, f.carEncoder, graph.edge(3, 4).setDistance(7));
        GHUtility.setSpeed(60, true, true, f.carEncoder, graph.edge(4, 0).setDistance(7));

        updateDistancesFor(graph, 4, 0, 0);
        updateDistancesFor(graph, 0, 0.00010, 0);
        updateDistancesFor(graph, 1, 0.00010, 0.0001);
        updateDistancesFor(graph, 2, 0.00005, 0.00015);
        updateDistancesFor(graph, 3, 0, 0.0001);

        // 0-1 to 3-4
        Path p = f.calcPath(graph, new GHPoint(0.00010, 0.00001), new GHPoint(0, 0.00009));
        assertEquals(nodes(5, 1, 2, 3, 6), p.calcNodes());
        assertEquals(26.81, p.getDistance(), .1, p.toString());

        // overlapping edges: 2-3 and 3-2
        p = f.calcPath(graph, new GHPoint(0.000049, 0.00014), new GHPoint(0.00001, 0.0001));
        assertEquals(nodes(5, 6), p.calcNodes());
        assertEquals(6.2, p.getDistance(), .1, p.toString());

        // 'from' and 'to' edge share one node '2': 1-2 to 3-2
        p = f.calcPath(graph, new GHPoint(0.00009, 0.00011), new GHPoint(0.00001, 0.00011));
        assertEquals(nodes(6, 2, 5), p.calcNodes(), p.toString());
        assertEquals(12.57, p.getDistance(), .1, p.toString());
    }

    @ParameterizedTest
    @ArgumentsSource(FixtureProvider.class)
    public void testQueryGraphAndFastest(Fixture f) {
        Weighting weighting = new FastestWeighting(f.carEncoder);
        GraphHopperStorage graph = f.createGHStorage(false, weighting);
        initDirectedAndDiffSpeed(graph, f.carEncoder);
        Path p = f.calcPath(graph, weighting, new GHPoint(0.002, 0.0005), new GHPoint(0.0017, 0.0031));
        assertEquals(nodes(8, 1, 5, 3, 9), p.calcNodes());
        assertEquals(602.98, p.getDistance(), 1e-1);
    }

    @ParameterizedTest
    @ArgumentsSource(FixtureProvider.class)
    public void testTwoWeightsPerEdge(Fixture f) {
        FastestWeighting fastestWeighting = new FastestWeighting(f.bike2Encoder);
        GraphHopperStorage graph = f.createGHStorage(true, fastestWeighting);
        initEleGraph(graph, f.bike2Encoder, 18);
        // force the other path
        GHUtility.setSpeed(10, false, true, f.bike2Encoder, GHUtility.getEdge(graph, 0, 3));

        // for two weights per edge it happened that Path (and also the Weighting) read the wrong side
        // of the speed and read 0 => infinity weight => overflow of millis => negative millis!
        Path p = f.calcPath(graph, fastestWeighting, 0, 10);
        assertEquals(85124371, p.getTime());
        assertEquals(425622, p.getDistance(), 1);
        assertEquals(85124.4, p.getWeight(), 1);
    }

    @ParameterizedTest
    @ArgumentsSource(FixtureProvider.class)
    public void test0SpeedButUnblocked_Issue242(Fixture f) {
        GraphHopperStorage graph = f.createGHStorage();
        EdgeIteratorState edge01 = graph.edge(0, 1).setDistance(10);
        EdgeIteratorState edge12 = graph.edge(1, 2).setDistance(10);
        BooleanEncodedValue carAccessEnc = f.carEncoder.getAccessEnc();
        DecimalEncodedValue carAvSpeedEnc = f.carEncoder.getAverageSpeedEnc();
        edge01.set(carAvSpeedEnc, 0.0).set(carAccessEnc, true, true);
        edge01.setFlags(edge01.getFlags());

        edge12.set(carAvSpeedEnc, 0.0).set(carAccessEnc, true, true);
        edge12.setFlags(edge12.getFlags());

        try {
            f.calcPath(graph, 0, 2);
            fail("there should have been an exception");
        } catch (Exception ex) {
            assertTrue(ex.getMessage().startsWith("Speed cannot be 0"), ex.getMessage());
        }
    }

<<<<<<< HEAD
    @ParameterizedTest
    @ArgumentsSource(FixtureProvider.class)
    public void testTwoWeightsPerEdge2(Fixture f) {
=======
    @Ignore // TODO ORS: fails for unknown reason, investigate
    @Test
    public void testTwoWeightsPerEdge2() {
>>>>>>> 26e49f09
        // other direction should be different!
        Weighting fakeWeighting = new Weighting() {
            private final Weighting tmpW = new FastestWeighting(f.carEncoder);

            @Override
            public FlagEncoder getFlagEncoder() {
                return f.carEncoder;
            }

            @Override
            public double getMinWeight(double distance) {
                return 0.8 * distance;
            }

            @Override
            public final double calcEdgeWeight(EdgeIteratorState edgeState, boolean reverse) {
                int adj = edgeState.getAdjNode();
                int base = edgeState.getBaseNode();
                if (reverse) {
                    int tmp = base;
                    base = adj;
                    adj = tmp;
                }

                // a 'hill' at node 6
                if (adj == 6)
                    return 3 * edgeState.getDistance();
                else if (base == 6)
                    return edgeState.getDistance() * 0.9;
                else if (adj == 4)
                    return 2 * edgeState.getDistance();

                return edgeState.getDistance() * 0.8;
            }

            // ORS-GH MOD START - additional method for TD routing
            @Override
            public final double calcEdgeWeight(EdgeIteratorState edgeState, boolean reverse, long edgeEnterTime) {
                return tmpW.calcEdgeWeight(edgeState, reverse);
            }
            // ORS-GH MOD END

            @Override
            public final long calcEdgeMillis(EdgeIteratorState edgeState, boolean reverse) {
                return tmpW.calcEdgeMillis(edgeState, reverse);
            }

            // ORS-GH MOD START - additional method for TD routing
            @Override
            public final long calcEdgeMillis(EdgeIteratorState edgeState, boolean reverse, long edgeEnterTime) {
                return tmpW.calcEdgeMillis(edgeState, reverse);
            }
            // ORS-GH MOD END

            @Override
            public double calcTurnWeight(int inEdge, int viaNode, int outEdge) {
                return tmpW.calcTurnWeight(inEdge, viaNode, outEdge);
            }

            @Override
            public long calcTurnMillis(int inEdge, int viaNode, int outEdge) {
                return tmpW.calcTurnMillis(inEdge, viaNode, outEdge);
            }

            @Override
            public boolean hasTurnCosts() {
                return tmpW.hasTurnCosts();
            }

            // ORS-GH MOD START - additional methods for TD routing
            @Override
            public boolean isTimeDependent() {
                return tmpW.isTimeDependent();
            }

            @Override
            public SpeedCalculator getSpeedCalculator() {
                return tmpW.getSpeedCalculator();
            }

            @Override
            public void setSpeedCalculator(SpeedCalculator speedCalculator) {
                tmpW.setSpeedCalculator(speedCalculator);
            }
            // ORS-GH MOD END


            @Override
            public String getName() {
                return "custom";
            }

            @Override
            public String toString() {
                return tmpW.getFlagEncoder().toString() + "_" + getName();
            }
        };

        GraphHopperStorage graph = f.createGHStorage(true, f.defaultWeighting);
        initEleGraph(graph, f.carEncoder, 60);
        Path p = f.calcPath(graph, 0, 10);
        assertEquals(nodes(0, 4, 6, 10), p.calcNodes());

        graph = f.createGHStorage(true, fakeWeighting);
        initEleGraph(graph, f.carEncoder, 60);
        p = f.calcPath(graph, fakeWeighting, 3, 0, 10, 9);
        assertEquals(nodes(12, 0, 1, 2, 11, 7, 10, 13), p.calcNodes());
        assertEquals(37009621, p.getTime());
        assertEquals(616827, p.getDistance(), 1);
        assertEquals(493462, p.getWeight(), 1);
    }

    @ParameterizedTest
    @ArgumentsSource(FixtureProvider.class)
    public void testRandomGraph(Fixture f) {
        // todo: use speed both directions
        FastestWeighting fastestWeighting = new FastestWeighting(f.carEncoder);
        GraphHopperStorage graph = f.createGHStorage(false, fastestWeighting);
        final long seed = System.nanoTime();
        LOGGER.info("testRandomGraph - using seed: " + seed);
        Random rnd = new Random(seed);
        // we're not including loops otherwise duplicate nodes in path might fail the test
        GHUtility.buildRandomGraph(graph, rnd, 10, 2.0, false, true,
                f.carEncoder.getAccessEnc(), f.carEncoder.getAverageSpeedEnc(), null, 0.7, 0.7, 0.7);
        final PathCalculator refCalculator = new DijkstraCalculator();
        int numRuns = 100;
        for (int i = 0; i < numRuns; i++) {
            BBox bounds = graph.getBounds();
            double latFrom = bounds.minLat + rnd.nextDouble() * (bounds.maxLat - bounds.minLat);
            double lonFrom = bounds.minLon + rnd.nextDouble() * (bounds.maxLon - bounds.minLon);
            double latTo = bounds.minLat + rnd.nextDouble() * (bounds.maxLat - bounds.minLat);
            double lonTo = bounds.minLon + rnd.nextDouble() * (bounds.maxLon - bounds.minLon);
            f.compareWithRef(fastestWeighting, graph, refCalculator, new GHPoint(latFrom, lonFrom), new GHPoint(latTo, lonTo), seed);
        }
    }

    @ParameterizedTest
    @ArgumentsSource(FixtureProvider.class)
    public void testMultipleVehicles_issue548(Fixture f) {
        FastestWeighting footWeighting = new FastestWeighting(f.footEncoder);
        FastestWeighting carWeighting = new FastestWeighting(f.carEncoder);

        GraphHopperStorage ghStorage = f.createGHStorage(false, footWeighting, carWeighting);
        initFootVsCar(f.carEncoder, f.footEncoder, ghStorage);

        // normal path would be 0-4-6-7 for car:
        Path carPath1 = f.calcPath(ghStorage, carWeighting, 0, 7);
        assertEquals(nodes(0, 4, 6, 7), carPath1.calcNodes());
        assertEquals(15000, carPath1.getDistance(), 1e-6, carPath1.toString());
        // ... and 0-4-5-7 for foot
        Path footPath1 = f.calcPath(ghStorage, footWeighting, 0, 7);
        assertEquals(nodes(0, 4, 5, 7), footPath1.calcNodes());
        assertEquals(17000, footPath1.getDistance(), 1e-6, footPath1.toString());

        // ... but now we block 4-6 for car, note that we have to recreate the storage otherwise CH graphs won't be
        // refreshed
        ghStorage = f.createGHStorage(false, footWeighting, carWeighting);
        initFootVsCar(f.carEncoder, f.footEncoder, ghStorage);
        GHUtility.setSpeed(20, false, false, f.carEncoder, GHUtility.getEdge(ghStorage, 4, 6));

        // ... car needs to take another way
        Path carPath2 = f.calcPath(ghStorage, carWeighting, 0, 7);
        assertEquals(nodes(0, 1, 5, 6, 7), carPath2.calcNodes());
        assertEquals(26000, carPath2.getDistance(), 1e-6, carPath2.toString());
        // ... for foot it stays the same
        Path footPath2 = f.calcPath(ghStorage, footWeighting, 0, 7);
        assertEquals(nodes(0, 4, 5, 7), footPath2.calcNodes());
        assertEquals(17000, footPath2.getDistance(), 1e-6, footPath2.toString());
    }

    // 0-1-2
    // |\| |
    // 3 4-11
    // | | |
    // 5-6-7
    // | |\|
    // 8-9-10
    private void initEleGraph(Graph graph, FlagEncoder encoder, double s) {
        GHUtility.setSpeed(s, true, true, encoder, graph.edge(0, 1).setDistance(10));
        GHUtility.setSpeed(s, true, true, encoder, graph.edge(0, 4).setDistance(12));
        GHUtility.setSpeed(s, true, true, encoder, graph.edge(0, 3).setDistance(5));
        GHUtility.setSpeed(s, true, true, encoder, graph.edge(1, 2).setDistance(10));
        GHUtility.setSpeed(s, true, true, encoder, graph.edge(1, 4).setDistance(5));
        GHUtility.setSpeed(s, true, false, encoder, graph.edge(3, 5).setDistance(5));
        GHUtility.setSpeed(s, true, true, encoder, graph.edge(5, 6).setDistance(10));
        GHUtility.setSpeed(s, true, true, encoder, graph.edge(5, 8).setDistance(10));
        GHUtility.setSpeed(s, true, true, encoder, graph.edge(6, 4).setDistance(5));
        GHUtility.setSpeed(s, true, true, encoder, graph.edge(6, 7).setDistance(10));
        GHUtility.setSpeed(s, true, true, encoder, graph.edge(6, 10).setDistance(12));
        GHUtility.setSpeed(s, true, true, encoder, graph.edge(6, 9).setDistance(12));
        GHUtility.setSpeed(s, true, false, encoder, graph.edge(2, 11).setDistance(5));
        GHUtility.setSpeed(s, true, true, encoder, graph.edge(4, 11).setDistance(10));
        GHUtility.setSpeed(s, true, true, encoder, graph.edge(7, 11).setDistance(5));
        GHUtility.setSpeed(s, true, true, encoder, graph.edge(7, 10).setDistance(5));
        GHUtility.setSpeed(s, true, false, encoder, graph.edge(8, 9).setDistance(10));
        GHUtility.setSpeed(s, true, false, encoder, graph.edge(9, 8).setDistance(9));
        GHUtility.setSpeed(s, true, false, encoder, graph.edge(10, 9).setDistance(10));
        updateDistancesFor(graph, 0, 3, 0);
        updateDistancesFor(graph, 3, 2.5, 0);
        updateDistancesFor(graph, 5, 1, 0);
        updateDistancesFor(graph, 8, 0, 0);
        updateDistancesFor(graph, 1, 3, 1);
        updateDistancesFor(graph, 4, 2, 1);
        updateDistancesFor(graph, 6, 1, 1);
        updateDistancesFor(graph, 9, 0, 1);
        updateDistancesFor(graph, 2, 3, 2);
        updateDistancesFor(graph, 11, 2, 2);
        updateDistancesFor(graph, 7, 1, 2);
        updateDistancesFor(graph, 10, 0, 2);
    }

    private static String getCHGraphName(Weighting weighting) {
        return weighting.getName() + "_" + weighting.getFlagEncoder().toString();
    }

    private static void assertPathFromEqualsTo(Path p, int node) {
        assertTrue(p.isFound());
        assertEquals(nodes(node), p.calcNodes(), p.toString());
        assertEquals(1, p.calcPoints().size(), p.toString());
        assertEquals(0, p.calcEdges().size(), p.toString());
        assertEquals(0, p.getWeight(), 1e-4, p.toString());
        assertEquals(0, p.getDistance(), 1e-4, p.toString());
        assertEquals(0, p.getTime(), 1e-4, p.toString());
    }

    private static IntArrayList nodes(int... nodes) {
        return IntArrayList.from(nodes);
    }

    /**
     * Implement this interface to run the test cases with different routing algorithms
     */
    private interface PathCalculator {
        Path calcPath(GraphHopperStorage graph, Weighting weighting, TraversalMode traversalMode, int maxVisitedNodes, int from, int to);

        Path calcPath(GraphHopperStorage graph, Weighting weighting, TraversalMode traversalMode, int maxVisitedNodes, GHPoint from, GHPoint to);

        Path calcPath(GraphHopperStorage graph, Weighting weighting, TraversalMode traversalMode, int maxVisitedNodes, Snap from, Snap to);
    }

    private static abstract class SimpleCalculator implements PathCalculator {
        @Override
        public Path calcPath(GraphHopperStorage graph, Weighting weighting, TraversalMode traversalMode, int maxVisitedNodes, int from, int to) {
            RoutingAlgorithm algo = createAlgo(graph, weighting, traversalMode);
            algo.setMaxVisitedNodes(maxVisitedNodes);
            return algo.calcPath(from, to);
        }

        @Override
        public Path calcPath(GraphHopperStorage graph, Weighting weighting, TraversalMode traversalMode, int maxVisitedNodes, GHPoint from, GHPoint to) {
            LocationIndexTree index = new LocationIndexTree(graph, new RAMDirectory());
            index.prepareIndex();
            Snap fromSnap = index.findClosest(from.getLat(), from.getLon(), EdgeFilter.ALL_EDGES);
            Snap toSnap = index.findClosest(to.getLat(), to.getLon(), EdgeFilter.ALL_EDGES);
            return calcPath(graph, weighting, traversalMode, maxVisitedNodes, fromSnap, toSnap);
        }

        @Override
        public Path calcPath(GraphHopperStorage graph, Weighting weighting, TraversalMode traversalMode, int maxVisitedNodes, Snap from, Snap to) {
            QueryGraph queryGraph = QueryGraph.create(graph, from, to);
            RoutingAlgorithm algo = createAlgo(queryGraph, weighting, traversalMode);
            algo.setMaxVisitedNodes(maxVisitedNodes);
            return algo.calcPath(from.getClosestNode(), to.getClosestNode());
        }

        abstract RoutingAlgorithm createAlgo(Graph graph, Weighting weighting, TraversalMode traversalMode);
    }

    private static class DijkstraCalculator extends SimpleCalculator {
        @Override
        RoutingAlgorithm createAlgo(Graph graph, Weighting weighting, TraversalMode traversalMode) {
            return new Dijkstra(graph, weighting, traversalMode);
        }

        @Override
        public String toString() {
            return "DIJKSTRA";
        }
    }

    private static class BidirDijkstraCalculator extends SimpleCalculator {
        @Override
        RoutingAlgorithm createAlgo(Graph graph, Weighting weighting, TraversalMode traversalMode) {
            return new DijkstraBidirectionRef(graph, weighting, traversalMode);
        }

        @Override
        public String toString() {
            return "DIJKSTRA_BIDIR";
        }
    }

    private static class AStarCalculator extends SimpleCalculator {
        @Override
        RoutingAlgorithm createAlgo(Graph graph, Weighting weighting, TraversalMode traversalMode) {
            return new AStar(graph, weighting, traversalMode);
        }

        @Override
        public String toString() {
            return "ASTAR";
        }
    }

    private static class BidirAStarCalculator extends SimpleCalculator {
        @Override
        RoutingAlgorithm createAlgo(Graph graph, Weighting weighting, TraversalMode traversalMode) {
            return new AStarBidirection(graph, weighting, traversalMode);
        }

        @Override
        public String toString() {
            return "ASTAR_BIDIR";
        }
    }

    private static class DijkstraOneToManyCalculator extends SimpleCalculator {
        @Override
        RoutingAlgorithm createAlgo(Graph graph, Weighting weighting, TraversalMode traversalMode) {
            return new DijkstraOneToMany(graph, weighting, traversalMode);
        }

        @Override
        public String toString() {
            return "DIJKSTRA_ONE_TO_MANY";
        }
    }

    private static abstract class CHCalculator implements PathCalculator {
        @Override
        public Path calcPath(GraphHopperStorage graph, Weighting weighting, TraversalMode traversalMode, int maxVisitedNodes, int from, int to) {
            CHConfig chConfig = new CHConfig(getCHGraphName(weighting), weighting, traversalMode.isEdgeBased());
            PrepareContractionHierarchies pch = PrepareContractionHierarchies.fromGraphHopperStorage(graph, chConfig);
            RoutingCHGraph routingCHGraph = graph.getRoutingCHGraph(chConfig.getName());
            if (routingCHGraph.getEdges() == routingCHGraph.getBaseGraph().getEdges()) {
                graph.freeze();
                pch.doWork();
            }
            RoutingAlgorithm algo = new CHRoutingAlgorithmFactory(routingCHGraph).createAlgo(new PMap()
                    .putObject(ALGORITHM, getAlgorithm())
                    .putObject(MAX_VISITED_NODES, maxVisitedNodes)
            );
            return algo.calcPath(from, to);
        }

        @Override
        public Path calcPath(GraphHopperStorage graph, Weighting weighting, TraversalMode traversalMode, int maxVisitedNodes, GHPoint from, GHPoint to) {
            LocationIndexTree locationIndex = new LocationIndexTree(graph, new RAMDirectory());
            LocationIndex index = locationIndex.prepareIndex();
            Snap fromSnap = index.findClosest(from.getLat(), from.getLon(), EdgeFilter.ALL_EDGES);
            Snap toSnap = index.findClosest(to.getLat(), to.getLon(), EdgeFilter.ALL_EDGES);
            return calcPath(graph, weighting, traversalMode, maxVisitedNodes, fromSnap, toSnap);
        }

        @Override
        public Path calcPath(GraphHopperStorage graph, Weighting weighting, TraversalMode traversalMode, int maxVisitedNodes, Snap from, Snap to) {
            CHConfig chConfig = new CHConfig(getCHGraphName(weighting), weighting, traversalMode.isEdgeBased());
            PrepareContractionHierarchies pch = PrepareContractionHierarchies.fromGraphHopperStorage(graph, chConfig);
            RoutingCHGraph routingCHGraph = graph.getRoutingCHGraph(chConfig.getName());
            if (routingCHGraph.getEdges() == routingCHGraph.getBaseGraph().getEdges()) {
                graph.freeze();
                pch.doWork();
            }
            QueryGraph queryGraph = QueryGraph.create(graph, Arrays.asList(from, to));
            QueryRoutingCHGraph queryRoutingCHGraph = new QueryRoutingCHGraph(routingCHGraph, queryGraph);
            RoutingAlgorithm algo = new CHRoutingAlgorithmFactory(queryRoutingCHGraph).createAlgo(new PMap()
                    .putObject(ALGORITHM, getAlgorithm())
                    .putObject(MAX_VISITED_NODES, maxVisitedNodes));
            return algo.calcPath(from.getClosestNode(), to.getClosestNode());

        }

        abstract String getAlgorithm();
    }

    private static class CHAStarCalculator extends CHCalculator {
        @Override
        String getAlgorithm() {
            return ASTAR_BI;
        }

        @Override
        public String toString() {
            return "CH_ASTAR";
        }
    }

    private static class CHDijkstraCalculator extends CHCalculator {
        @Override
        String getAlgorithm() {
            return DIJKSTRA_BI;
        }

        @Override
        public String toString() {
            return "CH_DIJKSTRA";
        }
    }
}<|MERGE_RESOLUTION|>--- conflicted
+++ resolved
@@ -37,18 +37,11 @@
 import com.graphhopper.util.*;
 import com.graphhopper.util.shapes.BBox;
 import com.graphhopper.util.shapes.GHPoint;
-<<<<<<< HEAD
 import org.junit.jupiter.api.extension.ExtensionContext;
 import org.junit.jupiter.params.ParameterizedTest;
 import org.junit.jupiter.params.provider.Arguments;
 import org.junit.jupiter.params.provider.ArgumentsProvider;
 import org.junit.jupiter.params.provider.ArgumentsSource;
-=======
-import org.junit.Ignore;
-import org.junit.Test;
-import org.junit.runner.RunWith;
-import org.junit.runners.Parameterized;
->>>>>>> 26e49f09
 import org.slf4j.Logger;
 import org.slf4j.LoggerFactory;
 
@@ -909,15 +902,10 @@
         }
     }
 
-<<<<<<< HEAD
+    @Ignore // TODO ORS: fails for unknown reason, investigate
     @ParameterizedTest
     @ArgumentsSource(FixtureProvider.class)
     public void testTwoWeightsPerEdge2(Fixture f) {
-=======
-    @Ignore // TODO ORS: fails for unknown reason, investigate
-    @Test
-    public void testTwoWeightsPerEdge2() {
->>>>>>> 26e49f09
         // other direction should be different!
         Weighting fakeWeighting = new Weighting() {
             private final Weighting tmpW = new FastestWeighting(f.carEncoder);
