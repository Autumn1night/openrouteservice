/*
 *  Licensed to GraphHopper GmbH under one or more contributor
 *  license agreements. See the NOTICE file distributed with this work for
 *  additional information regarding copyright ownership.
 *
 *  GraphHopper GmbH licenses this file to you under the Apache License,
 *  Version 2.0 (the "License"); you may not use this file except in
 *  compliance with the License. You may obtain a copy of the License at
 *
 *       http://www.apache.org/licenses/LICENSE-2.0
 *
 *  Unless required by applicable law or agreed to in writing, software
 *  distributed under the License is distributed on an "AS IS" BASIS,
 *  WITHOUT WARRANTIES OR CONDITIONS OF ANY KIND, either express or implied.
 *  See the License for the specific language governing permissions and
 *  limitations under the License.
 */
package com.graphhopper.routing;

import com.graphhopper.routing.util.EdgeFilter;
import com.graphhopper.routing.weighting.BeelineWeightApproximator;
import com.graphhopper.routing.weighting.WeightApproximator;
import com.graphhopper.storage.Graph;
import com.graphhopper.storage.NodeAccess;
import com.graphhopper.util.Helper;

import static com.graphhopper.util.Parameters.Algorithms.*;
import static com.graphhopper.util.Parameters.Algorithms.AltRoute.*;

// ORS-GH MOD START
import com.graphhopper.routing.util.EdgeFilter;
// ORS-GH MOD END

/**
 * A simple factory creating normal algorithms (RoutingAlgorithm) without preparation.
 * <p>
 *
 * @author Peter Karich
 */
public class RoutingAlgorithmFactorySimple implements RoutingAlgorithmFactory {
    @Override
    public RoutingAlgorithm createAlgo(Graph g, AlgorithmOptions opts) {
        RoutingAlgorithm ra;
        String algoStr = opts.getAlgorithm();
        if (DIJKSTRA_BI.equalsIgnoreCase(algoStr)) {
            ra = new DijkstraBidirectionRef(g, opts.getWeighting(), opts.getTraversalMode());
        } else if (DIJKSTRA.equalsIgnoreCase(algoStr)) {
            ra = new Dijkstra(g, opts.getWeighting(), opts.getTraversalMode());

        } else if (ASTAR_BI.equalsIgnoreCase(algoStr)) {
            AStarBidirection aStarBi = new AStarBidirection(g, opts.getWeighting(),
                    opts.getTraversalMode());
            aStarBi.setApproximation(getApproximation(ASTAR_BI, opts, g.getNodeAccess()));
            ra = aStarBi;

        } else if (DIJKSTRA_ONE_TO_MANY.equalsIgnoreCase(algoStr)) {
            ra = new DijkstraOneToMany(g, opts.getWeighting(), opts.getTraversalMode());

        } else if (ASTAR.equalsIgnoreCase(algoStr)) {
            AStar aStar = new AStar(g, opts.getWeighting(), opts.getTraversalMode());
            aStar.setApproximation(getApproximation(ASTAR, opts, g.getNodeAccess()));
            ra = aStar;

        } else if (ALT_ROUTE.equalsIgnoreCase(algoStr)) {
            AlternativeRoute altRouteAlgo = new AlternativeRoute(g, opts.getWeighting(), opts.getTraversalMode());
            altRouteAlgo.setMaxPaths(opts.getHints().getInt(MAX_PATHS, 2));
            altRouteAlgo.setMaxWeightFactor(opts.getHints().getDouble(MAX_WEIGHT, 1.4));
            altRouteAlgo.setMaxShareFactor(opts.getHints().getDouble(MAX_SHARE, 0.6));
            altRouteAlgo.setMinPlateauFactor(opts.getHints().getDouble("alternative_route.min_plateau_factor", 0.2));
            altRouteAlgo.setMaxExplorationFactor(opts.getHints().getDouble("alternative_route.max_exploration_factor", 1));
            ra = altRouteAlgo;

        } else {
            throw new IllegalArgumentException("Algorithm " + algoStr + " not found in " + getClass().getName());
        }

        ra.setMaxVisitedNodes(opts.getMaxVisitedNodes());

        // ORS-GH MOD START
<<<<<<< HEAD
        // ORS TODO: provide a reason for this change
        // ORS TODO: setEdgeFilter does not exist
        //ra.setEdgeFilter(opts.getEdgeFilter());
=======
        ra.setEdgeFilter(opts.getEdgeFilter());
>>>>>>> 459f87a1
        // ORS-GH MOD END
        return ra;
    }

    public static WeightApproximator getApproximation(String prop, AlgorithmOptions opts, NodeAccess na) {
        String approxAsStr = opts.getHints().get(prop + ".approximation", "BeelineSimplification");
        double epsilon = opts.getHints().getDouble(prop + ".epsilon", 1);

        BeelineWeightApproximator approx = new BeelineWeightApproximator(na, opts.getWeighting());
        approx.setEpsilon(epsilon);
        if ("BeelineSimplification".equals(approxAsStr))
            approx.setDistanceCalc(Helper.DIST_PLANE);
        else if ("BeelineAccurate".equals(approxAsStr))
            approx.setDistanceCalc(Helper.DIST_EARTH);
        else
            throw new IllegalArgumentException("Approximation " + approxAsStr + " not found in " + RoutingAlgorithmFactorySimple.class.getName());

        return approx;
    }
}<|MERGE_RESOLUTION|>--- conflicted
+++ resolved
@@ -77,13 +77,9 @@
         ra.setMaxVisitedNodes(opts.getMaxVisitedNodes());
 
         // ORS-GH MOD START
-<<<<<<< HEAD
         // ORS TODO: provide a reason for this change
         // ORS TODO: setEdgeFilter does not exist
         //ra.setEdgeFilter(opts.getEdgeFilter());
-=======
-        ra.setEdgeFilter(opts.getEdgeFilter());
->>>>>>> 459f87a1
         // ORS-GH MOD END
         return ra;
     }
