--- conflicted
+++ resolved
@@ -260,12 +260,6 @@
      *
      * @param prevEdgeId the edge that comes before edgeId: --prevEdgeId-x-edgeId-->adjNode
      */
-<<<<<<< HEAD
-    protected void processEdge(int edgeId, int adjNode, int prevEdgeId, boolean reverse) {
-        EdgeIteratorState iter = graph.getEdgeIteratorState(edgeId, adjNode);
-        distance += iter.getDistance();
-        addTime(weighting.calcMillis(iter, reverse, prevEdgeId));
-=======
     protected void processEdge(int edgeId, int adjNode, int prevEdgeId) {
         processEdge(edgeId, adjNode, prevEdgeId, false);
     }
@@ -274,12 +268,7 @@
         EdgeIteratorState iter = graph.getEdgeIteratorState(edgeId, adjNode);
         distance += iter.getDistance();
         addTime(weighting.calcMillis(iter, reverse, prevOrNextEdgeId));
->>>>>>> a2d99c50
         addEdge(edgeId);
-    }
-
-    protected void processEdge(int edgeId, int adjNode, int prevEdgeId) {
-        processEdge(edgeId, adjNode, prevEdgeId, false);
     }
 
     /**
