/*
 *  Licensed to GraphHopper GmbH under one or more contributor
 *  license agreements. See the NOTICE file distributed with this work for
 *  additional information regarding copyright ownership.
 *
 *  GraphHopper GmbH licenses this file to you under the Apache License,
 *  Version 2.0 (the "License"); you may not use this file except in
 *  compliance with the License. You may obtain a copy of the License at
 *
 *       http://www.apache.org/licenses/LICENSE-2.0
 *
 *  Unless required by applicable law or agreed to in writing, software
 *  distributed under the License is distributed on an "AS IS" BASIS,
 *  WITHOUT WARRANTIES OR CONDITIONS OF ANY KIND, either express or implied.
 *  See the License for the specific language governing permissions and
 *  limitations under the License.
 */
package com.graphhopper.routing.template;

import com.graphhopper.GHRequest;
import com.graphhopper.GHResponse;
import com.graphhopper.PathWrapper;
import com.graphhopper.routing.*;
import com.graphhopper.routing.profiles.RoadClass;
import com.graphhopper.routing.profiles.RoadEnvironment;
import com.graphhopper.routing.util.*;
// ORS-GH MOD START
import com.graphhopper.routing.util.DefaultEdgeFilter;
import com.graphhopper.routing.util.EdgeFilter;
// ORS-GH MOD END
import com.graphhopper.storage.index.LocationIndex;
import com.graphhopper.storage.index.QueryResult;
import com.graphhopper.util.EdgeIteratorState;
import com.graphhopper.util.Parameters.Routing;
import com.graphhopper.util.PathMerger;
import com.graphhopper.util.StopWatch;
import com.graphhopper.util.Translation;
import com.graphhopper.util.exceptions.PointNotFoundException;
import com.graphhopper.util.shapes.GHPoint;

import java.util.ArrayList;
import java.util.List;

/**
 * Implementation of calculating a route with multiple via points.
 *
 * @author Peter Karich
 */
public class ViaRoutingTemplate extends AbstractRoutingTemplate implements RoutingTemplate {
    protected final GHRequest ghRequest;
    protected final GHResponse ghResponse;
    protected final PathWrapper altResponse = new PathWrapper();
    private final LocationIndex locationIndex;
    protected final EncodingManager encodingManager;
    // result from route
    protected List<Path> pathList;

    public ViaRoutingTemplate(GHRequest ghRequest, GHResponse ghRsp, LocationIndex locationIndex, EncodingManager encodingManager) {
        this.locationIndex = locationIndex;
        this.ghRequest = ghRequest;
        this.ghResponse = ghRsp;
        this.encodingManager = encodingManager;
    }

    @Override
    public List<QueryResult> lookup(List<GHPoint> points, FlagEncoder encoder) {
        if (points.size() < 2)
            throw new IllegalArgumentException("At least 2 points have to be specified, but was:" + points.size());

        // ORS-GH MOD START
<<<<<<< HEAD
        // ORS TODO: provide a reason for this change 
        // EdgeFilter edgeFilter = DefaultEdgeFilter.allEdges(encoder);
        // ORS-GH MOD END
        // ORS TODO: strictEdgeFilter is new in GH>0.13
        EdgeFilter strictEdgeFilter = !ghRequest.hasSnapPreventions() ? edgeFilter : new SnapPreventionEdgeFilter(edgeFilter,
                encoder.getEnumEncodedValue(RoadClass.KEY, RoadClass.class),
                encoder.getEnumEncodedValue(RoadEnvironment.KEY, RoadEnvironment.class), ghRequest.getSnapPreventions());
=======
        // EdgeFilter edgeFilter = DefaultEdgeFilter.allEdges(encoder);
        // ORS-GH MOD END
>>>>>>> 459f87a1
        queryResults = new ArrayList<>(points.size());
        for (int placeIndex = 0; placeIndex < points.size(); placeIndex++) {
            GHPoint point = points.get(placeIndex);
            QueryResult qr = null;
            if (ghRequest.hasPointHints())
                qr = locationIndex.findClosest(point.lat, point.lon, new NameSimilarityEdgeFilter(strictEdgeFilter, ghRequest.getPointHints().get(placeIndex)));
            else if (ghRequest.hasSnapPreventions())
                qr = locationIndex.findClosest(point.lat, point.lon, strictEdgeFilter);
            if (qr == null || !qr.isValid())
                qr = locationIndex.findClosest(point.lat, point.lon, edgeFilter);
            if (!qr.isValid())
                ghResponse.addError(new PointNotFoundException("Cannot find point " + placeIndex + ": " + point, placeIndex));

            queryResults.add(qr);
        }

        return queryResults;
    }

    @Override
    public List<Path> calcPaths(QueryGraph queryGraph, RoutingAlgorithmFactory algoFactory, AlgorithmOptions algoOpts) {
        long visitedNodesSum = 0L;
        boolean viaTurnPenalty = ghRequest.getHints().getBool(Routing.PASS_THROUGH, false);
        int pointCounts = ghRequest.getPoints().size();
        pathList = new ArrayList<>(pointCounts - 1);
        QueryResult fromQResult = queryResults.get(0);
        StopWatch sw;
        for (int placeIndex = 1; placeIndex < pointCounts; placeIndex++) {
            if (placeIndex == 1) {
                // enforce start direction
                queryGraph.enforceHeading(fromQResult.getClosestNode(), ghRequest.getFavoredHeading(0), false);
            } else if (viaTurnPenalty) {
                // enforce straight start after via stop
                Path prevRoute = pathList.get(placeIndex - 2);
                if (prevRoute.getEdgeCount() > 0) {
                    EdgeIteratorState incomingVirtualEdge = prevRoute.getFinalEdge();
                    queryGraph.unfavorVirtualEdgePair(fromQResult.getClosestNode(), incomingVirtualEdge.getEdge());
                }
            }

            QueryResult toQResult = queryResults.get(placeIndex);

            // enforce end direction
            queryGraph.enforceHeading(toQResult.getClosestNode(), ghRequest.getFavoredHeading(placeIndex), true);

            sw = new StopWatch().start();
            RoutingAlgorithm algo = algoFactory.createAlgo(queryGraph, algoOpts);
            String debug = ", algoInit:" + sw.stop().getSeconds() + "s";

            sw = new StopWatch().start();

            // calculate paths
            List<Path> tmpPathList = algo.calcPaths(fromQResult.getClosestNode(), toQResult.getClosestNode());
            debug += ", " + algo.getName() + "-routing:" + sw.stop().getSeconds() + "s";
            if (tmpPathList.isEmpty())
                throw new IllegalStateException("At least one path has to be returned for " + fromQResult + " -> " + toQResult);

            int idx = 0;
            for (Path path : tmpPathList) {
                if (path.getTime() < 0)
                    throw new RuntimeException("Time was negative " + path.getTime() + " for index " + idx + ". Please report as bug and include:" + ghRequest);

                pathList.add(path);
                debug += ", " + path.getDebugInfo();
                idx++;
            }

            altResponse.addDebugInfo(debug);

            // reset all direction enforcements in queryGraph to avoid influencing next path
            queryGraph.clearUnfavoredStatus();

            if (algo.getVisitedNodes() >= algoOpts.getMaxVisitedNodes())
                throw new IllegalArgumentException("No path found due to maximum nodes exceeded " + algoOpts.getMaxVisitedNodes());

            visitedNodesSum += algo.getVisitedNodes();
            altResponse.addDebugInfo("visited nodes sum: " + visitedNodesSum);
            fromQResult = toQResult;
        }

        ghResponse.getHints().put("visited_nodes.sum", visitedNodesSum);
        ghResponse.getHints().put("visited_nodes.average", (float) visitedNodesSum / (pointCounts - 1));

        return pathList;
    }

    @Override
    public boolean isReady(PathMerger pathMerger, Translation tr) {
        if (ghRequest.getPoints().size() - 1 != pathList.size())
            throw new RuntimeException("There should be exactly one more points than paths. points:" + ghRequest.getPoints().size() + ", paths:" + pathList.size());

        altResponse.setWaypoints(getWaypoints());
        ghResponse.add(altResponse);
        pathMerger.doWork(altResponse, pathList, encodingManager, tr);
        return true;
    }

    @Override
    public int getMaxRetries() {
        return 1;
    }
}<|MERGE_RESOLUTION|>--- conflicted
+++ resolved
@@ -24,10 +24,6 @@
 import com.graphhopper.routing.profiles.RoadClass;
 import com.graphhopper.routing.profiles.RoadEnvironment;
 import com.graphhopper.routing.util.*;
-// ORS-GH MOD START
-import com.graphhopper.routing.util.DefaultEdgeFilter;
-import com.graphhopper.routing.util.EdgeFilter;
-// ORS-GH MOD END
 import com.graphhopper.storage.index.LocationIndex;
 import com.graphhopper.storage.index.QueryResult;
 import com.graphhopper.util.EdgeIteratorState;
@@ -68,18 +64,13 @@
             throw new IllegalArgumentException("At least 2 points have to be specified, but was:" + points.size());
 
         // ORS-GH MOD START
-<<<<<<< HEAD
-        // ORS TODO: provide a reason for this change 
+        // ORS TODO: provide a reason for this change
         // EdgeFilter edgeFilter = DefaultEdgeFilter.allEdges(encoder);
         // ORS-GH MOD END
         // ORS TODO: strictEdgeFilter is new in GH>0.13
         EdgeFilter strictEdgeFilter = !ghRequest.hasSnapPreventions() ? edgeFilter : new SnapPreventionEdgeFilter(edgeFilter,
                 encoder.getEnumEncodedValue(RoadClass.KEY, RoadClass.class),
                 encoder.getEnumEncodedValue(RoadEnvironment.KEY, RoadEnvironment.class), ghRequest.getSnapPreventions());
-=======
-        // EdgeFilter edgeFilter = DefaultEdgeFilter.allEdges(encoder);
-        // ORS-GH MOD END
->>>>>>> 459f87a1
         queryResults = new ArrayList<>(points.size());
         for (int placeIndex = 0; placeIndex < points.size(); placeIndex++) {
             GHPoint point = points.get(placeIndex);
