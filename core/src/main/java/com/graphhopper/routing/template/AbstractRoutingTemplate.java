package com.graphhopper.routing.template;

import com.graphhopper.routing.util.EdgeFilter;
import com.graphhopper.routing.util.PathProcessor;
import com.graphhopper.storage.index.QueryResult;
import com.graphhopper.util.PointList;

import java.util.List;

// ORS-GH MOD START
// additional imports
import com.graphhopper.routing.util.EdgeFilter;
import com.graphhopper.routing.util.PathProcessor;
// ORS-GH MOD END

/**
 * @author Peter Karich
 */
public class AbstractRoutingTemplate {
    // result from lookup
    protected List<QueryResult> queryResults;

    protected PointList getWaypoints() {
        PointList pointList = new PointList(queryResults.size(), true);
        for (QueryResult qr : queryResults) {
            pointList.add(qr.getSnappedPoint());
        }
        return pointList;
    }

    // ORS-GH MOD START
<<<<<<< HEAD
    // ORS TODO: write a reason for this change
=======
>>>>>>> 459f87a1
    protected EdgeFilter edgeFilter;

    public EdgeFilter getEdgeFilter() {
        return edgeFilter;
    }

    public void setEdgeFilter(EdgeFilter edgeFilter) {
        this.edgeFilter = edgeFilter;
    }
    // ORS-GH MOD END
}<|MERGE_RESOLUTION|>--- conflicted
+++ resolved
@@ -29,10 +29,7 @@
     }
 
     // ORS-GH MOD START
-<<<<<<< HEAD
     // ORS TODO: write a reason for this change
-=======
->>>>>>> 459f87a1
     protected EdgeFilter edgeFilter;
 
     public EdgeFilter getEdgeFilter() {
