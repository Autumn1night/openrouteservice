--- conflicted
+++ resolved
@@ -18,10 +18,7 @@
 package com.graphhopper.routing.util;
 
 import com.graphhopper.routing.profiles.BooleanEncodedValue;
-<<<<<<< HEAD
-=======
 import com.graphhopper.storage.ConditionalEdges;
->>>>>>> a2d99c50
 import com.graphhopper.util.EdgeIteratorState;
 
 /**
@@ -48,11 +45,7 @@
     }
 
     private ConditionalAccessEdgeFilter(FlagEncoder flagEncoder, boolean fwd, boolean bwd, int filterId) {
-<<<<<<< HEAD
-        this(flagEncoder.getAccessEnc(), flagEncoder.getBooleanEncodedValue(flagEncoder.toString()+"-conditional_access"), fwd, bwd, filterId);
-=======
         this(flagEncoder.getAccessEnc(), flagEncoder.getBooleanEncodedValue(EncodingManager.getKey(flagEncoder, ConditionalEdges.ACCESS)), fwd, bwd, filterId);
->>>>>>> a2d99c50
     }
 
     public static ConditionalAccessEdgeFilter outEdges(BooleanEncodedValue accessEnc, BooleanEncodedValue conditionalEnc) {
