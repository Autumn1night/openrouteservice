--- conflicted
+++ resolved
@@ -190,22 +190,14 @@
     }
 
     @Override
-<<<<<<< HEAD
     // ORS-GH MOD - change access level from package-private to public due to change in superclass
-=======
-    // ORS GH MOD start
-    // ORS GH MOD switch from package-private to public for package-external flag encoders and some weightings
->>>>>>> 459f87a1
     public double getSpeed(boolean reverse, IntsRef flags) {
         throw new UnsupportedOperationException("Calculate speed via more customizable Weighting.calcMillis method");
     }
     // ORS GH MOD end
 
     @Override
-    // ORS GH MOD START
-    public double getMaxSpeed(ReaderWay way) {
-    //protected double getMaxSpeed(ReaderWay way) {
-    // ORS GH MOD END
+    protected double getMaxSpeed(ReaderWay way) {
         throw new RuntimeException("do not call getMaxSpeed(ReaderWay)");
     }
 
