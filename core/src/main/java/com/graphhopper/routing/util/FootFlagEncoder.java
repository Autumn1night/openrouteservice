--- conflicted
+++ resolved
@@ -370,12 +370,7 @@
      * This method is a current hack, to allow ferries to be actually faster than our current storable maxSpeed.
      */
     @Override
-<<<<<<< HEAD
     // ORS-GH MOD - change access level from package-private to public due to change in superclass
-=======
-    // ORS GH MOD start
-    // ORS GH MOD switch from package-private to public for package-external flag encoders and some weightings
->>>>>>> 459f87a1
     public double getSpeed(boolean reverse, IntsRef edgeFlags) {
         double speed = super.getSpeed(reverse, edgeFlags);
         if (speed == getMaxSpeed()) {
