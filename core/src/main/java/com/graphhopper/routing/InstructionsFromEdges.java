/*
 *  Licensed to GraphHopper GmbH under one or more contributor
 *  license agreements. See the NOTICE file distributed with this work for
 *  additional information regarding copyright ownership.
 *
 *  GraphHopper GmbH licenses this file to you under the Apache License,
 *  Version 2.0 (the "License"); you may not use this file except in
 *  compliance with the License. You may obtain a copy of the License at
 *
 *       http://www.apache.org/licenses/LICENSE-2.0
 *
 *  Unless required by applicable law or agreed to in writing, software
 *  distributed under the License is distributed on an "AS IS" BASIS,
 *  WITHOUT WARRANTIES OR CONDITIONS OF ANY KIND, either express or implied.
 *  See the License for the specific language governing permissions and
 *  limitations under the License.
 */
package com.graphhopper.routing;

import com.graphhopper.routing.profiles.BooleanEncodedValue;
import com.graphhopper.routing.util.DefaultEdgeFilter;
import com.graphhopper.routing.util.EncodingManager;
import com.graphhopper.routing.util.FlagEncoder;
import com.graphhopper.routing.util.PathProcessor;
import com.graphhopper.routing.weighting.Weighting;
import com.graphhopper.storage.Graph;
import com.graphhopper.storage.IntsRef;
import com.graphhopper.storage.NodeAccess;
import com.graphhopper.util.*;
import com.graphhopper.util.shapes.GHPoint;

// ORS-GH MOD START - additional imports
import com.graphhopper.routing.util.PathProcessor;
// ORS-GH MOD END

/**
 * This class calculates instructions from the edges in a Path.
 *
 * @author Peter Karich
 * @author Robin Boldt
 * @author jan soe
 */
public class InstructionsFromEdges implements Path.EdgeVisitor {

    private final Weighting weighting;
    private final FlagEncoder encoder;
    private final NodeAccess nodeAccess;

    private final Translation tr;
    private final InstructionList ways;
    private final EdgeExplorer outEdgeExplorer;
    private final EdgeExplorer crossingExplorer;
    private final BooleanEncodedValue roundaboutEnc;
    private final BooleanEncodedValue accessEnc;
    /*
     * We need three points to make directions
     *
     *        (1)----(2)
     *        /
     *       /
     *    (0)
     *
     * 0 is the node visited at t-2, 1 is the node visited
     * at t-1 and 2 is the node being visited at instant t.
     * orientation is the angle of the vector(1->2) expressed
     * as atan2, while previousOrientation is the angle of the
     * vector(0->1)
     * Intuitively, if orientation is smaller than
     * previousOrientation, then we have to turn right, while
     * if it is greater we have to turn left. To make this
     * algorithm work, we need to make the comparison by
     * considering orientation belonging to the interval
     * [ - pi + previousOrientation , + pi + previousOrientation ]
     */
    private EdgeIteratorState prevEdge;
    private double prevLat;
    private double prevLon;
    private double doublePrevLat, doublePrevLon; // Lat and Lon of node t-2
    private int prevNode;
    private double prevOrientation;
    private double prevInstructionPrevOrientation = Double.NaN;
    private Instruction prevInstruction;
    private boolean prevInRoundabout;
    private String prevName;
    private String prevInstructionName;
    private InstructionAnnotation prevAnnotation;

    private final int MAX_U_TURN_DISTANCE = 35;
    // ORS-GH MOD START
    private PathProcessor mPathProcessor = PathProcessor.DEFAULT;
//    public InstructionsFromEdges(int tmpNode, Graph graph, Weighting weighting, FlagEncoder encoder,
//                                 BooleanEncodedValue roundaboutEnc, NodeAccess nodeAccess,
//                                 Translation tr, InstructionList ways) {
    public InstructionsFromEdges(int tmpNode, Graph graph, Weighting weighting, FlagEncoder encoder,
<<<<<<< HEAD
                                 BooleanEncodedValue roundaboutEnc, NodeAccess nodeAccess,
=======
                BooleanEncodedValue roundaboutEnc, NodeAccess nodeAccess,
>>>>>>> 459f87a1
                Translation tr, InstructionList ways, PathProcessor pathProcessor) {
        mPathProcessor = pathProcessor;
    // ORS-GH MOD END
        this.weighting = weighting;
        this.encoder = encoder;
        this.accessEnc = encoder.getAccessEnc();
        this.roundaboutEnc = roundaboutEnc;
        this.nodeAccess = nodeAccess;
        this.tr = tr;
        this.ways = ways;
        prevLat = this.nodeAccess.getLatitude(tmpNode);
        prevLon = this.nodeAccess.getLongitude(tmpNode);
        prevNode = -1;
        prevInRoundabout = false;
        prevName = null;
        outEdgeExplorer = graph.createEdgeExplorer(DefaultEdgeFilter.outEdges(encoder));
        crossingExplorer = graph.createEdgeExplorer(DefaultEdgeFilter.allEdges(encoder));
    }


    @Override
    public void next(EdgeIteratorState edge, int index, int prevEdgeId) {
        // baseNode is the current node and adjNode is the next
        int adjNode = edge.getAdjNode();
        int baseNode = edge.getBaseNode();
        IntsRef flags = edge.getFlags();
        double adjLat = nodeAccess.getLatitude(adjNode);
        double adjLon = nodeAccess.getLongitude(adjNode);
        double latitude, longitude;

        PointList wayGeo = edge.fetchWayGeometry(3);
        boolean isRoundabout = roundaboutEnc.getBool(false, flags);

        if (wayGeo.getSize() <= 2) {
            latitude = adjLat;
            longitude = adjLon;
        } else {
            latitude = wayGeo.getLatitude(1);
            longitude = wayGeo.getLongitude(1);
            assert Double.compare(prevLat, nodeAccess.getLatitude(baseNode)) == 0;
            assert Double.compare(prevLon, nodeAccess.getLongitude(baseNode)) == 0;
        }

        String name = edge.getName();
        InstructionAnnotation annotation = encoder.getAnnotation(flags, tr);

        if ((prevName == null) && (!isRoundabout)) // very first instruction (if not in Roundabout)
        {
            int sign = Instruction.CONTINUE_ON_STREET;
            prevInstruction = new Instruction(sign, name, annotation, new PointList(10, nodeAccess.is3D()));
            double startLat = nodeAccess.getLat(baseNode);
            double startLon = nodeAccess.getLon(baseNode);
            double heading = Helper.ANGLE_CALC.calcAzimuth(startLat, startLon, latitude, longitude);
            prevInstruction.setExtraInfo("heading", Helper.round(heading, 2));
            ways.add(prevInstruction);
            prevName = name;
            prevAnnotation = annotation;

        } else if (isRoundabout) {
            // remark: names and annotations within roundabout are ignored
            if (!prevInRoundabout) //just entered roundabout
            {
                int sign = Instruction.USE_ROUNDABOUT;
                RoundaboutInstruction roundaboutInstruction = new RoundaboutInstruction(sign, name,
                        annotation, new PointList(10, nodeAccess.is3D()));
                prevInstructionPrevOrientation = prevOrientation;
                if (prevName != null) {
                    // check if there is an exit at the same node the roundabout was entered
                    EdgeIterator edgeIter = outEdgeExplorer.setBaseNode(baseNode);
                    while (edgeIter.next()) {
                        if ((edgeIter.getAdjNode() != prevNode)
                                && !roundaboutEnc.getBool(false, edgeIter.getFlags())) {
                            roundaboutInstruction.increaseExitNumber();
                            break;
                        }
                    }

                    // previous orientation is last orientation before entering roundabout
                    prevOrientation = Helper.ANGLE_CALC.calcOrientation(doublePrevLat, doublePrevLon, prevLat, prevLon);

                    // calculate direction of entrance turn to determine direction of rotation
                    // right turn == counterclockwise and vice versa
                    double orientation = Helper.ANGLE_CALC.calcOrientation(prevLat, prevLon, latitude, longitude);
                    orientation = Helper.ANGLE_CALC.alignOrientation(prevOrientation, orientation);
                    double delta = (orientation - prevOrientation);
                    roundaboutInstruction.setDirOfRotation(delta);

                } else // first instructions is roundabout instruction
                {
                    prevOrientation = Helper.ANGLE_CALC.calcOrientation(prevLat, prevLon, latitude, longitude);
                    prevName = name;
                    prevAnnotation = annotation;
                }
                prevInstruction = roundaboutInstruction;
                ways.add(prevInstruction);
            }

            // Add passed exits to instruction. A node is counted if there is at least one outgoing edge
            // out of the roundabout
            EdgeIterator edgeIter = outEdgeExplorer.setBaseNode(edge.getAdjNode());
            while (edgeIter.next()) {
                if (!roundaboutEnc.getBool(false, edgeIter.getFlags())) {
                    ((RoundaboutInstruction) prevInstruction).increaseExitNumber();
                    break;
                }
            }

        } else if (prevInRoundabout) //previously in roundabout but not anymore
        {

            prevInstruction.setName(name);

            // calc angle between roundabout entrance and exit
            double orientation = Helper.ANGLE_CALC.calcOrientation(prevLat, prevLon, latitude, longitude);
            orientation = Helper.ANGLE_CALC.alignOrientation(prevOrientation, orientation);
            double deltaInOut = (orientation - prevOrientation);

            // calculate direction of exit turn to determine direction of rotation
            // right turn == counterclockwise and vice versa
            double recentOrientation = Helper.ANGLE_CALC.calcOrientation(doublePrevLat, doublePrevLon, prevLat, prevLon);
            orientation = Helper.ANGLE_CALC.alignOrientation(recentOrientation, orientation);
            double deltaOut = (orientation - recentOrientation);

            prevInstruction = ((RoundaboutInstruction) prevInstruction)
                    .setRadian(deltaInOut)
                    .setDirOfRotation(deltaOut)
                    .setExited();

            prevInstructionName = prevName;
            prevName = name;
            prevAnnotation = annotation;

        } else {
            int sign = getTurn(edge, baseNode, prevNode, adjNode, annotation, name);

            if (sign != Instruction.IGNORE) {
                /*
                    Check if the next instruction is likely to only be a short connector to execute a u-turn
                    --A->--
                           |    <-- This is the short connector
                    --B-<--
                    Road A and Road B have to have the same name and roughly the same, but opposite orientation, otherwise we are assuming this is no u-turn.

                    Note: This approach only works if there a turn instruction fro A->Connector and Connector->B.
                    Currently we don't create a turn instruction if there is no other possible turn
                    We only create a u-turn if edge B is a one-way, see #1073 for more details.
                  */

                boolean isUTurn = false;
                int uTurnType = Instruction.U_TURN_UNKNOWN;
                if (!Double.isNaN(prevInstructionPrevOrientation)
                        && prevInstruction.getDistance() < MAX_U_TURN_DISTANCE
                        && (sign < 0) == (prevInstruction.getSign() < 0)
                        && (Math.abs(sign) == Instruction.TURN_SLIGHT_RIGHT || Math.abs(sign) == Instruction.TURN_RIGHT || Math.abs(sign) == Instruction.TURN_SHARP_RIGHT)
                        && (Math.abs(prevInstruction.getSign()) == Instruction.TURN_SLIGHT_RIGHT || Math.abs(prevInstruction.getSign()) == Instruction.TURN_RIGHT || Math.abs(prevInstruction.getSign()) == Instruction.TURN_SHARP_RIGHT)
                        && edge.get(accessEnc) != edge.getReverse(accessEnc)
                        && InstructionsHelper.isNameSimilar(prevInstructionName, name)) {
                    // Chances are good that this is a u-turn, we only need to check if the orientation matches
                    GHPoint point = InstructionsHelper.getPointForOrientationCalculation(edge, nodeAccess);
                    double lat = point.getLat();
                    double lon = point.getLon();
                    double currentOrientation = Helper.ANGLE_CALC.calcOrientation(prevLat, prevLon, lat, lon, false);

                    double diff = Math.abs(prevInstructionPrevOrientation - currentOrientation);
                    if (diff > (Math.PI * .9) && diff < (Math.PI * 1.1)) {
                        isUTurn = true;
                        if (sign < 0) {
                            uTurnType = Instruction.U_TURN_LEFT;
                        } else {
                            uTurnType = Instruction.U_TURN_RIGHT;
                        }
                    }

                }

                if (isUTurn) {
                    prevInstruction.setSign(uTurnType);
                    prevInstruction.setName(name);
                } else {
                    prevInstruction = new Instruction(sign, name, annotation, new PointList(10, nodeAccess.is3D()));
                    // Remember the Orientation and name of the road, before doing this maneuver
                    prevInstructionPrevOrientation = prevOrientation;
                    prevInstructionName = prevName;
                    ways.add(prevInstruction);
                    prevAnnotation = annotation;
                }
            }
            // Updated the prevName, since we don't always create an instruction on name changes the previous
            // name can be an old name. This leads to incorrect turn instructions due to name changes
            prevName = name;
        }

        updatePointsAndInstruction(edge, wayGeo);

        if (wayGeo.getSize() <= 2) {
            doublePrevLat = prevLat;
            doublePrevLon = prevLon;
        } else {
            int beforeLast = wayGeo.getSize() - 2;
            doublePrevLat = wayGeo.getLatitude(beforeLast);
            doublePrevLon = wayGeo.getLongitude(beforeLast);
        }

        prevInRoundabout = isRoundabout;
        prevNode = baseNode;
        prevLat = adjLat;
        prevLon = adjLon;
        prevEdge = edge;

        // ORS-GH MOD START
        mPathProcessor.processPathEdge(edge, wayGeo);
        // ORS-GH MOD END
    }

    @Override
    public void finish() {
        if (prevInRoundabout) {
            // calc angle between roundabout entrance and finish
            double orientation = Helper.ANGLE_CALC.calcOrientation(doublePrevLat, doublePrevLon, prevLat, prevLon);
            orientation = Helper.ANGLE_CALC.alignOrientation(prevOrientation, orientation);
            double delta = (orientation - prevOrientation);
            ((RoundaboutInstruction) prevInstruction).setRadian(delta);

        }

        Instruction finishInstruction = new FinishInstruction(nodeAccess, prevEdge.getAdjNode());
        // This is the heading how the edge ended
        finishInstruction.setExtraInfo("last_heading", Helper.ANGLE_CALC.calcAzimuth(doublePrevLat, doublePrevLon, prevLat, prevLon));
        ways.add(finishInstruction);
    }

    private int getTurn(EdgeIteratorState edge, int baseNode, int prevNode, int adjNode, InstructionAnnotation annotation, String name) {
        GHPoint point = InstructionsHelper.getPointForOrientationCalculation(edge, nodeAccess);
        double lat = point.getLat();
        double lon = point.getLon();
        prevOrientation = Helper.ANGLE_CALC.calcOrientation(doublePrevLat, doublePrevLon, prevLat, prevLon);
        int sign = InstructionsHelper.calculateSign(prevLat, prevLon, lat, lon, prevOrientation);

        boolean forceInstruction = false;

        if (!annotation.equals(prevAnnotation) && !annotation.isEmpty()) {
            forceInstruction = true;
        }

        InstructionsOutgoingEdges outgoingEdges = new InstructionsOutgoingEdges(prevEdge, edge, encoder, crossingExplorer, nodeAccess, prevNode, baseNode, adjNode);
        int nrOfPossibleTurns = outgoingEdges.nrOfAllowedOutgoingEdges();

        // there is no other turn possible
        if (nrOfPossibleTurns <= 1) {
            if (Math.abs(sign) > 1 && outgoingEdges.nrOfAllOutgoingEdges() > 1) {
                // This is an actual turn because |sign| > 1
                // There could be some confusion, if we would not create a turn instruction, even though it is the only
                // possible turn, also see #1048
                // TODO if we see issue with this approach we could consider checking if the edge is a oneway
                return sign;
            }
            return returnForcedInstructionOrIgnore(forceInstruction, sign);
        }

        // Very certain, this is a turn
        if (Math.abs(sign) > 1) {
            /*
             * Don't show an instruction if the user is following a street, even though the street is
             * bending. We should only do this, if following the street is the obvious choice.
             */
            if (InstructionsHelper.isNameSimilar(name, prevName) && outgoingEdges.outgoingEdgesAreSlowerByFactor(2)) {
                return returnForcedInstructionOrIgnore(forceInstruction, sign);
            }

            return sign;
        }

        /*
        The current state is a bit uncertain. So we are going more or less straight sign < 2
        So it really depends on the surrounding street if we need a turn instruction or not
        In most cases this will be a simple follow the current street and we don't necessarily
        need a turn instruction
         */
        if (prevEdge == null) {
            // TODO Should we log this case?
            return sign;
        }

        IntsRef flag = edge.getFlags();
        IntsRef prevFlag = prevEdge.getFlags();

        boolean outgoingEdgesAreSlower = outgoingEdges.outgoingEdgesAreSlowerByFactor(1);

        // There is at least one other possibility to turn, and we are almost going straight
        // Check the other turns if one of them is also going almost straight
        // If not, we don't need a turn instruction
        EdgeIteratorState otherContinue = outgoingEdges.getOtherContinue(prevLat, prevLon, prevOrientation);

        // Signs provide too less detail, so we use the delta for a precise comparision
        double delta = InstructionsHelper.calculateOrientationDelta(prevLat, prevLon, lat, lon, prevOrientation);

        // This state is bad! Two streets are going more or less straight
        // Happens a lot for trunk_links
        // For _links, comparing flags works quite good, as links usually have different speeds => different flags
        if (otherContinue != null) {
            //We are at a fork
            if (!InstructionsHelper.isNameSimilar(name, prevName)
                    || InstructionsHelper.isNameSimilar(otherContinue.getName(), prevName)
                    || !prevFlag.equals(flag)
                    || prevFlag.equals(otherContinue.getFlags())
                    || !outgoingEdgesAreSlower) {
                GHPoint tmpPoint = InstructionsHelper.getPointForOrientationCalculation(otherContinue, nodeAccess);
                double otherDelta = InstructionsHelper.calculateOrientationDelta(prevLat, prevLon, tmpPoint.getLat(), tmpPoint.getLon(), prevOrientation);

                // This is required to avoid keep left/right on the motorway at off-ramps/motorway_links
                if (Math.abs(delta) < .1 && Math.abs(otherDelta) > .15 && InstructionsHelper.isNameSimilar(name, prevName)) {
                    return Instruction.CONTINUE_ON_STREET;
                }

                if (otherDelta < delta) {
                    return Instruction.KEEP_LEFT;
                } else {
                    return Instruction.KEEP_RIGHT;
                }


            }
        }

        if (!outgoingEdgesAreSlower) {
            if (Math.abs(delta) > .4
                    || outgoingEdges.isLeavingCurrentStreet(prevName, name)) {
                // Leave the current road -> create instruction
                return sign;

            }
        }

        return returnForcedInstructionOrIgnore(forceInstruction, sign);
    }

    private int returnForcedInstructionOrIgnore(boolean forceInstruction, int sign) {
        if (forceInstruction)
            return sign;
        return Instruction.IGNORE;
    }

    private void updatePointsAndInstruction(EdgeIteratorState edge, PointList pl) {
        // skip adjNode
        int len = pl.size() - 1;
        for (int i = 0; i < len; i++) {
            prevInstruction.getPoints().add(pl, i);
        }
        double newDist = edge.getDistance();
        prevInstruction.setDistance(newDist + prevInstruction.getDistance());
        prevInstruction.setTime(weighting.calcMillis(edge, false, EdgeIterator.NO_EDGE)
                + prevInstruction.getTime());
    }

}<|MERGE_RESOLUTION|>--- conflicted
+++ resolved
@@ -92,11 +92,7 @@
 //                                 BooleanEncodedValue roundaboutEnc, NodeAccess nodeAccess,
 //                                 Translation tr, InstructionList ways) {
     public InstructionsFromEdges(int tmpNode, Graph graph, Weighting weighting, FlagEncoder encoder,
-<<<<<<< HEAD
                                  BooleanEncodedValue roundaboutEnc, NodeAccess nodeAccess,
-=======
-                BooleanEncodedValue roundaboutEnc, NodeAccess nodeAccess,
->>>>>>> 459f87a1
                 Translation tr, InstructionList ways, PathProcessor pathProcessor) {
         mPathProcessor = pathProcessor;
     // ORS-GH MOD END
