/*
 *  Licensed to GraphHopper GmbH under one or more contributor
 *  license agreements. See the NOTICE file distributed with this work for
 *  additional information regarding copyright ownership.
 *
 *  GraphHopper GmbH licenses this file to you under the Apache License,
 *  Version 2.0 (the "License"); you may not use this file except in
 *  compliance with the License. You may obtain a copy of the License at
 *
 *       http://www.apache.org/licenses/LICENSE-2.0
 *
 *  Unless required by applicable law or agreed to in writing, software
 *  distributed under the License is distributed on an "AS IS" BASIS,
 *  WITHOUT WARRANTIES OR CONDITIONS OF ANY KIND, either express or implied.
 *  See the License for the specific language governing permissions and
 *  limitations under the License.
 */
package com.graphhopper.routing;

import com.graphhopper.coll.GHLongArrayList;
import com.graphhopper.routing.profiles.BooleanEncodedValue;
import com.graphhopper.routing.util.DefaultEdgeFilter;
import com.graphhopper.routing.util.FlagEncoder;
import com.graphhopper.routing.util.PathProcessor;
import com.graphhopper.routing.weighting.Weighting;
import com.graphhopper.storage.Graph;
import com.graphhopper.storage.IntsRef;
import com.graphhopper.storage.NodeAccess;
import com.graphhopper.util.*;
import com.graphhopper.util.shapes.GHPoint;

// ORS-GH MOD START - additional imports
import com.graphhopper.routing.util.PathProcessor;
// ORS-GH MOD END

/**
 * This class calculates instructions from the edges in a Path.
 *
 * @author Peter Karich
 * @author Robin Boldt
 * @author jan soe
 */
public class InstructionsFromEdges implements Path.EdgeVisitor {

    private final Weighting weighting;
    private final FlagEncoder encoder;
    private final NodeAccess nodeAccess;

    private final Translation tr;
    private final InstructionList ways;
    private final EdgeExplorer outEdgeExplorer;
    private final EdgeExplorer crossingExplorer;
    private final BooleanEncodedValue roundaboutEnc;
    private final BooleanEncodedValue accessEnc;
    /*
     * We need three points to make directions
     *
     *        (1)----(2)
     *        /
     *       /
     *    (0)
     *
     * 0 is the node visited at t-2, 1 is the node visited
     * at t-1 and 2 is the node being visited at instant t.
     * orientation is the angle of the vector(1->2) expressed
     * as atan2, while previousOrientation is the angle of the
     * vector(0->1)
     * Intuitively, if orientation is smaller than
     * previousOrientation, then we have to turn right, while
     * if it is greater we have to turn left. To make this
     * algorithm work, we need to make the comparison by
     * considering orientation belonging to the interval
     * [ - pi + previousOrientation , + pi + previousOrientation ]
     */
    private EdgeIteratorState prevEdge;
    private double prevLat;
    private double prevLon;
    private double doublePrevLat, doublePrevLon; // Lat and Lon of node t-2
    private int prevNode;
    private double prevOrientation;
    private double prevInstructionPrevOrientation = Double.NaN;
    private Instruction prevInstruction;
    private boolean prevInRoundabout;
    private String prevName;
    private String prevInstructionName;
    private InstructionAnnotation prevAnnotation;

    private final int MAX_U_TURN_DISTANCE = 35;
<<<<<<< HEAD
    // ORS-GH MOD START
    private PathProcessor mPathProcessor = PathProcessor.DEFAULT;
//    public InstructionsFromEdges(int tmpNode, Graph graph, Weighting weighting, FlagEncoder encoder,
//                                 BooleanEncodedValue roundaboutEnc, NodeAccess nodeAccess,
//                                 Translation tr, InstructionList ways) {
    public InstructionsFromEdges(int tmpNode, Graph graph, Weighting weighting, FlagEncoder encoder,
                                 BooleanEncodedValue roundaboutEnc, NodeAccess nodeAccess,
                Translation tr, InstructionList ways, PathProcessor pathProcessor) {
        mPathProcessor = pathProcessor;
    // ORS-GH MOD END
=======

    protected GHLongArrayList times;

    public InstructionsFromEdges(int tmpNode, Graph graph, Weighting weighting, FlagEncoder encoder,
                                 BooleanEncodedValue roundaboutEnc, NodeAccess nodeAccess,
                                 Translation tr, InstructionList ways, GHLongArrayList times) {
>>>>>>> 82250f27
        this.weighting = weighting;
        this.encoder = encoder;
        this.accessEnc = encoder.getAccessEnc();
        this.roundaboutEnc = roundaboutEnc;
        this.nodeAccess = nodeAccess;
        this.tr = tr;
        this.ways = ways;
        prevLat = this.nodeAccess.getLatitude(tmpNode);
        prevLon = this.nodeAccess.getLongitude(tmpNode);
        prevNode = -1;
        prevInRoundabout = false;
        prevName = null;
        outEdgeExplorer = graph.createEdgeExplorer(DefaultEdgeFilter.outEdges(encoder));
        crossingExplorer = graph.createEdgeExplorer(DefaultEdgeFilter.allEdges(encoder));
        this.times = times;
    }

    public InstructionsFromEdges(int tmpNode, Graph graph, Weighting weighting, FlagEncoder encoder,
                                 BooleanEncodedValue roundaboutEnc, NodeAccess nodeAccess,
                                 Translation tr, InstructionList ways) {
        this(tmpNode,  graph,  weighting,  encoder,
                 roundaboutEnc,  nodeAccess,
                 tr,  ways, null);
    }


    @Override
    public void next(EdgeIteratorState edge, int index, int prevEdgeId) {
        // baseNode is the current node and adjNode is the next
        int adjNode = edge.getAdjNode();
        int baseNode = edge.getBaseNode();
        IntsRef flags = edge.getFlags();
        double adjLat = nodeAccess.getLatitude(adjNode);
        double adjLon = nodeAccess.getLongitude(adjNode);
        double latitude, longitude;

        PointList wayGeo = edge.fetchWayGeometry(3);
        boolean isRoundabout = roundaboutEnc.getBool(false, flags);

        if (wayGeo.getSize() <= 2) {
            latitude = adjLat;
            longitude = adjLon;
        } else {
            latitude = wayGeo.getLatitude(1);
            longitude = wayGeo.getLongitude(1);
            assert Double.compare(prevLat, nodeAccess.getLatitude(baseNode)) == 0;
            assert Double.compare(prevLon, nodeAccess.getLongitude(baseNode)) == 0;
        }

        String name = edge.getName();
        InstructionAnnotation annotation = encoder.getAnnotation(flags, tr);

        if ((prevName == null) && (!isRoundabout)) // very first instruction (if not in Roundabout)
        {
            int sign = Instruction.CONTINUE_ON_STREET;
            prevInstruction = new Instruction(sign, name, annotation, new PointList(10, nodeAccess.is3D()));
            double startLat = nodeAccess.getLat(baseNode);
            double startLon = nodeAccess.getLon(baseNode);
            double heading = Helper.ANGLE_CALC.calcAzimuth(startLat, startLon, latitude, longitude);
            prevInstruction.setExtraInfo("heading", Helper.round(heading, 2));
            ways.add(prevInstruction);
            prevName = name;
            prevAnnotation = annotation;

        } else if (isRoundabout) {
            // remark: names and annotations within roundabout are ignored
            if (!prevInRoundabout) //just entered roundabout
            {
                int sign = Instruction.USE_ROUNDABOUT;
                RoundaboutInstruction roundaboutInstruction = new RoundaboutInstruction(sign, name,
                        annotation, new PointList(10, nodeAccess.is3D()));
                prevInstructionPrevOrientation = prevOrientation;
                if (prevName != null) {
                    // check if there is an exit at the same node the roundabout was entered
                    EdgeIterator edgeIter = outEdgeExplorer.setBaseNode(baseNode);
                    while (edgeIter.next()) {
                        if ((edgeIter.getAdjNode() != prevNode)
                                && !roundaboutEnc.getBool(false, edgeIter.getFlags())) {
                            roundaboutInstruction.increaseExitNumber();
                            break;
                        }
                    }

                    // previous orientation is last orientation before entering roundabout
                    prevOrientation = Helper.ANGLE_CALC.calcOrientation(doublePrevLat, doublePrevLon, prevLat, prevLon);

                    // calculate direction of entrance turn to determine direction of rotation
                    // right turn == counterclockwise and vice versa
                    double orientation = Helper.ANGLE_CALC.calcOrientation(prevLat, prevLon, latitude, longitude);
                    orientation = Helper.ANGLE_CALC.alignOrientation(prevOrientation, orientation);
                    double delta = (orientation - prevOrientation);
                    roundaboutInstruction.setDirOfRotation(delta);

                } else // first instructions is roundabout instruction
                {
                    prevOrientation = Helper.ANGLE_CALC.calcOrientation(prevLat, prevLon, latitude, longitude);
                    prevName = name;
                    prevAnnotation = annotation;
                }
                prevInstruction = roundaboutInstruction;
                ways.add(prevInstruction);
            }

            // Add passed exits to instruction. A node is counted if there is at least one outgoing edge
            // out of the roundabout
            EdgeIterator edgeIter = outEdgeExplorer.setBaseNode(edge.getAdjNode());
            while (edgeIter.next()) {
                if (!roundaboutEnc.getBool(false, edgeIter.getFlags())) {
                    ((RoundaboutInstruction) prevInstruction).increaseExitNumber();
                    break;
                }
            }

        } else if (prevInRoundabout) //previously in roundabout but not anymore
        {

            prevInstruction.setName(name);

            // calc angle between roundabout entrance and exit
            double orientation = Helper.ANGLE_CALC.calcOrientation(prevLat, prevLon, latitude, longitude);
            orientation = Helper.ANGLE_CALC.alignOrientation(prevOrientation, orientation);
            double deltaInOut = (orientation - prevOrientation);

            // calculate direction of exit turn to determine direction of rotation
            // right turn == counterclockwise and vice versa
            double recentOrientation = Helper.ANGLE_CALC.calcOrientation(doublePrevLat, doublePrevLon, prevLat, prevLon);
            orientation = Helper.ANGLE_CALC.alignOrientation(recentOrientation, orientation);
            double deltaOut = (orientation - recentOrientation);

            prevInstruction = ((RoundaboutInstruction) prevInstruction)
                    .setRadian(deltaInOut)
                    .setDirOfRotation(deltaOut)
                    .setExited();

            prevInstructionName = prevName;
            prevName = name;
            prevAnnotation = annotation;

        } else {
            int sign = getTurn(edge, baseNode, prevNode, adjNode, annotation, name);

            if (sign != Instruction.IGNORE) {
                /*
                    Check if the next instruction is likely to only be a short connector to execute a u-turn
                    --A->--
                           |    <-- This is the short connector
                    --B-<--
                    Road A and Road B have to have the same name and roughly the same, but opposite orientation, otherwise we are assuming this is no u-turn.

                    Note: This approach only works if there a turn instruction fro A->Connector and Connector->B.
                    Currently we don't create a turn instruction if there is no other possible turn
                    We only create a u-turn if edge B is a one-way, see #1073 for more details.
                  */

                boolean isUTurn = false;
                int uTurnType = Instruction.U_TURN_UNKNOWN;
                if (!Double.isNaN(prevInstructionPrevOrientation)
                        && prevInstruction.getDistance() < MAX_U_TURN_DISTANCE
                        && (sign < 0) == (prevInstruction.getSign() < 0)
                        && (Math.abs(sign) == Instruction.TURN_SLIGHT_RIGHT || Math.abs(sign) == Instruction.TURN_RIGHT || Math.abs(sign) == Instruction.TURN_SHARP_RIGHT)
                        && (Math.abs(prevInstruction.getSign()) == Instruction.TURN_SLIGHT_RIGHT || Math.abs(prevInstruction.getSign()) == Instruction.TURN_RIGHT || Math.abs(prevInstruction.getSign()) == Instruction.TURN_SHARP_RIGHT)
                        && edge.get(accessEnc) != edge.getReverse(accessEnc)
                        && InstructionsHelper.isNameSimilar(prevInstructionName, name)) {
                    // Chances are good that this is a u-turn, we only need to check if the orientation matches
                    GHPoint point = InstructionsHelper.getPointForOrientationCalculation(edge, nodeAccess);
                    double lat = point.getLat();
                    double lon = point.getLon();
                    double currentOrientation = Helper.ANGLE_CALC.calcOrientation(prevLat, prevLon, lat, lon, false);

                    double diff = Math.abs(prevInstructionPrevOrientation - currentOrientation);
                    if (diff > (Math.PI * .9) && diff < (Math.PI * 1.1)) {
                        isUTurn = true;
                        if (sign < 0) {
                            uTurnType = Instruction.U_TURN_LEFT;
                        } else {
                            uTurnType = Instruction.U_TURN_RIGHT;
                        }
                    }

                }

                if (isUTurn) {
                    prevInstruction.setSign(uTurnType);
                    prevInstruction.setName(name);
                } else {
                    prevInstruction = new Instruction(sign, name, annotation, new PointList(10, nodeAccess.is3D()));
                    // Remember the Orientation and name of the road, before doing this maneuver
                    prevInstructionPrevOrientation = prevOrientation;
                    prevInstructionName = prevName;
                    ways.add(prevInstruction);
                    prevAnnotation = annotation;
                }
            }
            // Updated the prevName, since we don't always create an instruction on name changes the previous
            // name can be an old name. This leads to incorrect turn instructions due to name changes
            prevName = name;
        }

        updatePointsAndInstruction(edge, wayGeo);

        if (hasTimes())
            prevInstruction.setTime(times.get(index) + prevInstruction.getTime());

        if (wayGeo.getSize() <= 2) {
            doublePrevLat = prevLat;
            doublePrevLon = prevLon;
        } else {
            int beforeLast = wayGeo.getSize() - 2;
            doublePrevLat = wayGeo.getLatitude(beforeLast);
            doublePrevLon = wayGeo.getLongitude(beforeLast);
        }

        prevInRoundabout = isRoundabout;
        prevNode = baseNode;
        prevLat = adjLat;
        prevLon = adjLon;
        prevEdge = edge;

        // ORS-GH MOD START
        mPathProcessor.processPathEdge(edge, wayGeo);
        // ORS-GH MOD END
    }

    @Override
    public void finish() {
        if (prevInRoundabout) {
            // calc angle between roundabout entrance and finish
            double orientation = Helper.ANGLE_CALC.calcOrientation(doublePrevLat, doublePrevLon, prevLat, prevLon);
            orientation = Helper.ANGLE_CALC.alignOrientation(prevOrientation, orientation);
            double delta = (orientation - prevOrientation);
            ((RoundaboutInstruction) prevInstruction).setRadian(delta);

        }

        Instruction finishInstruction = new FinishInstruction(nodeAccess, prevEdge.getAdjNode());
        // This is the heading how the edge ended
        finishInstruction.setExtraInfo("last_heading", Helper.ANGLE_CALC.calcAzimuth(doublePrevLat, doublePrevLon, prevLat, prevLon));
        ways.add(finishInstruction);
    }

    private int getTurn(EdgeIteratorState edge, int baseNode, int prevNode, int adjNode, InstructionAnnotation annotation, String name) {
        GHPoint point = InstructionsHelper.getPointForOrientationCalculation(edge, nodeAccess);
        double lat = point.getLat();
        double lon = point.getLon();
        prevOrientation = Helper.ANGLE_CALC.calcOrientation(doublePrevLat, doublePrevLon, prevLat, prevLon);
        int sign = InstructionsHelper.calculateSign(prevLat, prevLon, lat, lon, prevOrientation);

        boolean forceInstruction = false;

        if (!annotation.equals(prevAnnotation) && !annotation.isEmpty()) {
            forceInstruction = true;
        }

        InstructionsOutgoingEdges outgoingEdges = new InstructionsOutgoingEdges(prevEdge, edge, encoder, crossingExplorer, nodeAccess, prevNode, baseNode, adjNode);
        int nrOfPossibleTurns = outgoingEdges.nrOfAllowedOutgoingEdges();

        // there is no other turn possible
        if (nrOfPossibleTurns <= 1) {
            if (Math.abs(sign) > 1 && outgoingEdges.nrOfAllOutgoingEdges() > 1) {
                // This is an actual turn because |sign| > 1
                // There could be some confusion, if we would not create a turn instruction, even though it is the only
                // possible turn, also see #1048
                // TODO if we see issue with this approach we could consider checking if the edge is a oneway
                return sign;
            }
            return returnForcedInstructionOrIgnore(forceInstruction, sign);
        }

        // Very certain, this is a turn
        if (Math.abs(sign) > 1) {
            /*
             * Don't show an instruction if the user is following a street, even though the street is
             * bending. We should only do this, if following the street is the obvious choice.
             */
            if (InstructionsHelper.isNameSimilar(name, prevName) && outgoingEdges.outgoingEdgesAreSlowerByFactor(2)) {
                return returnForcedInstructionOrIgnore(forceInstruction, sign);
            }

            return sign;
        }

        /*
        The current state is a bit uncertain. So we are going more or less straight sign < 2
        So it really depends on the surrounding street if we need a turn instruction or not
        In most cases this will be a simple follow the current street and we don't necessarily
        need a turn instruction
         */
        if (prevEdge == null) {
            // TODO Should we log this case?
            return sign;
        }

        IntsRef flag = edge.getFlags();
        IntsRef prevFlag = prevEdge.getFlags();

        boolean outgoingEdgesAreSlower = outgoingEdges.outgoingEdgesAreSlowerByFactor(1);

        // There is at least one other possibility to turn, and we are almost going straight
        // Check the other turns if one of them is also going almost straight
        // If not, we don't need a turn instruction
        EdgeIteratorState otherContinue = outgoingEdges.getOtherContinue(prevLat, prevLon, prevOrientation);

        // Signs provide too less detail, so we use the delta for a precise comparision
        double delta = InstructionsHelper.calculateOrientationDelta(prevLat, prevLon, lat, lon, prevOrientation);

        // This state is bad! Two streets are going more or less straight
        // Happens a lot for trunk_links
        // For _links, comparing flags works quite good, as links usually have different speeds => different flags
        if (otherContinue != null) {
            //We are at a fork
            if (!InstructionsHelper.isNameSimilar(name, prevName)
                    || InstructionsHelper.isNameSimilar(otherContinue.getName(), prevName)
                    || !prevFlag.equals(flag)
                    || prevFlag.equals(otherContinue.getFlags())
                    || !outgoingEdgesAreSlower) {
                GHPoint tmpPoint = InstructionsHelper.getPointForOrientationCalculation(otherContinue, nodeAccess);
                double otherDelta = InstructionsHelper.calculateOrientationDelta(prevLat, prevLon, tmpPoint.getLat(), tmpPoint.getLon(), prevOrientation);

                // This is required to avoid keep left/right on the motorway at off-ramps/motorway_links
                if (Math.abs(delta) < .1 && Math.abs(otherDelta) > .15 && InstructionsHelper.isNameSimilar(name, prevName)) {
                    return Instruction.CONTINUE_ON_STREET;
                }

                if (otherDelta < delta) {
                    return Instruction.KEEP_LEFT;
                } else {
                    return Instruction.KEEP_RIGHT;
                }


            }
        }

        if (!outgoingEdgesAreSlower) {
            if (Math.abs(delta) > .4
                    || outgoingEdges.isLeavingCurrentStreet(prevName, name)) {
                // Leave the current road -> create instruction
                return sign;

            }
        }

        return returnForcedInstructionOrIgnore(forceInstruction, sign);
    }

    private int returnForcedInstructionOrIgnore(boolean forceInstruction, int sign) {
        if (forceInstruction)
            return sign;
        return Instruction.IGNORE;
    }

    private void updatePointsAndInstruction(EdgeIteratorState edge, PointList pl) {
        // skip adjNode
        int len = pl.size() - 1;
        for (int i = 0; i < len; i++) {
            prevInstruction.getPoints().add(pl, i);
        }
        double newDist = edge.getDistance();
        prevInstruction.setDistance(newDist + prevInstruction.getDistance());
        if (!hasTimes())
            prevInstruction.setTime(weighting.calcMillis(edge, false, EdgeIterator.NO_EDGE) + prevInstruction.getTime());
    }

    private boolean hasTimes() {
        return !times.isEmpty();
    }
}<|MERGE_RESOLUTION|>--- conflicted
+++ resolved
@@ -86,25 +86,17 @@
     private InstructionAnnotation prevAnnotation;
 
     private final int MAX_U_TURN_DISTANCE = 35;
-<<<<<<< HEAD
     // ORS-GH MOD START
     private PathProcessor mPathProcessor = PathProcessor.DEFAULT;
+    protected GHLongArrayList times;
 //    public InstructionsFromEdges(int tmpNode, Graph graph, Weighting weighting, FlagEncoder encoder,
 //                                 BooleanEncodedValue roundaboutEnc, NodeAccess nodeAccess,
-//                                 Translation tr, InstructionList ways) {
+//                                 Translation tr, InstructionList ways, GHLongArrayList times) {
     public InstructionsFromEdges(int tmpNode, Graph graph, Weighting weighting, FlagEncoder encoder,
                                  BooleanEncodedValue roundaboutEnc, NodeAccess nodeAccess,
-                Translation tr, InstructionList ways, PathProcessor pathProcessor) {
+                Translation tr, InstructionList ways, PathProcessor pathProcessor, GHLongArrayList times) {
         mPathProcessor = pathProcessor;
     // ORS-GH MOD END
-=======
-
-    protected GHLongArrayList times;
-
-    public InstructionsFromEdges(int tmpNode, Graph graph, Weighting weighting, FlagEncoder encoder,
-                                 BooleanEncodedValue roundaboutEnc, NodeAccess nodeAccess,
-                                 Translation tr, InstructionList ways, GHLongArrayList times) {
->>>>>>> 82250f27
         this.weighting = weighting;
         this.encoder = encoder;
         this.accessEnc = encoder.getAccessEnc();
@@ -124,10 +116,10 @@
 
     public InstructionsFromEdges(int tmpNode, Graph graph, Weighting weighting, FlagEncoder encoder,
                                  BooleanEncodedValue roundaboutEnc, NodeAccess nodeAccess,
-                                 Translation tr, InstructionList ways) {
+                                 Translation tr, InstructionList ways, PathProcessor pathProcessor) {
         this(tmpNode,  graph,  weighting,  encoder,
                  roundaboutEnc,  nodeAccess,
-                 tr,  ways, null);
+                 tr,  ways, pathProcessor, null);
     }
 
 
@@ -468,7 +460,7 @@
             prevInstruction.setTime(weighting.calcMillis(edge, false, EdgeIterator.NO_EDGE) + prevInstruction.getTime());
     }
 
-    private boolean hasTimes() {
+private boolean hasTimes() {
         return !times.isEmpty();
     }
 }