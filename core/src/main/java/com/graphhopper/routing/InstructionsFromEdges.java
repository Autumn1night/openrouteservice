--- conflicted
+++ resolved
@@ -88,16 +88,11 @@
 
     private final int MAX_U_TURN_DISTANCE = 35;
     protected GHLongArrayList times;
-<<<<<<< HEAD
-    private boolean hasTimes;
     // ORS-GH MOD START
     private PathProcessor mPathProcessor = PathProcessor.DEFAULT;
 //    public InstructionsFromEdges(int tmpNode, Graph graph, Weighting weighting, FlagEncoder encoder,
 //                                 BooleanEncodedValue roundaboutEnc, NodeAccess nodeAccess,
 //                                 Translation tr, InstructionList ways, GHLongArrayList times) {
-=======
-
->>>>>>> a2d99c50
     public InstructionsFromEdges(int tmpNode, Graph graph, Weighting weighting, FlagEncoder encoder,
                                  BooleanEncodedValue roundaboutEnc, NodeAccess nodeAccess,
                 Translation tr, InstructionList ways, PathProcessor pathProcessor, GHLongArrayList times) {
