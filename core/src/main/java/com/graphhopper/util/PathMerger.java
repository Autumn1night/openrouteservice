--- conflicted
+++ resolved
@@ -164,14 +164,10 @@
         }
 
         if (!fullPoints.isEmpty()) {
-<<<<<<< HEAD
-            responsePath.addDebugInfo("simplify (" + origPoints + "->" + fullPoints.size() + ")");
-=======
             // ORS-GH MOD START
             fullPoints = pathProcessor[ppIndex].processPoints(fullPoints);
             // ORS-GH MOD END
-            responsePath.addDebugInfo("simplify (" + origPoints + "->" + fullPoints.getSize() + ")");
->>>>>>> 26e49f09
+            responsePath.addDebugInfo("simplify (" + origPoints + "->" + fullPoints.size() + ")");
             if (fullPoints.is3D)
                 calcAscendDescend(responsePath, fullPoints);
         }
