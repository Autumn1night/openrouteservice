--- conflicted
+++ resolved
@@ -122,42 +122,7 @@
             String fwdStr = iter.isForward(encoder) ? "fwd" : "   ";
             String bwdStr = iter.isBackward(encoder) ? "bwd" : "   ";
             System.out.println(prefix + " " + iter + " " + fwdStr + " " + bwdStr + " " + iter.getDistance());
-<<<<<<< HEAD
-        }
-    }
-
-    public static void printGraphForUnitTest(Graph g, FlagEncoder encoder) {
-        printGraphForUnitTest(g, encoder, new BBox(
-                Double.NEGATIVE_INFINITY, Double.POSITIVE_INFINITY, Double.NEGATIVE_INFINITY, Double.POSITIVE_INFINITY));
-    }
-
-    public static void printGraphForUnitTest(Graph g, FlagEncoder encoder, BBox bBox) {
-        NodeAccess na = g.getNodeAccess();
-        for (int node = 0; node < g.getNodes(); ++node) {
-            if (bBox.contains(na.getLat(node), na.getLon(node))) {
-                System.out.printf("na.setNode(%d, %f, %f);\n", node, na.getLat(node), na.getLon(node));
-            }
-        }
-        AllEdgesIterator iter = g.getAllEdges();
-        while (iter.next()) {
-            if (bBox.contains(na.getLat(iter.getBaseNode()), na.getLon(iter.getBaseNode())) &&
-                    bBox.contains(na.getLat(iter.getAdjNode()), na.getLon(iter.getAdjNode()))) {
-                printUnitTestEdge(encoder, iter);
-            }
-        }
-    }
-
-    private static void printUnitTestEdge(FlagEncoder flagEncoder, EdgeIteratorState edge) {
-        boolean fwd = edge.isForward(flagEncoder);
-        boolean bwd = edge.isBackward(flagEncoder);
-        if (!fwd && !bwd) {
-            return;
-=======
->>>>>>> a7b850c9
-        }
-        int from = fwd ? edge.getBaseNode() : edge.getAdjNode();
-        int to = fwd ? edge.getAdjNode() : edge.getBaseNode();
-        System.out.printf("graph.edge(%d, %d, %f, %s);\n", from, to, edge.getDistance(), fwd && bwd ? "true" : "false");
+        }
     }
 
     public static void printGraphForUnitTest(Graph g, FlagEncoder encoder) {
