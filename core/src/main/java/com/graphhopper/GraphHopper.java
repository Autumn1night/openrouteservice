/*
 *  Licensed to GraphHopper GmbH under one or more contributor
 *  license agreements. See the NOTICE file distributed with this work for
 *  additional information regarding copyright ownership.
 *
 *  GraphHopper GmbH licenses this file to you under the Apache License,
 *  Version 2.0 (the "License"); you may not use this file except in
 *  compliance with the License. You may obtain a copy of the License at
 *
 *       http://www.apache.org/licenses/LICENSE-2.0
 *
 *  Unless required by applicable law or agreed to in writing, software
 *  distributed under the License is distributed on an "AS IS" BASIS,
 *  WITHOUT WARRANTIES OR CONDITIONS OF ANY KIND, either express or implied.
 *  See the License for the specific language governing permissions and
 *  limitations under the License.
 */
package com.graphhopper;

import com.graphhopper.json.geo.JsonFeature;
import com.graphhopper.reader.DataReader;
import com.graphhopper.reader.dem.*;
import com.graphhopper.routing.*;
import com.graphhopper.routing.ch.CHAlgoFactoryDecorator;
import com.graphhopper.routing.ch.PrepareContractionHierarchies;
import com.graphhopper.routing.lm.LMAlgoFactoryDecorator;
import com.graphhopper.routing.profiles.DefaultEncodedValueFactory;
import com.graphhopper.routing.profiles.EncodedValueFactory;
import com.graphhopper.routing.profiles.EnumEncodedValue;
import com.graphhopper.routing.profiles.RoadEnvironment;
import com.graphhopper.routing.subnetwork.PrepareRoutingSubnetworks;
import com.graphhopper.routing.template.AlternativeRoutingTemplate;
import com.graphhopper.routing.template.RoundTripRoutingTemplate;
import com.graphhopper.routing.template.RoutingTemplate;
import com.graphhopper.routing.template.ViaRoutingTemplate;
import com.graphhopper.routing.util.*;
import com.graphhopper.routing.util.parsers.DefaultTagParserFactory;
import com.graphhopper.routing.util.parsers.TagParserFactory;
import com.graphhopper.routing.weighting.*;
import com.graphhopper.storage.*;
import com.graphhopper.storage.change.ChangeGraphHelper;
import com.graphhopper.storage.change.ChangeGraphResponse;
import com.graphhopper.storage.index.LocationIndex;
import com.graphhopper.storage.index.LocationIndexTree;
import com.graphhopper.storage.index.QueryResult;
import com.graphhopper.util.*;
import com.graphhopper.util.Parameters.CH;
import com.graphhopper.util.Parameters.Landmark;
import com.graphhopper.util.Parameters.Routing;
import com.graphhopper.util.details.PathDetailsBuilderFactory;
import com.graphhopper.util.exceptions.PointDistanceExceededException;
import com.graphhopper.util.exceptions.PointNotFoundException;
import com.graphhopper.util.exceptions.PointOutOfBoundsException;
import com.graphhopper.util.shapes.BBox;
import com.graphhopper.util.shapes.GHPoint;
import org.slf4j.Logger;
import org.slf4j.LoggerFactory;

import java.io.File;
import java.io.IOException;
import java.text.DateFormat;
import java.util.*;
import java.util.concurrent.locks.Lock;
import java.util.concurrent.locks.ReadWriteLock;
import java.util.concurrent.locks.ReentrantReadWriteLock;

import static com.graphhopper.routing.ch.CHAlgoFactoryDecorator.EdgeBasedCHMode.EDGE_OR_NODE;
import static com.graphhopper.routing.ch.CHAlgoFactoryDecorator.EdgeBasedCHMode.OFF;
import static com.graphhopper.routing.weighting.TurnWeighting.INFINITE_U_TURN_COSTS;
import static com.graphhopper.util.Helper.*;
import static com.graphhopper.util.Parameters.Algorithms.*;

/**
 * Easy to use access point to configure import and (offline) routing.
 *
 * @author Peter Karich
 * @see GraphHopperAPI
 */
public class GraphHopper implements GraphHopperAPI {
    private final Logger logger = LoggerFactory.getLogger(getClass());
    private final String fileLockName = "gh.lock";
    // ORS-GH MOD START
<<<<<<< HEAD
    // CALT - change access level
    private final Set<RoutingAlgorithmFactoryDecorator> algoDecorators = new LinkedHashSet<>();
    //protected final Set<RoutingAlgorithmFactoryDecorator> algoDecorators = new LinkedHashSet<>();
=======
    // CALT
    //private final Set<RoutingAlgorithmFactoryDecorator> algoDecorators = new LinkedHashSet<>();
    protected final Set<RoutingAlgorithmFactoryDecorator> algoDecorators = new LinkedHashSet<>();
>>>>>>> 459f87a1
    // ORS-GH MOD END
    // utils
    private final TranslationMap trMap = new TranslationMap().doImport();
    boolean removeZipped = true;
    // for graph:
    private GraphHopperStorage ghStorage;
    private EncodingManager encodingManager;
    private int defaultSegmentSize = -1;
    private String ghLocation = "";
    private DAType dataAccessType = DAType.RAM_STORE;
    private boolean sortGraph = false;
    private boolean elevation = false;
    private LockFactory lockFactory = new NativeFSLockFactory();
    private boolean allowWrites = true;
    private boolean fullyLoaded = false;
    private boolean smoothElevation = false;
    // for routing
    private int maxRoundTripRetries = 3;
    private boolean simplifyResponse = true;
    private int maxVisitedNodes = Integer.MAX_VALUE;

    private int nonChMaxWaypointDistance = Integer.MAX_VALUE;
    // for index
    private LocationIndex locationIndex;
    private int preciseIndexResolution = 300;
    private int maxRegionSearch = 4;
    // for prepare
    private int minNetworkSize = 200;
    private int minOneWayNetworkSize = 0;

    // for LM prepare
    private final LMAlgoFactoryDecorator lmFactoryDecorator = new LMAlgoFactoryDecorator();

    // for CH prepare
    private final CHAlgoFactoryDecorator chFactoryDecorator = new CHAlgoFactoryDecorator();

    // for data reader
    private String dataReaderFile;
    private double dataReaderWayPointMaxDistance = 1;
    private int dataReaderWorkerThreads = 2;
    private boolean calcPoints = true;
    private ElevationProvider eleProvider = ElevationProvider.NOOP;
    private FlagEncoderFactory flagEncoderFactory = new DefaultFlagEncoderFactory();
    private EncodedValueFactory encodedValueFactory = new DefaultEncodedValueFactory();
    private TagParserFactory tagParserFactory = new DefaultTagParserFactory();
    private final ReadWriteLock readWriteLock = new ReentrantReadWriteLock();
    private PathDetailsBuilderFactory pathBuilderFactory = new PathDetailsBuilderFactory();

    // ORS-GH MOD START
    protected EdgeFilterFactory edgeFilterFactory = EdgeFilterFactory.DEFAULT;
    protected PathProcessorFactory pathProcessorFactory = PathProcessorFactory.DEFAULT;
    protected WeightingFactory weightingFactory;
    protected GraphStorageFactory graphStorageFactory;

    public void setEdgeFilterFactory(EdgeFilterFactory newFactory) {
        this.edgeFilterFactory = newFactory;
    }

    public void setPathProcessorFactory(PathProcessorFactory newFactory) {
        this.pathProcessorFactory = newFactory;
    }

    public void setWeightingFactory(WeightingFactory weightingFactory) {
        this.weightingFactory = weightingFactory;
    }

    public void setGraphStorageFactory(GraphStorageFactory graphStorageFactory) {
        this.graphStorageFactory = graphStorageFactory;
    }
    // ORS-GH MOD END

    public GraphHopper() {
        chFactoryDecorator.setEnabled(true);
        lmFactoryDecorator.setEnabled(false);

        // order is important to use CH as base algo and set the approximation in the followed lm factory decorator
        algoDecorators.add(chFactoryDecorator);
        algoDecorators.add(lmFactoryDecorator);
    }

    /**
     * For testing only
     */
    protected GraphHopper loadGraph(GraphHopperStorage g) {
        this.ghStorage = g;
        fullyLoaded = true;
        initLocationIndex();
        return this;
    }

    /**
     * @return the first flag encoder of the encoding manager
     */
    // ORS-GH MOD START
    // CALT
    //FlagEncoder getDefaultVehicle() {
    protected FlagEncoder getDefaultVehicle() {
    // ORS-GH MOD END
        if (encodingManager == null)
            throw new IllegalStateException("No encoding manager specified or loaded");

        return encodingManager.fetchEdgeEncoders().get(0);
    }

    public EncodingManager getEncodingManager() {
        return encodingManager;
    }

    /**
     * Specify which vehicles can be read by this GraphHopper instance. An encoding manager defines
     * how data from every vehicle is written (und read) into edges of the graph.
     */
    public GraphHopper setEncodingManager(EncodingManager em) {
        ensureNotLoaded();
        this.encodingManager = em;
        return this;
    }

    public ElevationProvider getElevationProvider() {
        return eleProvider;
    }

    public GraphHopper setElevationProvider(ElevationProvider eleProvider) {
        if (eleProvider == null || eleProvider == ElevationProvider.NOOP)
            setElevation(false);
        else
            setElevation(true);
        this.eleProvider = eleProvider;
        return this;
    }

    /**
     * Threads for data reading.
     */
    protected int getWorkerThreads() {
        return dataReaderWorkerThreads;
    }

    // ORS-GH MOD START
    // CALT
    public int getMaxRoundTripRetries() {
        return maxRoundTripRetries;
    }
    public boolean isCalcPoints() {
        return calcPoints;
    }
<<<<<<< HEAD
    // ORS-GH MOD END

=======

    // ORS-GH MOD END
>>>>>>> 459f87a1
    /**
     * Return maximum distance (in meter) to reduce points via douglas peucker while OSM import.
     */
    protected double getWayPointMaxDistance() {
        return dataReaderWayPointMaxDistance;
    }

    /**
     * This parameter specifies how to reduce points via douglas peucker while OSM import. Higher
     * value means more details, unit is meter. Default is 1. Disable via 0.
     */
    public GraphHopper setWayPointMaxDistance(double wayPointMaxDistance) {
        this.dataReaderWayPointMaxDistance = wayPointMaxDistance;
        return this;
    }

    public GraphHopper setPathDetailsBuilderFactory(PathDetailsBuilderFactory pathBuilderFactory) {
        this.pathBuilderFactory = pathBuilderFactory;
        return this;
    }

    public PathDetailsBuilderFactory getPathDetailsBuilderFactory() {
        return pathBuilderFactory;
    }

    /**
     * Configures the underlying storage and response to be used on a well equipped server. Result
     * also optimized for usage in the web module i.e. try reduce network IO.
     */
    public GraphHopper forServer() {
        setSimplifyResponse(true);
        return setInMemory();
    }

    /**
     * Configures the underlying storage to be used on a Desktop computer or within another Java
     * application with enough RAM but no network latency.
     */
    public GraphHopper forDesktop() {
        setSimplifyResponse(false);
        return setInMemory();
    }

    /**
     * Configures the underlying storage to be used on a less powerful machine like Android or
     * Raspberry Pi with only few MB of RAM.
     */
    public GraphHopper forMobile() {
        setSimplifyResponse(false);
        return setMemoryMapped();
    }

    /**
     * Precise location resolution index means also more space (disc/RAM) could be consumed and
     * probably slower query times, which would be e.g. not suitable for Android. The resolution
     * specifies the tile width (in meter).
     */
    public GraphHopper setPreciseIndexResolution(int precision) {
        ensureNotLoaded();
        preciseIndexResolution = precision;
        return this;
    }

    public GraphHopper setMinNetworkSize(int minNetworkSize, int minOneWayNetworkSize) {
        this.minNetworkSize = minNetworkSize;
        this.minOneWayNetworkSize = minOneWayNetworkSize;
        return this;
    }

    /**
     * This method call results in an in-memory graph.
     */
    public GraphHopper setInMemory() {
        ensureNotLoaded();
        dataAccessType = DAType.RAM_STORE;
        return this;
    }

    /**
     * Only valid option for in-memory graph and if you e.g. want to disable store on flush for unit
     * tests. Specify storeOnFlush to true if you want that existing data will be loaded FROM disc
     * and all in-memory data will be flushed TO disc after flush is called e.g. while OSM import.
     *
     * @param storeOnFlush true by default
     */
    public GraphHopper setStoreOnFlush(boolean storeOnFlush) {
        ensureNotLoaded();
        if (storeOnFlush)
            dataAccessType = DAType.RAM_STORE;
        else
            dataAccessType = DAType.RAM;
        return this;
    }

    /**
     * Enable memory mapped configuration if not enough memory is available on the target platform.
     */
    public GraphHopper setMemoryMapped() {
        ensureNotLoaded();
        dataAccessType = DAType.MMAP;
        return this;
    }

    /**
     * Not yet stable enough to offer it for everyone
     */
    private GraphHopper setUnsafeMemory() {
        ensureNotLoaded();
        dataAccessType = DAType.UNSAFE_STORE;
        return this;
    }

    /**
     * This method enabled or disables the speed mode (Contraction Hierarchies)
     *
     * @deprecated use {@link #setCHEnabled(boolean)} instead
     */
    public GraphHopper setCHEnable(boolean enable) {
        return setCHEnabled(enable);
    }

    public final boolean isCHEnabled() {
        return chFactoryDecorator.isEnabled();
    }

    /**
     * Enables or disables contraction hierarchies (CH). This speed-up mode is enabled by default.
     */
    public GraphHopper setCHEnabled(boolean enable) {
        ensureNotLoaded();
        chFactoryDecorator.setEnabled(enable);
        return this;
    }

    public int getMaxVisitedNodes() {
        return maxVisitedNodes;
    }

    /**
     * This methods stops the algorithm from searching further if the resulting path would go over
     * the specified node count, important if none-CH routing is used.
     */
    public void setMaxVisitedNodes(int maxVisitedNodes) {
        this.maxVisitedNodes = maxVisitedNodes;
    }

    /**
     * @return true if storing and fetching elevation data is enabled. Default is false
     */
    public boolean hasElevation() {
        return elevation;
    }

    /**
     * Enable storing and fetching elevation data. Default is false
     */
    public GraphHopper setElevation(boolean includeElevation) {
        this.elevation = includeElevation;
        return this;
    }

    // ORS-GH MOD START
    // CALT
    public boolean isSimplifyResponse() {
        return simplifyResponse;
    }

    public boolean isFullyLoaded() {
        return fullyLoaded;
    }
    // ORS-GH MOD END

    /**
     * This methods enables gps point calculation. If disabled only distance will be calculated.
     */
    public GraphHopper setEnableCalcPoints(boolean b) {
        calcPoints = b;
        return this;
    }

    /**
     * This method specifies if the returned path should be simplified or not, via douglas-peucker
     * or similar algorithm.
     */
    //ORS-GH MOD START
<<<<<<< HEAD
    // ORS TODO: provide reason for this change
=======
>>>>>>> 459f87a1
    //private GraphHopper setSimplifyResponse(boolean doSimplify) {
    public GraphHopper setSimplifyResponse(boolean doSimplify) {
    //ORS-GH MOD END
        this.simplifyResponse = doSimplify;
        return this;
    }

    public String getGraphHopperLocation() {
        return ghLocation;
    }

    /**
     * Sets the graphhopper folder.
     */
    public GraphHopper setGraphHopperLocation(String ghLocation) {
        ensureNotLoaded();
        if (ghLocation == null)
            throw new IllegalArgumentException("graphhopper location cannot be null");

        this.ghLocation = ghLocation;
        return this;
    }

    public String getDataReaderFile() {
        return dataReaderFile;
    }

    /**
     * This file can be any file type supported by the DataReader. E.g. for the OSMReader it is the
     * OSM xml (.osm), a compressed xml (.osm.zip or .osm.gz) or a protobuf file (.pbf)
     */
    public GraphHopper setDataReaderFile(String dataReaderFileStr) {
        ensureNotLoaded();
        if (isEmpty(dataReaderFileStr))
            throw new IllegalArgumentException("Data reader file cannot be empty.");

        dataReaderFile = dataReaderFileStr;
        return this;
    }

    /**
     * The underlying graph used in algorithms.
     *
     * @throws IllegalStateException if graph is not instantiated.
     */
    public GraphHopperStorage getGraphHopperStorage() {
        if (ghStorage == null)
            throw new IllegalStateException("GraphHopper storage not initialized");

        return ghStorage;
    }

    public void setGraphHopperStorage(GraphHopperStorage ghStorage) {
        this.ghStorage = ghStorage;
        fullyLoaded = true;
    }

    /**
     * The location index created from the graph.
     *
     * @throws IllegalStateException if index is not initialized
     */
    public LocationIndex getLocationIndex() {
        if (locationIndex == null)
            throw new IllegalStateException("Location index not initialized");

        return locationIndex;
    }

    protected void setLocationIndex(LocationIndex locationIndex) {
        this.locationIndex = locationIndex;
    }

    /**
     * Sorts the graph which requires more RAM while import. See #12
     */
    public GraphHopper setSortGraph(boolean sortGraph) {
        ensureNotLoaded();
        this.sortGraph = sortGraph;
        return this;
    }

    // ORS-GH MOD START
    // CALT
    public ReadWriteLock getReadWriteLock() {
        return readWriteLock;
    }

    // ORS-GH MOD END
    public boolean isAllowWrites() {
        return allowWrites;
    }

    /**
     * Specifies if it is allowed for GraphHopper to write. E.g. for read only filesystems it is not
     * possible to create a lock file and so we can avoid write locks.
     */
    public GraphHopper setAllowWrites(boolean allowWrites) {
        this.allowWrites = allowWrites;
        return this;
    }

    public TranslationMap getTranslationMap() {
        return trMap;
    }

    public GraphHopper setFlagEncoderFactory(FlagEncoderFactory factory) {
        this.flagEncoderFactory = factory;
        return this;
    }

    public EncodedValueFactory getEncodedValueFactory() {
        return this.encodedValueFactory;
    }

    public GraphHopper setEncodedValueFactory(EncodedValueFactory factory) {
        this.encodedValueFactory = factory;
        return this;
    }

    public TagParserFactory getTagParserFactory() {
        return this.tagParserFactory;
    }

    public GraphHopper setTagParserFactory(TagParserFactory factory) {
        this.tagParserFactory = factory;
        return this;
    }

    /**
     * Reads the configuration from a CmdArgs object which can be manually filled, or via
     * CmdArgs.read(String[] args)
     */
    public GraphHopper init(CmdArgs args) {
        args.merge(CmdArgs.readFromSystemProperties());
        if (args.has("osmreader.osm"))
            throw new IllegalArgumentException("Instead osmreader.osm use datareader.file, for other changes see core/files/changelog.txt");

        String tmpOsmFile = args.get("datareader.file", "");
        if (!isEmpty(tmpOsmFile))
            dataReaderFile = tmpOsmFile;

        String graphHopperFolder = args.get("graph.location", "");
        if (isEmpty(graphHopperFolder) && isEmpty(ghLocation)) {
            if (isEmpty(dataReaderFile))
                throw new IllegalArgumentException("If no graph.location is provided you need to specify an OSM file.");

            graphHopperFolder = pruneFileEnd(dataReaderFile) + "-gh";
        }

        // graph
        setGraphHopperLocation(graphHopperFolder);
        defaultSegmentSize = args.getInt("graph.dataaccess.segment_size", defaultSegmentSize);

        String graphDATypeStr = args.get("graph.dataaccess", "RAM_STORE");
        dataAccessType = DAType.fromString(graphDATypeStr);

        sortGraph = args.getBool("graph.do_sort", sortGraph);
        removeZipped = args.getBool("graph.remove_zipped", removeZipped);
        int bytesForFlags = args.getInt("graph.bytes_for_flags", 4);
        EncodingManager.Builder emBuilder = new EncodingManager.Builder(bytesForFlags);
        String flagEncodersStr = args.get("graph.flag_encoders", "");
        String encodedValueStr = args.get("graph.encoded_values", "");
        if (!flagEncodersStr.isEmpty() || !encodedValueStr.isEmpty()) {
            if (!encodedValueStr.isEmpty())
                emBuilder.addAll(tagParserFactory, encodedValueStr);
            if (!flagEncodersStr.isEmpty())
                emBuilder.addAll(flagEncoderFactory, flagEncodersStr);
            emBuilder.setEnableInstructions(args.getBool("datareader.instructions", true));
            emBuilder.setPreferredLanguage(args.get("datareader.preferred_language", ""));
            // overwrite EncodingManager object from configuration file
            setEncodingManager(emBuilder.build());
        }

        if (args.get("graph.locktype", "native").equals("simple"))
            lockFactory = new SimpleFSLockFactory();
        else
            lockFactory = new NativeFSLockFactory();

        // elevation
        String eleProviderStr = toLowerCase(args.get("graph.elevation.provider", "noop"));
        this.smoothElevation = args.getBool("graph.elevation.smoothing", false);

        // keep fallback until 0.8
        boolean eleCalcMean = args.has("graph.elevation.calcmean")
                ? args.getBool("graph.elevation.calcmean", false)
                : args.getBool("graph.elevation.calc_mean", false);

        String cacheDirStr = args.get("graph.elevation.cache_dir", "");
        if (cacheDirStr.isEmpty())
            cacheDirStr = args.get("graph.elevation.cachedir", "");

        String baseURL = args.get("graph.elevation.base_url", "");
        if (baseURL.isEmpty())
            args.get("graph.elevation.baseurl", "");

        boolean removeTempElevationFiles = args.getBool("graph.elevation.cgiar.clear", true);
        removeTempElevationFiles = args.getBool("graph.elevation.clear", removeTempElevationFiles);

        DAType elevationDAType = DAType.fromString(args.get("graph.elevation.dataaccess", "MMAP"));
        ElevationProvider tmpProvider = ElevationProvider.NOOP;
        if (eleProviderStr.equalsIgnoreCase("srtm")) {
            tmpProvider = new SRTMProvider(cacheDirStr);
        } else if (eleProviderStr.equalsIgnoreCase("cgiar")) {
            tmpProvider = new CGIARProvider(cacheDirStr);
        } else if (eleProviderStr.equalsIgnoreCase("gmted")) {
            tmpProvider = new GMTEDProvider(cacheDirStr);
        } else if (eleProviderStr.equalsIgnoreCase("srtmgl1")) {
            tmpProvider = new SRTMGL1Provider(cacheDirStr);
        } else if (eleProviderStr.equalsIgnoreCase("multi")) {
            tmpProvider = new MultiSourceElevationProvider(cacheDirStr);
        }

        tmpProvider.setAutoRemoveTemporaryFiles(removeTempElevationFiles);
        tmpProvider.setCalcMean(eleCalcMean);
        if (!baseURL.isEmpty())
            tmpProvider.setBaseURL(baseURL);
        tmpProvider.setDAType(elevationDAType);
        setElevationProvider(tmpProvider);

        // optimizable prepare
        minNetworkSize = args.getInt("prepare.min_network_size", minNetworkSize);
        minOneWayNetworkSize = args.getInt("prepare.min_one_way_network_size", minOneWayNetworkSize);

        // prepare CH, LM, ...
        for (RoutingAlgorithmFactoryDecorator decorator : algoDecorators) {
            decorator.init(args);
        }

        // osm import
        dataReaderWayPointMaxDistance = args.getDouble(Routing.INIT_WAY_POINT_MAX_DISTANCE, dataReaderWayPointMaxDistance);

        dataReaderWorkerThreads = args.getInt("datareader.worker_threads", dataReaderWorkerThreads);

        // index
        preciseIndexResolution = args.getInt("index.high_resolution", preciseIndexResolution);
        maxRegionSearch = args.getInt("index.max_region_search", maxRegionSearch);

        // routing
        maxVisitedNodes = args.getInt(Routing.INIT_MAX_VISITED_NODES, Integer.MAX_VALUE);
        maxRoundTripRetries = args.getInt(RoundTrip.INIT_MAX_RETRIES, maxRoundTripRetries);
        nonChMaxWaypointDistance = args.getInt(Parameters.NON_CH.MAX_NON_CH_POINT_DISTANCE, Integer.MAX_VALUE);

        return this;
    }

    private void printInfo() {
        logger.info("version " + Constants.VERSION + "|" + Constants.BUILD_DATE + " (" + Constants.getVersions() + ")");
        if (ghStorage != null)
            logger.info("graph " + ghStorage.toString() + ", details:" + ghStorage.toDetailsString());
    }

    /**
     * Imports provided data from disc and creates graph. Depending on the settings the resulting
     * graph will be stored to disc so on a second call this method will only load the graph from
     * disc which is usually a lot faster.
     */
    public GraphHopper importOrLoad() {
        if (!load(ghLocation)) {
            printInfo();
            process(ghLocation);
        } else {
            printInfo();
        }
        return this;
    }

    /**
     * Creates the graph from OSM data.
     */
    private GraphHopper process(String graphHopperLocation) {
        setGraphHopperLocation(graphHopperLocation);
        GHLock lock = null;
        try {
            if (ghStorage.getDirectory().getDefaultType().isStoring()) {
                lockFactory.setLockDir(new File(graphHopperLocation));
                lock = lockFactory.create(fileLockName, true);
                if (!lock.tryLock())
                    throw new RuntimeException("To avoid multiple writers we need to obtain a write lock but it failed. In " + graphHopperLocation, lock.getObtainFailedReason());
            }

            try {
                DataReader reader = importData();
                DateFormat f = createFormatter();
                ghStorage.getProperties().put("datareader.import.date", f.format(new Date()));
                if (reader.getDataDate() != null)
                    ghStorage.getProperties().put("datareader.data.date", f.format(reader.getDataDate()));
            } catch (IOException ex) {
                throw new RuntimeException("Cannot read file " + getDataReaderFile(), ex);
            }
            cleanUp();
            postProcessing();
            flush();
        } finally {
            if (lock != null)
                lock.release();
        }
        return this;
    }

    protected DataReader importData() throws IOException {
        ensureWriteAccess();
        if (ghStorage == null)
            throw new IllegalStateException("Load graph before importing OSM data");

        if (dataReaderFile == null)
            throw new IllegalStateException("Couldn't load from existing folder: " + ghLocation
                    + " but also cannot use file for DataReader as it wasn't specified!");

        DataReader reader = createReader(ghStorage);
        logger.info("using " + ghStorage.toString() + ", memory:" + getMemInfo());
        reader.readGraph();
        return reader;
    }

    protected DataReader createReader(GraphHopperStorage ghStorage) {
        throw new UnsupportedOperationException("Cannot create DataReader. Solutions: avoid import via calling load directly, "
                + "provide a DataReader or use e.g. GraphHopperOSM or a different subclass");
    }

    protected DataReader initDataReader(DataReader reader) {
        if (dataReaderFile == null)
            throw new IllegalArgumentException("No file for DataReader specified");

        logger.info("start creating graph from " + dataReaderFile);
        return reader.setFile(new File(dataReaderFile)).
                setElevationProvider(eleProvider).
                setWorkerThreads(dataReaderWorkerThreads).
                setWayPointMaxDistance(dataReaderWayPointMaxDistance).
                setSmoothElevation(this.smoothElevation);
    }

    /**
     * Opens existing graph folder.
     *
     * @param graphHopperFolder is the folder containing graphhopper files. Can be a compressed file
     *                          too ala folder-content.ghz.
     */
    @Override
    public boolean load(String graphHopperFolder) {
        if (isEmpty(graphHopperFolder))
            throw new IllegalStateException("GraphHopperLocation is not specified. Call setGraphHopperLocation or init before");

        if (fullyLoaded)
            throw new IllegalStateException("graph is already successfully loaded");

        File tmpFileOrFolder = new File(graphHopperFolder);

        if (!tmpFileOrFolder.isDirectory() && tmpFileOrFolder.exists()) {
            throw new IllegalArgumentException("GraphHopperLocation cannot be an existing file. Has to be either non-existing or a folder.");
        } else {
            File compressed = new File(graphHopperFolder + ".ghz");
            if (compressed.exists() && !compressed.isDirectory()) {
                try {
                    new Unzipper().unzip(compressed.getAbsolutePath(), graphHopperFolder, removeZipped);
                } catch (IOException ex) {
                    throw new RuntimeException("Couldn't extract file " + compressed.getAbsolutePath()
                            + " to " + graphHopperFolder, ex);
                }
            }
        }

        setGraphHopperLocation(graphHopperFolder);

        if (encodingManager == null)
            setEncodingManager(EncodingManager.create(encodedValueFactory, flagEncoderFactory, ghLocation));

        if (!allowWrites && dataAccessType.isMMap())
            dataAccessType = DAType.MMAP_RO;

        GHDirectory dir = new GHDirectory(ghLocation, dataAccessType);
        //ORS-GH MOD START
<<<<<<< HEAD
        if (graphStorageFactory != null) {
            ghStorage = graphStorageFactory.createStorage(dir, this);
        }

        if (ghStorage == null) {
        //ORS-GH MOD END
            GraphExtension ext = encodingManager.needsTurnCostsSupport()
                    ? new TurnCostExtension() : new GraphExtension.NoOpExtension();

=======
        //GraphExtension ext = encodingManager.needsTurnCostsSupport()
        //        ? new TurnCostExtension() : new GraphExtension.NoOpExtension();
        if (graphStorageFactory != null) {
            ghStorage = graphStorageFactory.createStorage(dir, this);
        }

        if (ghStorage == null) {
        //ORS-GH MOD END
            GraphExtension ext = encodingManager.needsTurnCostsSupport()
                    ? new TurnCostExtension() : new GraphExtension.NoOpExtension();
>>>>>>> 459f87a1
            if (lmFactoryDecorator.isEnabled())
                initLMAlgoFactoryDecorator();

            if (chFactoryDecorator.isEnabled()) {
                initCHAlgoFactoryDecorator();
<<<<<<< HEAD
                ghStorage = new GraphHopperStorage(chFactoryDecorator.getCHProfiles(), dir, encodingManager, hasElevation(), ext);
=======
                ghStorage = new GraphHopperStorage(chFactoryDecorator.getNodeBasedWeightings(), chFactoryDecorator.getEdgeBasedWeightings(),
                        dir, encodingManager, hasElevation(), ext);
>>>>>>> 459f87a1
            } else {
                ghStorage = new GraphHopperStorage(dir, encodingManager, hasElevation(), ext);
            }
        //ORS-GH MOD START
        }
        //ORS-GH MOD END

        ghStorage.setSegmentSize(defaultSegmentSize);

        if (!new File(graphHopperFolder).exists())
            return false;

        GHLock lock = null;
        try {
            // create locks only if writes are allowed, if they are not allowed a lock cannot be created 
            // (e.g. on a read only filesystem locks would fail)
            if (ghStorage.getDirectory().getDefaultType().isStoring() && isAllowWrites()) {
                lockFactory.setLockDir(new File(ghLocation));
                lock = lockFactory.create(fileLockName, false);
                if (!lock.tryLock())
                    throw new RuntimeException("To avoid reading partial data we need to obtain the read lock but it failed. In " + ghLocation, lock.getObtainFailedReason());
            }

            if (!ghStorage.loadExisting())
                return false;

            postProcessing();
            fullyLoaded = true;
            return true;
        } finally {
            if (lock != null)
                lock.release();
        }
    }

    public RoutingAlgorithmFactory getAlgorithmFactory(HintsMap map) {
        RoutingAlgorithmFactory routingAlgorithmFactory = new RoutingAlgorithmFactorySimple();
        for (RoutingAlgorithmFactoryDecorator decorator : algoDecorators) {
            if (decorator.isEnabled())
                routingAlgorithmFactory = decorator.getDecoratedAlgorithmFactory(routingAlgorithmFactory, map);
        }

        return routingAlgorithmFactory;
    }

    public GraphHopper addAlgorithmFactoryDecorator(RoutingAlgorithmFactoryDecorator algoFactoryDecorator) {
        if (!algoDecorators.add(algoFactoryDecorator))
            throw new IllegalArgumentException("Decorator was already added " + algoFactoryDecorator.getClass());

        return this;
    }

    public final CHAlgoFactoryDecorator getCHFactoryDecorator() {
        return chFactoryDecorator;
    }

    // ORS-GH MOD START
<<<<<<< HEAD
    // change access level
    //private void initCHAlgoFactoryDecorator() {
    public void initCHAlgoFactoryDecorator() {
    // ORS-GH MOD END
        if (!chFactoryDecorator.hasCHProfiles()) {
=======
    //private void initCHAlgoFactoryDecorator() {
    public void initCHAlgoFactoryDecorator() {
    // ORS-GH MOD END
        if (!chFactoryDecorator.hasWeightings()) {
>>>>>>> 459f87a1
            for (FlagEncoder encoder : encodingManager.fetchEdgeEncoders()) {
                for (String chWeightingStr : chFactoryDecorator.getCHProfileStrings()) {
                    // ghStorage is null at this point

                    // extract weighting string and u-turn-costs
                    String configStr = "";
                    if (chWeightingStr.contains("|")) {
                        configStr = chWeightingStr;
                        chWeightingStr = chWeightingStr.split("\\|")[0];
                    }
                    PMap config = new PMap(configStr);
                    int uTurnCosts = config.getInt(Routing.U_TURN_COSTS, INFINITE_U_TURN_COSTS);

                    CHAlgoFactoryDecorator.EdgeBasedCHMode edgeBasedCHMode = chFactoryDecorator.getEdgeBasedCHMode();
                    if (!(edgeBasedCHMode == EDGE_OR_NODE && encoder.supports(TurnWeighting.class))) {
                        // ORS-GH MOD START
<<<<<<< HEAD
                        // ORS TODO: investigate - this modification makes no sense with profiles
                        //chFactoryDecorator.addCHProfile(CHProfile.nodeBased(createWeighting(new HintsMap(chWeightingStr), encoder, null)));
                        chFactoryDecorator.addCHProfile(CHProfile.nodeBased(createWeighting(new HintsMap(chWeightingStr), TraversalMode.NODE_BASED, encoder, null)));
=======
                        //chFactoryDecorator.addNodeBasedWeighting(createWeighting(new HintsMap(chWeightingStr), encoder, null));
                        chFactoryDecorator.addNodeBasedWeighting(createWeighting(new HintsMap(chWeightingStr), traversalMode, encoder, null));
>>>>>>> 459f87a1
                        // ORS-GH MOD END
                    }
                    if (edgeBasedCHMode != OFF && encoder.supports(TurnWeighting.class)) {
                        // ORS-GH MOD START
<<<<<<< HEAD
                        // ORS TODO: investigate - this modification makes no sense with profiles
                        //chFactoryDecorator.addCHProfile(CHProfile.edgeBased(createWeighting(new HintsMap(chWeightingStr), encoder, null), uTurnCosts));
                        chFactoryDecorator.addCHProfile(CHProfile.edgeBased(createWeighting(new HintsMap(chWeightingStr), TraversalMode.EDGE_BASED, encoder, null), uTurnCosts));
=======
                        //chFactoryDecorator.addEdgeBasedWeighting(createWeighting(new HintsMap(chWeightingStr), encoder, null));
                        chFactoryDecorator.addEdgeBasedWeighting(createWeighting(new HintsMap(chWeightingStr), traversalMode, encoder, null));
>>>>>>> 459f87a1
                        // ORS-GH MOD END
                    }
                }
            }
        }
    }

    public final LMAlgoFactoryDecorator getLMFactoryDecorator() {
        return lmFactoryDecorator;
    }

    // ORS-GH MOD START
    //private void initLMAlgoFactoryDecorator() {
    public void initLMAlgoFactoryDecorator() {
    // ORS-GH MOD END
        if (lmFactoryDecorator.hasWeightings())
            return;

        for (FlagEncoder encoder : encodingManager.fetchEdgeEncoders()) {
            for (String lmWeightingStr : lmFactoryDecorator.getWeightingsAsStrings()) {
                // ORS-GH MOD START
<<<<<<< HEAD
                // ORS TODO: investigate - this modification makes no sense with profiles
                //Weighting weighting = createWeighting(new HintsMap(lmWeightingStr), encoder, null);
                Weighting weighting = createWeighting(new HintsMap(lmWeightingStr), TraversalMode.NODE_BASED, encoder, null);
=======
                //Weighting weighting = createWeighting(new HintsMap(lmWeightingStr), encoder, null);
                Weighting weighting = createWeighting(new HintsMap(lmWeightingStr), traversalMode, encoder, null);
>>>>>>> 459f87a1
                // ORS-GH MOD END
                lmFactoryDecorator.addWeighting(weighting);
            }
        }
    }

    /**
     * Does the preparation and creates the location index
     */
    public void postProcessing() {
        // Later: move this into the GraphStorage.optimize method
        // Or: Doing it after preparation to optimize shortcuts too. But not possible yet #12

        if (sortGraph) {
            if (ghStorage.isCHPossible() && isCHPrepared())
                throw new IllegalArgumentException("Sorting a prepared CHGraph is not possible yet. See #12");

            GraphHopperStorage newGraph = GHUtility.newStorage(ghStorage);
            GHUtility.sortDFS(ghStorage, newGraph);
            logger.info("graph sorted (" + getMemInfo() + ")");
            ghStorage = newGraph;
        }

        if (!hasInterpolated() && hasElevation()) {
            interpolateBridgesAndOrTunnels();
        }

        initLocationIndex();

        if (chFactoryDecorator.isEnabled())
            chFactoryDecorator.createPreparations(ghStorage);
        if (!isCHPrepared())
            prepareCH();

        if (lmFactoryDecorator.isEnabled())
            lmFactoryDecorator.createPreparations(ghStorage, locationIndex);
        loadOrPrepareLM();
    }

    private static final String INTERPOLATION_KEY = "prepare.elevation_interpolation.done";

    private boolean hasInterpolated() {
        return "true".equals(ghStorage.getProperties().get(INTERPOLATION_KEY));
    }

    void interpolateBridgesAndOrTunnels() {
        if (ghStorage.getEncodingManager().hasEncodedValue(RoadEnvironment.KEY)) {
            EnumEncodedValue<RoadEnvironment> roadEnvEnc = ghStorage.getEncodingManager().getEnumEncodedValue(RoadEnvironment.KEY, RoadEnvironment.class);
            StopWatch sw = new StopWatch().start();
            new EdgeElevationInterpolator(ghStorage, roadEnvEnc, RoadEnvironment.TUNNEL).execute();
            float tunnel = sw.stop().getSeconds();
            sw = new StopWatch().start();
            new EdgeElevationInterpolator(ghStorage, roadEnvEnc, RoadEnvironment.BRIDGE).execute();
            ghStorage.getProperties().put(INTERPOLATION_KEY, true);
            logger.info("Bridge interpolation " + (int) sw.stop().getSeconds() + "s, " + "tunnel interpolation " + (int) tunnel + "s");
        }
    }

    /**
     * Based on the hintsMap and the specified encoder a Weighting instance can be
     * created. Note that all URL parameters are available in the hintsMap as String if
     * you use the web module.
     *
     * @param hintsMap all parameters influencing the weighting. E.g. parameters coming via
     *                 GHRequest.getHints or directly via "&amp;api.xy=" from the URL of the web UI
     * @param encoder  the required vehicle
     * @param graph    The Graph enables the Weighting for NodeAccess and more
     * @return the weighting to be used for route calculation
     * @see HintsMap
     */
    // ORS-GH MOD START
    //public Weighting createWeighting(HintsMap hintsMap, FlagEncoder encoder, Graph graph) {
    public Weighting createWeighting(HintsMap hintsMap, TraversalMode tMode, FlagEncoder encoder, Graph graph) {
        if (weightingFactory != null) {
            return weightingFactory.createWeighting(hintsMap, tMode, encoder, graph, locationIndex, ghStorage);
        }
    // ORS-GH MOD END
        String weightingStr = toLowerCase(hintsMap.getWeighting());
        Weighting weighting = null;

        if (encoder.supports(GenericWeighting.class)) {
            weighting = new GenericWeighting((DataFlagEncoder) encoder, hintsMap);
        } else if ("shortest".equalsIgnoreCase(weightingStr)) {
            weighting = new ShortestWeighting(encoder);
        } else if ("fastest".equalsIgnoreCase(weightingStr) || weightingStr.isEmpty()) {
            if (encoder.supports(PriorityWeighting.class))
                weighting = new PriorityWeighting(encoder, hintsMap);
            else
                weighting = new FastestWeighting(encoder, hintsMap);
        } else if ("curvature".equalsIgnoreCase(weightingStr)) {
            if (encoder.supports(CurvatureWeighting.class))
                weighting = new CurvatureWeighting(encoder, hintsMap);

        } else if ("short_fastest".equalsIgnoreCase(weightingStr)) {
            weighting = new ShortFastestWeighting(encoder, hintsMap);
        }

        if (weighting == null)
            throw new IllegalArgumentException("weighting " + weightingStr + " not supported");

        if (hintsMap.has(Routing.BLOCK_AREA)) {
            String blockAreaStr = hintsMap.get(Parameters.Routing.BLOCK_AREA, "");
            GraphEdgeIdFinder.BlockArea blockArea = new GraphEdgeIdFinder(graph, locationIndex).
                    parseBlockArea(blockAreaStr, DefaultEdgeFilter.allEdges(encoder), hintsMap.getDouble("block_area.edge_id_max_area", 1000 * 1000));
            return new BlockAreaWeighting(weighting, blockArea);
        }

        return weighting;
    }

    /**
     * Potentially wraps the specified weighting into a TurnWeighting instance.
     */
<<<<<<< HEAD
    public Weighting createTurnWeighting(Graph graph, Weighting weighting, TraversalMode tMode, double uTurnCosts) {
        // ORS-GH MOD START
        if (!(weighting instanceof TurnWeighting)) {
            // ORS-GH MOD END
            FlagEncoder encoder = weighting.getFlagEncoder();
            if (encoder.supports(TurnWeighting.class) && tMode.isEdgeBased()) {
                // ORS-GH MOD START
                //return new TurnWeighting(weighting, (TurnCostExtension) graph.getExtension(), uTurnCosts);
                return new TurnWeighting(weighting, HelperORS.getTurnCostExtensions(graph.getExtension()), uTurnCosts);
                // ORS-GH MOD END
            }
        }
=======
    public Weighting createTurnWeighting(Graph graph, Weighting weighting, TraversalMode tMode) {
        // ORS-GH MOD START
        if (!(weighting instanceof TurnWeighting)) {
        // ORS-GH MOD END
        FlagEncoder encoder = weighting.getFlagEncoder();
            if (encoder.supports(TurnWeighting.class) && !tMode.equals(TraversalMode.NODE_BASED)) {
                // ORS-GH MOD START
                //return new TurnWeighting(weighting, (TurnCostExtension) graph.getExtension());
                return new TurnWeighting(weighting, HelperORS.getTurnCostExtensions(graph.getExtension()));
                // ORS-GH MOD END
            }
        // ORS-GH MOD START
        }
        // ORS-GH MOD END
>>>>>>> 459f87a1
        return weighting;
    }

    @Override
    public GHResponse route(GHRequest request) {
        GHResponse response = new GHResponse();
        calcPaths(request, response);
        return response;
    }

    /**
     * This method calculates the alternative path list using the low level Path objects.
     */
    public List<Path> calcPaths(GHRequest request, GHResponse ghRsp) {
        if (ghStorage == null || !fullyLoaded)
            throw new IllegalStateException("Do a successful call to load or importOrLoad before routing");

        if (ghStorage.isClosed())
            throw new IllegalStateException("You need to create a new GraphHopper instance as it is already closed");

        // default handling
        String vehicle = request.getVehicle();
        if (vehicle.isEmpty()) {
            vehicle = getDefaultVehicle().toString();
            request.setVehicle(vehicle);
        }

        Lock readLock = readWriteLock.readLock();
        readLock.lock();
        try {
            if (!encodingManager.hasEncoder(vehicle))
                throw new IllegalArgumentException("Vehicle not supported: " + vehicle + ". Supported are: " + encodingManager.toString());

            FlagEncoder encoder = encodingManager.getEncoder(vehicle);
            HintsMap hints = request.getHints();

            // we use edge-based routing if the encoder supports turn-costs *unless* the edge_based parameter is set
            // explicitly.
            TraversalMode tMode = encoder.supports(TurnWeighting.class) ? TraversalMode.EDGE_BASED : TraversalMode.NODE_BASED;
            if (hints.has(Routing.EDGE_BASED))
                tMode = hints.getBool(Routing.EDGE_BASED, false) ? TraversalMode.EDGE_BASED : TraversalMode.NODE_BASED;

            if (tMode.isEdgeBased() && !encoder.supports(TurnWeighting.class)) {
                throw new IllegalArgumentException("You need a turn cost extension to make use of edge_based=true, e.g. use car|turn_costs=true");
            }

            boolean disableCH = hints.getBool(CH.DISABLE, false);
            if (!chFactoryDecorator.isDisablingAllowed() && disableCH)
                throw new IllegalArgumentException("Disabling CH not allowed on the server-side");

            boolean disableLM = hints.getBool(Landmark.DISABLE, false);
            if (!lmFactoryDecorator.isDisablingAllowed() && disableLM)
                throw new IllegalArgumentException("Disabling LM not allowed on the server-side");

            String algoStr = request.getAlgorithm();
            if (algoStr.isEmpty())
                algoStr = chFactoryDecorator.isEnabled() && !disableCH ? DIJKSTRA_BI : ASTAR_BI;

            List<GHPoint> points = request.getPoints();
            // TODO Maybe we should think about a isRequestValid method that checks all that stuff that we could do to fail fast
            // For example see #734
            checkIfPointsAreInBounds(points);

            RoutingTemplate routingTemplate;
            if (ROUND_TRIP.equalsIgnoreCase(algoStr))
                routingTemplate = new RoundTripRoutingTemplate(request, ghRsp, locationIndex, encodingManager, maxRoundTripRetries);
            else if (ALT_ROUTE.equalsIgnoreCase(algoStr))
                routingTemplate = new AlternativeRoutingTemplate(request, ghRsp, locationIndex, encodingManager);
            else
                routingTemplate = new ViaRoutingTemplate(request, ghRsp, locationIndex, encodingManager);

            // ORS-GH MOD START
            EdgeFilter edgeFilter = edgeFilterFactory.createEdgeFilter(request.getAdditionalHints(), encoder, ghStorage);
            routingTemplate.setEdgeFilter(edgeFilter);

            PathProcessor pathProcessor = pathProcessorFactory.createPathProcessor(request.getAdditionalHints(), encoder, ghStorage);
            ghRsp.addReturnObject(pathProcessor);
            
            // ORS MOD END

            List<Path> altPaths = null;
            int maxRetries = routingTemplate.getMaxRetries();
            Locale locale = request.getLocale();
            Translation tr = trMap.getWithFallBack(locale);
            for (int i = 0; i < maxRetries; i++) {
                StopWatch sw = new StopWatch().start();

                List<QueryResult> qResults = routingTemplate.lookup(points, encoder);

                // ORS-GH MOD START - check for max search distances
                double[] radiuses = request.getMaxSearchDistances();
                if (points.size() == qResults.size()) {
                    for (int placeIndex = 0; placeIndex < points.size(); placeIndex++) {
                        QueryResult qr = qResults.get(placeIndex);
                        if ((radiuses != null) && qr.isValid() && (qr.getQueryDistance() > radiuses[placeIndex]) && (radiuses[placeIndex] != -1.0)) {
                            ghRsp.addError(new PointNotFoundException("Cannot find point " + placeIndex + ": " + points.get(placeIndex) + " within a radius of " + radiuses[placeIndex] + " meters.", placeIndex));
                        }
                    }
                }
                // ORS-GH MOD END

                ghRsp.addDebugInfo("idLookup:" + sw.stop().getSeconds() + "s");
                if (ghRsp.hasErrors())
                    return Collections.emptyList();

                RoutingAlgorithmFactory tmpAlgoFactory = getAlgorithmFactory(hints);
                Weighting weighting;
                QueryGraph queryGraph;

                if (chFactoryDecorator.isEnabled() && !disableCH) {
                    boolean forceCHHeading = hints.getBool(CH.FORCE_HEADING, false);
                    if (!forceCHHeading && request.hasFavoredHeading(0))
                        throw new IllegalArgumentException("Heading is not (fully) supported for CHGraph. See issue #483");

                    // if LM is enabled we have the LMFactory with the CH algo!
                    RoutingAlgorithmFactory chAlgoFactory = tmpAlgoFactory;
                    if (tmpAlgoFactory instanceof LMAlgoFactoryDecorator.LMRAFactory)
                        chAlgoFactory = ((LMAlgoFactoryDecorator.LMRAFactory) tmpAlgoFactory).getDefaultAlgoFactory();

                    if (chAlgoFactory instanceof PrepareContractionHierarchies) {
                        CHProfile chProfile = ((PrepareContractionHierarchies) chAlgoFactory).getCHProfile();
                        queryGraph = new QueryGraph(ghStorage.getCHGraph(chProfile));
                        queryGraph.lookup(qResults);
                        weighting = chProfile.getWeighting();
                    } else {
                        throw new IllegalStateException("Although CH was enabled a non-CH algorithm factory was returned " + tmpAlgoFactory);
                    }
                } else {
                    checkNonChMaxWaypointDistance(points);
                    queryGraph = new QueryGraph(ghStorage);
                    queryGraph.lookup(qResults);
                    // ORS-GH MOD START
                    //weighting = createWeighting(hints, encoder, queryGraph);
                    weighting = createWeighting(hints, tMode, encoder, queryGraph);
                    // ORS-GH MOD END
<<<<<<< HEAD
=======
                    ghRsp.addDebugInfo("tmode:" + tMode.toString());
>>>>>>> 459f87a1
                }

                int maxVisitedNodesForRequest = hints.getInt(Routing.MAX_VISITED_NODES, maxVisitedNodes);
                if (maxVisitedNodesForRequest > maxVisitedNodes)
                    throw new IllegalArgumentException("The max_visited_nodes parameter has to be below or equal to:" + maxVisitedNodes);

                int uTurnCostInt = request.getHints().getInt(Routing.U_TURN_COSTS, INFINITE_U_TURN_COSTS);
                if (uTurnCostInt != INFINITE_U_TURN_COSTS && !tMode.isEdgeBased()) {
                    throw new IllegalArgumentException("Finite u-turn costs can only be used for edge-based routing, use `" + Routing.EDGE_BASED + "=true'");
                }
                double uTurnCosts = uTurnCostInt == INFINITE_U_TURN_COSTS ? Double.POSITIVE_INFINITY : uTurnCostInt;
                weighting = createTurnWeighting(queryGraph, weighting, tMode, uTurnCosts);

                AlgorithmOptions algoOpts = AlgorithmOptions.start().
                        algorithm(algoStr).traversalMode(tMode).weighting(weighting).
                        maxVisitedNodes(maxVisitedNodesForRequest).
                        hints(hints).
                        build();

                // ORS-GH MOD START
                algoOpts.setEdgeFilter(edgeFilter);
                // ORS MOD END

                // do the actual route calculation !
                altPaths = routingTemplate.calcPaths(queryGraph, tmpAlgoFactory, algoOpts);

                boolean tmpEnableInstructions = hints.getBool(Routing.INSTRUCTIONS, getEncodingManager().isEnableInstructions());
                boolean tmpCalcPoints = hints.getBool(Routing.CALC_POINTS, calcPoints);
                double wayPointMaxDistance = hints.getDouble(Routing.WAY_POINT_MAX_DISTANCE, 1d);
                
                DouglasPeucker peucker = new DouglasPeucker().setMaxDistance(wayPointMaxDistance);
                PathMerger pathMerger = new PathMerger().
                        setCalcPoints(tmpCalcPoints).
                        setDouglasPeucker(peucker).
                        setEnableInstructions(tmpEnableInstructions).
                        setPathDetailsBuilders(pathBuilderFactory, request.getPathDetails()).
                        // ORS MOD START
                        setPathProcessor(pathProcessor).
                        // ORS MOD END
                        setSimplifyResponse(simplifyResponse && wayPointMaxDistance > 0);

                if (request.hasFavoredHeading(0))
                    pathMerger.setFavoredHeading(request.getFavoredHeading(0));
                
                if (routingTemplate.isReady(pathMerger, tr))
                    break;
            }

            return altPaths;

        } catch (IllegalArgumentException ex) {
            ghRsp.addError(ex);
            return Collections.emptyList();
        } finally {
            readLock.unlock();
        }
    }

    /**
     * This method applies the changes to the graph specified as feature collection. It does so by locking the routing
     * to avoid concurrent changes which could result in incorrect routing (like when done while a Dijkstra search) or
     * also while just reading one edge row (inconsistent edge properties).
     */
    public ChangeGraphResponse changeGraph(Collection<JsonFeature> collection) {
        // TODO allow calling this method if called before CH preparation
        if (getCHFactoryDecorator().isEnabled())
            throw new IllegalArgumentException("To use the changeGraph API you need to turn off CH");

        Lock writeLock = readWriteLock.writeLock();
        writeLock.lock();
        try {
            ChangeGraphHelper overlay = createChangeGraphHelper(ghStorage, locationIndex);
            long updateCount = overlay.applyChanges(encodingManager, collection);
            return new ChangeGraphResponse(updateCount);
        } finally {
            writeLock.unlock();
        }
    }

    protected ChangeGraphHelper createChangeGraphHelper(Graph graph, LocationIndex locationIndex) {
        return new ChangeGraphHelper(graph, locationIndex);
    }

    // ORS-GH MOD START
    // CALT
    //private void checkIfPointsAreInBounds(List<GHPoint> points) {
    protected void checkIfPointsAreInBounds(List<GHPoint> points) {
    // ORS-GH MOD END
        BBox bounds = getGraphHopperStorage().getBounds();
        for (int i = 0; i < points.size(); i++) {
            GHPoint point = points.get(i);
            if (!bounds.contains(point.getLat(), point.getLon())) {
                throw new PointOutOfBoundsException("Point " + i + " is out of bounds: " + point, i);
            }
        }
    }

    // ORS-GH MOD START
    // CALT
    //private void checkNonChMaxWaypointDistance(List<GHPoint> points) {
    protected void checkNonChMaxWaypointDistance(List<GHPoint> points) {
    // ORS-GH MOD END
        if (nonChMaxWaypointDistance == Integer.MAX_VALUE) {
            return;
        }
        GHPoint lastPoint = points.get(0);
        GHPoint point;
        double dist;
        DistanceCalc calc = DIST_3D;
        for (int i = 1; i < points.size(); i++) {
            point = points.get(i);
            dist = calc.calcDist(lastPoint.getLat(), lastPoint.getLon(), point.getLat(), point.getLon());
            if (dist > nonChMaxWaypointDistance) {
                Map<String, Object> detailMap = new HashMap<>(2);
                detailMap.put("from", i - 1);
                detailMap.put("to", i);
                throw new PointDistanceExceededException("Point " + i + " is too far from Point " + (i - 1) + ": " + point, detailMap);
            }
            lastPoint = point;
        }
    }

    protected LocationIndex createLocationIndex(Directory dir) {
        LocationIndexTree tmpIndex = new LocationIndexTree(ghStorage, dir);
        tmpIndex.setResolution(preciseIndexResolution);
        tmpIndex.setMaxRegionSearch(maxRegionSearch);
        if (!tmpIndex.loadExisting()) {
            ensureWriteAccess();
            tmpIndex.prepareIndex();
        }

        return tmpIndex;
    }

    /**
     * Initializes the location index after the import is done.
     */
    protected void initLocationIndex() {
        if (locationIndex != null)
            throw new IllegalStateException("Cannot initialize locationIndex twice!");

        locationIndex = createLocationIndex(ghStorage.getDirectory());
    }

    private boolean isCHPrepared() {
        return "true".equals(ghStorage.getProperties().get(CH.PREPARE + "done"))
                // remove old property in >0.9
                || "true".equals(ghStorage.getProperties().get("prepare.done"));
    }

    private boolean isLMPrepared() {
        return "true".equals(ghStorage.getProperties().get(Landmark.PREPARE + "done"));
    }

    protected void prepareCH() {
        boolean tmpPrepare = chFactoryDecorator.isEnabled();
        if (tmpPrepare) {
            ensureWriteAccess();

            ghStorage.freeze();
            chFactoryDecorator.prepare(ghStorage.getProperties());
            ghStorage.getProperties().put(CH.PREPARE + "done", true);
        }
    }

    /**
     * For landmarks it is required to always call this method: either it creates the landmark data or it loads it.
     */
    protected void loadOrPrepareLM() {
        boolean tmpPrepare = lmFactoryDecorator.isEnabled() && !lmFactoryDecorator.getPreparations().isEmpty();
        if (tmpPrepare) {
            ensureWriteAccess();
            ghStorage.freeze();
            if (lmFactoryDecorator.loadOrDoWork(ghStorage.getProperties()))
                ghStorage.getProperties().put(Landmark.PREPARE + "done", true);
        }
    }

    /**
     * Internal method to clean up the graph.
     */
    protected void cleanUp() {
        int prevNodeCount = ghStorage.getNodes();
        PrepareRoutingSubnetworks preparation = new PrepareRoutingSubnetworks(ghStorage, encodingManager.fetchEdgeEncoders());
        preparation.setMinNetworkSize(minNetworkSize);
        preparation.setMinOneWayNetworkSize(minOneWayNetworkSize);
        preparation.doWork();
        int currNodeCount = ghStorage.getNodes();
        logger.info("edges: " + Helper.nf(ghStorage.getAllEdges().length()) + ", nodes " + Helper.nf(currNodeCount)
                + ", there were " + Helper.nf(preparation.getMaxSubnetworks())
                + " subnetworks. removed them => " + Helper.nf(prevNodeCount - currNodeCount)
                + " less nodes");
    }

    protected void flush() {
        logger.info("flushing graph " + ghStorage.toString() + ", details:" + ghStorage.toDetailsString() + ", "
                + getMemInfo() + ")");
        ghStorage.flush();
        logger.info("flushed graph " + getMemInfo() + ")");
        fullyLoaded = true;
    }

    /**
     * Releases all associated resources like memory or files. But it does not remove them. To
     * remove the files created in graphhopperLocation you have to call clean().
     */
    public void close() {
        if (ghStorage != null)
            ghStorage.close();

        if (locationIndex != null)
            locationIndex.close();

        try {
            lockFactory.forceRemove(fileLockName, true);
        } catch (Exception ex) {
            // silently fail e.g. on Windows where we cannot remove an unreleased native lock
        }
    }

    /**
     * Removes the on-disc routing files. Call only after calling close or before importOrLoad or
     * load
     */
    public void clean() {
        if (getGraphHopperLocation().isEmpty())
            throw new IllegalStateException("Cannot clean GraphHopper without specified graphHopperLocation");

        File folder = new File(getGraphHopperLocation());
        removeDir(folder);
    }

    protected void ensureNotLoaded() {
        if (fullyLoaded)
            throw new IllegalStateException("No configuration changes are possible after loading the graph");
    }

    protected void ensureWriteAccess() {
        if (!allowWrites)
            throw new IllegalStateException("Writes are not allowed!");
    }

    public void setNonChMaxWaypointDistance(int nonChMaxWaypointDistance) {
        this.nonChMaxWaypointDistance = nonChMaxWaypointDistance;
    }
}<|MERGE_RESOLUTION|>--- conflicted
+++ resolved
@@ -80,15 +80,9 @@
     private final Logger logger = LoggerFactory.getLogger(getClass());
     private final String fileLockName = "gh.lock";
     // ORS-GH MOD START
-<<<<<<< HEAD
     // CALT - change access level
     private final Set<RoutingAlgorithmFactoryDecorator> algoDecorators = new LinkedHashSet<>();
     //protected final Set<RoutingAlgorithmFactoryDecorator> algoDecorators = new LinkedHashSet<>();
-=======
-    // CALT
-    //private final Set<RoutingAlgorithmFactoryDecorator> algoDecorators = new LinkedHashSet<>();
-    protected final Set<RoutingAlgorithmFactoryDecorator> algoDecorators = new LinkedHashSet<>();
->>>>>>> 459f87a1
     // ORS-GH MOD END
     // utils
     private final TranslationMap trMap = new TranslationMap().doImport();
@@ -235,13 +229,8 @@
     public boolean isCalcPoints() {
         return calcPoints;
     }
-<<<<<<< HEAD
     // ORS-GH MOD END
 
-=======
-
-    // ORS-GH MOD END
->>>>>>> 459f87a1
     /**
      * Return maximum distance (in meter) to reduce points via douglas peucker while OSM import.
      */
@@ -427,10 +416,7 @@
      * or similar algorithm.
      */
     //ORS-GH MOD START
-<<<<<<< HEAD
     // ORS TODO: provide reason for this change
-=======
->>>>>>> 459f87a1
     //private GraphHopper setSimplifyResponse(boolean doSimplify) {
     public GraphHopper setSimplifyResponse(boolean doSimplify) {
     //ORS-GH MOD END
@@ -803,7 +789,6 @@
 
         GHDirectory dir = new GHDirectory(ghLocation, dataAccessType);
         //ORS-GH MOD START
-<<<<<<< HEAD
         if (graphStorageFactory != null) {
             ghStorage = graphStorageFactory.createStorage(dir, this);
         }
@@ -813,29 +798,12 @@
             GraphExtension ext = encodingManager.needsTurnCostsSupport()
                     ? new TurnCostExtension() : new GraphExtension.NoOpExtension();
 
-=======
-        //GraphExtension ext = encodingManager.needsTurnCostsSupport()
-        //        ? new TurnCostExtension() : new GraphExtension.NoOpExtension();
-        if (graphStorageFactory != null) {
-            ghStorage = graphStorageFactory.createStorage(dir, this);
-        }
-
-        if (ghStorage == null) {
-        //ORS-GH MOD END
-            GraphExtension ext = encodingManager.needsTurnCostsSupport()
-                    ? new TurnCostExtension() : new GraphExtension.NoOpExtension();
->>>>>>> 459f87a1
             if (lmFactoryDecorator.isEnabled())
                 initLMAlgoFactoryDecorator();
 
             if (chFactoryDecorator.isEnabled()) {
                 initCHAlgoFactoryDecorator();
-<<<<<<< HEAD
                 ghStorage = new GraphHopperStorage(chFactoryDecorator.getCHProfiles(), dir, encodingManager, hasElevation(), ext);
-=======
-                ghStorage = new GraphHopperStorage(chFactoryDecorator.getNodeBasedWeightings(), chFactoryDecorator.getEdgeBasedWeightings(),
-                        dir, encodingManager, hasElevation(), ext);
->>>>>>> 459f87a1
             } else {
                 ghStorage = new GraphHopperStorage(dir, encodingManager, hasElevation(), ext);
             }
@@ -893,18 +861,11 @@
     }
 
     // ORS-GH MOD START
-<<<<<<< HEAD
     // change access level
     //private void initCHAlgoFactoryDecorator() {
     public void initCHAlgoFactoryDecorator() {
     // ORS-GH MOD END
         if (!chFactoryDecorator.hasCHProfiles()) {
-=======
-    //private void initCHAlgoFactoryDecorator() {
-    public void initCHAlgoFactoryDecorator() {
-    // ORS-GH MOD END
-        if (!chFactoryDecorator.hasWeightings()) {
->>>>>>> 459f87a1
             for (FlagEncoder encoder : encodingManager.fetchEdgeEncoders()) {
                 for (String chWeightingStr : chFactoryDecorator.getCHProfileStrings()) {
                     // ghStorage is null at this point
@@ -921,26 +882,16 @@
                     CHAlgoFactoryDecorator.EdgeBasedCHMode edgeBasedCHMode = chFactoryDecorator.getEdgeBasedCHMode();
                     if (!(edgeBasedCHMode == EDGE_OR_NODE && encoder.supports(TurnWeighting.class))) {
                         // ORS-GH MOD START
-<<<<<<< HEAD
                         // ORS TODO: investigate - this modification makes no sense with profiles
                         //chFactoryDecorator.addCHProfile(CHProfile.nodeBased(createWeighting(new HintsMap(chWeightingStr), encoder, null)));
                         chFactoryDecorator.addCHProfile(CHProfile.nodeBased(createWeighting(new HintsMap(chWeightingStr), TraversalMode.NODE_BASED, encoder, null)));
-=======
-                        //chFactoryDecorator.addNodeBasedWeighting(createWeighting(new HintsMap(chWeightingStr), encoder, null));
-                        chFactoryDecorator.addNodeBasedWeighting(createWeighting(new HintsMap(chWeightingStr), traversalMode, encoder, null));
->>>>>>> 459f87a1
                         // ORS-GH MOD END
                     }
                     if (edgeBasedCHMode != OFF && encoder.supports(TurnWeighting.class)) {
                         // ORS-GH MOD START
-<<<<<<< HEAD
                         // ORS TODO: investigate - this modification makes no sense with profiles
                         //chFactoryDecorator.addCHProfile(CHProfile.edgeBased(createWeighting(new HintsMap(chWeightingStr), encoder, null), uTurnCosts));
                         chFactoryDecorator.addCHProfile(CHProfile.edgeBased(createWeighting(new HintsMap(chWeightingStr), TraversalMode.EDGE_BASED, encoder, null), uTurnCosts));
-=======
-                        //chFactoryDecorator.addEdgeBasedWeighting(createWeighting(new HintsMap(chWeightingStr), encoder, null));
-                        chFactoryDecorator.addEdgeBasedWeighting(createWeighting(new HintsMap(chWeightingStr), traversalMode, encoder, null));
->>>>>>> 459f87a1
                         // ORS-GH MOD END
                     }
                 }
@@ -962,14 +913,9 @@
         for (FlagEncoder encoder : encodingManager.fetchEdgeEncoders()) {
             for (String lmWeightingStr : lmFactoryDecorator.getWeightingsAsStrings()) {
                 // ORS-GH MOD START
-<<<<<<< HEAD
                 // ORS TODO: investigate - this modification makes no sense with profiles
                 //Weighting weighting = createWeighting(new HintsMap(lmWeightingStr), encoder, null);
                 Weighting weighting = createWeighting(new HintsMap(lmWeightingStr), TraversalMode.NODE_BASED, encoder, null);
-=======
-                //Weighting weighting = createWeighting(new HintsMap(lmWeightingStr), encoder, null);
-                Weighting weighting = createWeighting(new HintsMap(lmWeightingStr), traversalMode, encoder, null);
->>>>>>> 459f87a1
                 // ORS-GH MOD END
                 lmFactoryDecorator.addWeighting(weighting);
             }
@@ -1083,7 +1029,6 @@
     /**
      * Potentially wraps the specified weighting into a TurnWeighting instance.
      */
-<<<<<<< HEAD
     public Weighting createTurnWeighting(Graph graph, Weighting weighting, TraversalMode tMode, double uTurnCosts) {
         // ORS-GH MOD START
         if (!(weighting instanceof TurnWeighting)) {
@@ -1096,22 +1041,6 @@
                 // ORS-GH MOD END
             }
         }
-=======
-    public Weighting createTurnWeighting(Graph graph, Weighting weighting, TraversalMode tMode) {
-        // ORS-GH MOD START
-        if (!(weighting instanceof TurnWeighting)) {
-        // ORS-GH MOD END
-        FlagEncoder encoder = weighting.getFlagEncoder();
-            if (encoder.supports(TurnWeighting.class) && !tMode.equals(TraversalMode.NODE_BASED)) {
-                // ORS-GH MOD START
-                //return new TurnWeighting(weighting, (TurnCostExtension) graph.getExtension());
-                return new TurnWeighting(weighting, HelperORS.getTurnCostExtensions(graph.getExtension()));
-                // ORS-GH MOD END
-            }
-        // ORS-GH MOD START
-        }
-        // ORS-GH MOD END
->>>>>>> 459f87a1
         return weighting;
     }
 
@@ -1189,7 +1118,7 @@
 
             PathProcessor pathProcessor = pathProcessorFactory.createPathProcessor(request.getAdditionalHints(), encoder, ghStorage);
             ghRsp.addReturnObject(pathProcessor);
-            
+
             // ORS MOD END
 
             List<Path> altPaths = null;
@@ -1198,7 +1127,6 @@
             Translation tr = trMap.getWithFallBack(locale);
             for (int i = 0; i < maxRetries; i++) {
                 StopWatch sw = new StopWatch().start();
-
                 List<QueryResult> qResults = routingTemplate.lookup(points, encoder);
 
                 // ORS-GH MOD START - check for max search distances
@@ -1247,11 +1175,8 @@
                     //weighting = createWeighting(hints, encoder, queryGraph);
                     weighting = createWeighting(hints, tMode, encoder, queryGraph);
                     // ORS-GH MOD END
-<<<<<<< HEAD
-=======
-                    ghRsp.addDebugInfo("tmode:" + tMode.toString());
->>>>>>> 459f87a1
                 }
+                ghRsp.addDebugInfo("tmode:" + tMode.toString());
 
                 int maxVisitedNodesForRequest = hints.getInt(Routing.MAX_VISITED_NODES, maxVisitedNodes);
                 if (maxVisitedNodesForRequest > maxVisitedNodes)
@@ -1280,7 +1205,7 @@
                 boolean tmpEnableInstructions = hints.getBool(Routing.INSTRUCTIONS, getEncodingManager().isEnableInstructions());
                 boolean tmpCalcPoints = hints.getBool(Routing.CALC_POINTS, calcPoints);
                 double wayPointMaxDistance = hints.getDouble(Routing.WAY_POINT_MAX_DISTANCE, 1d);
-                
+
                 DouglasPeucker peucker = new DouglasPeucker().setMaxDistance(wayPointMaxDistance);
                 PathMerger pathMerger = new PathMerger().
                         setCalcPoints(tmpCalcPoints).
@@ -1294,7 +1219,7 @@
 
                 if (request.hasFavoredHeading(0))
                     pathMerger.setFavoredHeading(request.getFavoredHeading(0));
-                
+
                 if (routingTemplate.isReady(pathMerger, tr))
                     break;
             }
@@ -1496,4 +1421,5 @@
     public void setNonChMaxWaypointDistance(int nonChMaxWaypointDistance) {
         this.nonChMaxWaypointDistance = nonChMaxWaypointDistance;
     }
+
 }