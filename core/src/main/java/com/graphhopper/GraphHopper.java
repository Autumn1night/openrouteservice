--- conflicted
+++ resolved
@@ -131,7 +131,6 @@
     private final ReadWriteLock readWriteLock = new ReentrantReadWriteLock();
     private PathDetailsBuilderFactory pathBuilderFactory = new PathDetailsBuilderFactory();
 
-<<<<<<< HEAD
     // ORS-GH MOD START
     protected EdgeFilterFactory edgeFilterFactory = EdgeFilterFactory.DEFAULT;
     protected PathProcessorFactory pathProcessorFactory = PathProcessorFactory.DEFAULT;
@@ -154,11 +153,7 @@
         this.graphStorageFactory = graphStorageFactory;
     }
     // ORS-GH MOD END
-    // for time-dependent routing
-    private TimeZoneMap timeZoneMap;
-
-=======
->>>>>>> d2393731
+
     public GraphHopper() {
         chFactoryDecorator.setEnabled(true);
         lmFactoryDecorator.setEnabled(false);
@@ -1036,11 +1031,7 @@
         }
 
         else if ("td_fastest".equalsIgnoreCase(weightingStr))
-<<<<<<< HEAD
-            weighting = new TimeDependentFastestWeighting(encoder, hints, ghStorage, timeZoneMap);
-=======
-            weighting = new TimeDependentFastestWeighting(encoder, hintsMap, ghStorage);
->>>>>>> d2393731
+            weighting = new TimeDependentFastestWeighting(encoder, hints, ghStorage);
 
         if (weighting == null)
             throw new IllegalArgumentException("weighting " + weightingStr + " not supported");
