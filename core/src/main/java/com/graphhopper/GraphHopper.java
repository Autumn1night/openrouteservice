/*
 *  Licensed to GraphHopper GmbH under one or more contributor
 *  license agreements. See the NOTICE file distributed with this work for
 *  additional information regarding copyright ownership.
 *
 *  GraphHopper GmbH licenses this file to you under the Apache License,
 *  Version 2.0 (the "License"); you may not use this file except in
 *  compliance with the License. You may obtain a copy of the License at
 *
 *       http://www.apache.org/licenses/LICENSE-2.0
 *
 *  Unless required by applicable law or agreed to in writing, software
 *  distributed under the License is distributed on an "AS IS" BASIS,
 *  WITHOUT WARRANTIES OR CONDITIONS OF ANY KIND, either express or implied.
 *  See the License for the specific language governing permissions and
 *  limitations under the License.
 */
package com.graphhopper;

import com.graphhopper.json.geo.JsonFeature;
import com.graphhopper.reader.DataReader;
import com.graphhopper.reader.dem.*;
import com.graphhopper.routing.*;
import com.graphhopper.routing.ch.CHAlgoFactoryDecorator;
import com.graphhopper.routing.ch.PrepareContractionHierarchies;
import com.graphhopper.routing.lm.LMAlgoFactoryDecorator;
import com.graphhopper.routing.profiles.DefaultEncodedValueFactory;
import com.graphhopper.routing.profiles.EncodedValueFactory;
import com.graphhopper.routing.profiles.EnumEncodedValue;
import com.graphhopper.routing.profiles.RoadEnvironment;
import com.graphhopper.routing.subnetwork.PrepareRoutingSubnetworks;
import com.graphhopper.routing.template.AlternativeRoutingTemplate;
import com.graphhopper.routing.template.RoundTripRoutingTemplate;
import com.graphhopper.routing.template.RoutingTemplate;
import com.graphhopper.routing.template.ViaRoutingTemplate;
import com.graphhopper.routing.util.*;
import com.graphhopper.routing.util.parsers.DefaultTagParserFactory;
import com.graphhopper.routing.util.parsers.TagParserFactory;
import com.graphhopper.routing.weighting.*;
import com.graphhopper.storage.*;
import com.graphhopper.storage.change.ChangeGraphHelper;
import com.graphhopper.storage.change.ChangeGraphResponse;
import com.graphhopper.storage.index.LocationIndex;
import com.graphhopper.storage.index.LocationIndexTree;
import com.graphhopper.storage.index.QueryResult;
import com.graphhopper.util.*;
import com.graphhopper.util.Parameters.CH;
import com.graphhopper.util.Parameters.Landmark;
import com.graphhopper.util.Parameters.Routing;
import com.graphhopper.util.details.PathDetailsBuilderFactory;
import com.graphhopper.util.exceptions.PointDistanceExceededException;
import com.graphhopper.util.exceptions.PointNotFoundException;
import com.graphhopper.util.exceptions.PointOutOfBoundsException;
import com.graphhopper.util.shapes.BBox;
import com.graphhopper.util.shapes.GHPoint;
import org.slf4j.Logger;
import org.slf4j.LoggerFactory;
import us.dustinj.timezonemap.TimeZoneMap;
import java.io.File;
import java.io.IOException;
import java.text.DateFormat;
import java.util.*;
import java.util.concurrent.locks.Lock;
import java.util.concurrent.locks.ReadWriteLock;
import java.util.concurrent.locks.ReentrantReadWriteLock;

import static com.graphhopper.routing.ch.CHAlgoFactoryDecorator.EdgeBasedCHMode.EDGE_OR_NODE;
import static com.graphhopper.routing.ch.CHAlgoFactoryDecorator.EdgeBasedCHMode.OFF;
import static com.graphhopper.routing.weighting.TurnWeighting.INFINITE_U_TURN_COSTS;
import static com.graphhopper.util.Helper.*;
import static com.graphhopper.util.Parameters.Algorithms.*;

/**
 * Easy to use access point to configure import and (offline) routing.
 *
 * @author Peter Karich
 * @see GraphHopperAPI
 */
public class GraphHopper implements GraphHopperAPI {
    private final Logger logger = LoggerFactory.getLogger(getClass());
    private final String fileLockName = "gh.lock";
    // ORS-GH MOD START
    // CALT - change access level
//    private final Set<RoutingAlgorithmFactoryDecorator> algoDecorators = new LinkedHashSet<>();
    protected final Set<RoutingAlgorithmFactoryDecorator> algoDecorators = new LinkedHashSet<>();
    // ORS-GH MOD END
    // utils
    private final TranslationMap trMap = new TranslationMap().doImport();
    boolean removeZipped = true;
    // for graph:
    private GraphHopperStorage ghStorage;
    private EncodingManager encodingManager;
    private int defaultSegmentSize = -1;
    private String ghLocation = "";
    private DAType dataAccessType = DAType.RAM_STORE;
    private boolean sortGraph = false;
    private boolean elevation = false;
    private LockFactory lockFactory = new NativeFSLockFactory();
    private boolean allowWrites = true;
    private boolean fullyLoaded = false;
    private boolean smoothElevation = false;
    // for routing
    private int maxRoundTripRetries = 3;
    private boolean simplifyResponse = true;
    private int maxVisitedNodes = Integer.MAX_VALUE;

    private int nonChMaxWaypointDistance = Integer.MAX_VALUE;
    // for index
    private LocationIndex locationIndex;
    private int preciseIndexResolution = 300;
    private int maxRegionSearch = 4;
    // for prepare
    private int minNetworkSize = 200;
    private int minOneWayNetworkSize = 0;

    // for LM prepare
    private final LMAlgoFactoryDecorator lmFactoryDecorator = new LMAlgoFactoryDecorator();

    // for CH prepare
    private final CHAlgoFactoryDecorator chFactoryDecorator = new CHAlgoFactoryDecorator();

    // for data reader
    private String dataReaderFile;
    private double dataReaderWayPointMaxDistance = 1;
    private int dataReaderWorkerThreads = 2;
    private boolean calcPoints = true;
    private ElevationProvider eleProvider = ElevationProvider.NOOP;
    private FlagEncoderFactory flagEncoderFactory = new DefaultFlagEncoderFactory();
    private EncodedValueFactory encodedValueFactory = new DefaultEncodedValueFactory();
    private TagParserFactory tagParserFactory = new DefaultTagParserFactory();
    private final ReadWriteLock readWriteLock = new ReentrantReadWriteLock();
    private PathDetailsBuilderFactory pathBuilderFactory = new PathDetailsBuilderFactory();

<<<<<<< HEAD
    // ORS-GH MOD START
    protected EdgeFilterFactory edgeFilterFactory = EdgeFilterFactory.DEFAULT;
    protected PathProcessorFactory pathProcessorFactory = PathProcessorFactory.DEFAULT;
    protected WeightingFactory weightingFactory;
    protected GraphStorageFactory graphStorageFactory;

    public void setEdgeFilterFactory(EdgeFilterFactory newFactory) {
        this.edgeFilterFactory = newFactory;
    }

    public void setPathProcessorFactory(PathProcessorFactory newFactory) {
        this.pathProcessorFactory = newFactory;
    }

    public void setWeightingFactory(WeightingFactory weightingFactory) {
        this.weightingFactory = weightingFactory;
    }

    public void setGraphStorageFactory(GraphStorageFactory graphStorageFactory) {
        this.graphStorageFactory = graphStorageFactory;
    }
    // ORS-GH MOD END
=======
    // for time-dependent routing
    private TimeZoneMap timeZoneMap;
>>>>>>> 82250f27

    public GraphHopper() {
        chFactoryDecorator.setEnabled(true);
        lmFactoryDecorator.setEnabled(false);

        // order is important to use CH as base algo and set the approximation in the followed lm factory decorator
        algoDecorators.add(chFactoryDecorator);
        algoDecorators.add(lmFactoryDecorator);
    }

    /**
     * For testing only
     */
    protected GraphHopper loadGraph(GraphHopperStorage g) {
        this.ghStorage = g;
        fullyLoaded = true;
        initLocationIndex();
        return this;
    }

    /**
     * @return the first flag encoder of the encoding manager
     */
    // ORS-GH MOD START
    // CALT
    //FlagEncoder getDefaultVehicle() {
    protected FlagEncoder getDefaultVehicle() {
    // ORS-GH MOD END
        if (encodingManager == null)
            throw new IllegalStateException("No encoding manager specified or loaded");

        return encodingManager.fetchEdgeEncoders().get(0);
    }

    public EncodingManager getEncodingManager() {
        return encodingManager;
    }

    /**
     * Specify which vehicles can be read by this GraphHopper instance. An encoding manager defines
     * how data from every vehicle is written (und read) into edges of the graph.
     */
    public GraphHopper setEncodingManager(EncodingManager em) {
        ensureNotLoaded();
        this.encodingManager = em;
        return this;
    }

    public ElevationProvider getElevationProvider() {
        return eleProvider;
    }

    public GraphHopper setElevationProvider(ElevationProvider eleProvider) {
        if (eleProvider == null || eleProvider == ElevationProvider.NOOP)
            setElevation(false);
        else
            setElevation(true);
        this.eleProvider = eleProvider;
        return this;
    }

    /**
     * Threads for data reading.
     */
    protected int getWorkerThreads() {
        return dataReaderWorkerThreads;
    }

    // ORS-GH MOD START
    // CALT
    public int getMaxRoundTripRetries() {
        return maxRoundTripRetries;
    }
    public boolean isCalcPoints() {
        return calcPoints;
    }
    // ORS-GH MOD END

    /**
     * Return maximum distance (in meter) to reduce points via douglas peucker while OSM import.
     */
    protected double getWayPointMaxDistance() {
        return dataReaderWayPointMaxDistance;
    }

    /**
     * This parameter specifies how to reduce points via douglas peucker while OSM import. Higher
     * value means more details, unit is meter. Default is 1. Disable via 0.
     */
    public GraphHopper setWayPointMaxDistance(double wayPointMaxDistance) {
        this.dataReaderWayPointMaxDistance = wayPointMaxDistance;
        return this;
    }

    public GraphHopper setPathDetailsBuilderFactory(PathDetailsBuilderFactory pathBuilderFactory) {
        this.pathBuilderFactory = pathBuilderFactory;
        return this;
    }

    public PathDetailsBuilderFactory getPathDetailsBuilderFactory() {
        return pathBuilderFactory;
    }

    /**
     * Configures the underlying storage and response to be used on a well equipped server. Result
     * also optimized for usage in the web module i.e. try reduce network IO.
     */
    public GraphHopper forServer() {
        setSimplifyResponse(true);
        return setInMemory();
    }

    /**
     * Configures the underlying storage to be used on a Desktop computer or within another Java
     * application with enough RAM but no network latency.
     */
    public GraphHopper forDesktop() {
        setSimplifyResponse(false);
        return setInMemory();
    }

    /**
     * Configures the underlying storage to be used on a less powerful machine like Android or
     * Raspberry Pi with only few MB of RAM.
     */
    public GraphHopper forMobile() {
        setSimplifyResponse(false);
        return setMemoryMapped();
    }

    /**
     * Precise location resolution index means also more space (disc/RAM) could be consumed and
     * probably slower query times, which would be e.g. not suitable for Android. The resolution
     * specifies the tile width (in meter).
     */
    public GraphHopper setPreciseIndexResolution(int precision) {
        ensureNotLoaded();
        preciseIndexResolution = precision;
        return this;
    }

    public GraphHopper setMinNetworkSize(int minNetworkSize, int minOneWayNetworkSize) {
        this.minNetworkSize = minNetworkSize;
        this.minOneWayNetworkSize = minOneWayNetworkSize;
        return this;
    }

    /**
     * This method call results in an in-memory graph.
     */
    public GraphHopper setInMemory() {
        ensureNotLoaded();
        dataAccessType = DAType.RAM_STORE;
        return this;
    }

    /**
     * Only valid option for in-memory graph and if you e.g. want to disable store on flush for unit
     * tests. Specify storeOnFlush to true if you want that existing data will be loaded FROM disc
     * and all in-memory data will be flushed TO disc after flush is called e.g. while OSM import.
     *
     * @param storeOnFlush true by default
     */
    public GraphHopper setStoreOnFlush(boolean storeOnFlush) {
        ensureNotLoaded();
        if (storeOnFlush)
            dataAccessType = DAType.RAM_STORE;
        else
            dataAccessType = DAType.RAM;
        return this;
    }

    /**
     * Enable memory mapped configuration if not enough memory is available on the target platform.
     */
    public GraphHopper setMemoryMapped() {
        ensureNotLoaded();
        dataAccessType = DAType.MMAP;
        return this;
    }

    /**
     * Not yet stable enough to offer it for everyone
     */
    private GraphHopper setUnsafeMemory() {
        ensureNotLoaded();
        dataAccessType = DAType.UNSAFE_STORE;
        return this;
    }

    /**
     * This method enabled or disables the speed mode (Contraction Hierarchies)
     *
     * @deprecated use {@link #setCHEnabled(boolean)} instead
     */
    public GraphHopper setCHEnable(boolean enable) {
        return setCHEnabled(enable);
    }

    public final boolean isCHEnabled() {
        return chFactoryDecorator.isEnabled();
    }

    /**
     * Enables or disables contraction hierarchies (CH). This speed-up mode is enabled by default.
     */
    public GraphHopper setCHEnabled(boolean enable) {
        ensureNotLoaded();
        chFactoryDecorator.setEnabled(enable);
        return this;
    }

    public int getMaxVisitedNodes() {
        return maxVisitedNodes;
    }

    /**
     * This methods stops the algorithm from searching further if the resulting path would go over
     * the specified node count, important if none-CH routing is used.
     */
    public void setMaxVisitedNodes(int maxVisitedNodes) {
        this.maxVisitedNodes = maxVisitedNodes;
    }

    /**
     * @return true if storing and fetching elevation data is enabled. Default is false
     */
    public boolean hasElevation() {
        return elevation;
    }

    /**
     * Enable storing and fetching elevation data. Default is false
     */
    public GraphHopper setElevation(boolean includeElevation) {
        this.elevation = includeElevation;
        return this;
    }

    // ORS-GH MOD START
    // CALT
    public boolean isSimplifyResponse() {
        return simplifyResponse;
    }

    public boolean isFullyLoaded() {
        return fullyLoaded;
    }
    // ORS-GH MOD END

    /**
     * This methods enables gps point calculation. If disabled only distance will be calculated.
     */
    public GraphHopper setEnableCalcPoints(boolean b) {
        calcPoints = b;
        return this;
    }

    /**
     * This method specifies if the returned path should be simplified or not, via douglas-peucker
     * or similar algorithm.
     */
    //ORS-GH MOD START
    // ORS TODO: provide reason for this change
    //private GraphHopper setSimplifyResponse(boolean doSimplify) {
    public GraphHopper setSimplifyResponse(boolean doSimplify) {
    //ORS-GH MOD END
        this.simplifyResponse = doSimplify;
        return this;
    }

    public String getGraphHopperLocation() {
        return ghLocation;
    }

    /**
     * Sets the graphhopper folder.
     */
    public GraphHopper setGraphHopperLocation(String ghLocation) {
        ensureNotLoaded();
        if (ghLocation == null)
            throw new IllegalArgumentException("graphhopper location cannot be null");

        this.ghLocation = ghLocation;
        return this;
    }

    public String getDataReaderFile() {
        return dataReaderFile;
    }

    /**
     * This file can be any file type supported by the DataReader. E.g. for the OSMReader it is the
     * OSM xml (.osm), a compressed xml (.osm.zip or .osm.gz) or a protobuf file (.pbf)
     */
    public GraphHopper setDataReaderFile(String dataReaderFileStr) {
        ensureNotLoaded();
        if (isEmpty(dataReaderFileStr))
            throw new IllegalArgumentException("Data reader file cannot be empty.");

        dataReaderFile = dataReaderFileStr;
        return this;
    }

    /**
     * The underlying graph used in algorithms.
     *
     * @throws IllegalStateException if graph is not instantiated.
     */
    public GraphHopperStorage getGraphHopperStorage() {
        if (ghStorage == null)
            throw new IllegalStateException("GraphHopper storage not initialized");

        return ghStorage;
    }

    public void setGraphHopperStorage(GraphHopperStorage ghStorage) {
        this.ghStorage = ghStorage;
        fullyLoaded = true;
    }

    /**
     * The location index created from the graph.
     *
     * @throws IllegalStateException if index is not initialized
     */
    public LocationIndex getLocationIndex() {
        if (locationIndex == null)
            throw new IllegalStateException("Location index not initialized");

        return locationIndex;
    }

    protected void setLocationIndex(LocationIndex locationIndex) {
        this.locationIndex = locationIndex;
    }

    /**
     * Sorts the graph which requires more RAM while import. See #12
     */
    public GraphHopper setSortGraph(boolean sortGraph) {
        ensureNotLoaded();
        this.sortGraph = sortGraph;
        return this;
    }

    // ORS-GH MOD START
    // CALT
    public ReadWriteLock getReadWriteLock() {
        return readWriteLock;
    }

    // ORS-GH MOD END
    public boolean isAllowWrites() {
        return allowWrites;
    }

    /**
     * Specifies if it is allowed for GraphHopper to write. E.g. for read only filesystems it is not
     * possible to create a lock file and so we can avoid write locks.
     */
    public GraphHopper setAllowWrites(boolean allowWrites) {
        this.allowWrites = allowWrites;
        return this;
    }

    public TranslationMap getTranslationMap() {
        return trMap;
    }

    public GraphHopper setFlagEncoderFactory(FlagEncoderFactory factory) {
        this.flagEncoderFactory = factory;
        return this;
    }

    public EncodedValueFactory getEncodedValueFactory() {
        return this.encodedValueFactory;
    }

    public GraphHopper setEncodedValueFactory(EncodedValueFactory factory) {
        this.encodedValueFactory = factory;
        return this;
    }

    public TagParserFactory getTagParserFactory() {
        return this.tagParserFactory;
    }

    public GraphHopper setTagParserFactory(TagParserFactory factory) {
        this.tagParserFactory = factory;
        return this;
    }

    /**
     * Reads the configuration from a CmdArgs object which can be manually filled, or via
     * CmdArgs.read(String[] args)
     */
    public GraphHopper init(CmdArgs args) {
        args.merge(CmdArgs.readFromSystemProperties());
        if (args.has("osmreader.osm"))
            throw new IllegalArgumentException("Instead osmreader.osm use datareader.file, for other changes see core/files/changelog.txt");

        String tmpOsmFile = args.get("datareader.file", "");
        if (!isEmpty(tmpOsmFile))
            dataReaderFile = tmpOsmFile;

        String graphHopperFolder = args.get("graph.location", "");
        if (isEmpty(graphHopperFolder) && isEmpty(ghLocation)) {
            if (isEmpty(dataReaderFile))
                throw new IllegalArgumentException("If no graph.location is provided you need to specify an OSM file.");

            graphHopperFolder = pruneFileEnd(dataReaderFile) + "-gh";
        }

        // graph
        setGraphHopperLocation(graphHopperFolder);
        defaultSegmentSize = args.getInt("graph.dataaccess.segment_size", defaultSegmentSize);

        String graphDATypeStr = args.get("graph.dataaccess", "RAM_STORE");
        dataAccessType = DAType.fromString(graphDATypeStr);

        sortGraph = args.getBool("graph.do_sort", sortGraph);
        removeZipped = args.getBool("graph.remove_zipped", removeZipped);
        int bytesForFlags = args.getInt("graph.bytes_for_flags", 4);
        EncodingManager.Builder emBuilder = new EncodingManager.Builder(bytesForFlags);
        String flagEncodersStr = args.get("graph.flag_encoders", "");
        String encodedValueStr = args.get("graph.encoded_values", "");
        if (!flagEncodersStr.isEmpty() || !encodedValueStr.isEmpty()) {
            if (!encodedValueStr.isEmpty())
                emBuilder.addAll(tagParserFactory, encodedValueStr);
            if (!flagEncodersStr.isEmpty())
                emBuilder.addAll(flagEncoderFactory, flagEncodersStr);
            emBuilder.setEnableInstructions(args.getBool("datareader.instructions", true));
            emBuilder.setPreferredLanguage(args.get("datareader.preferred_language", ""));
            // overwrite EncodingManager object from configuration file
            setEncodingManager(emBuilder.build());
        }

        if (args.get("graph.locktype", "native").equals("simple"))
            lockFactory = new SimpleFSLockFactory();
        else
            lockFactory = new NativeFSLockFactory();

        // elevation
        String eleProviderStr = toLowerCase(args.get("graph.elevation.provider", "noop"));
        this.smoothElevation = args.getBool("graph.elevation.smoothing", false);

        // keep fallback until 0.8
        boolean eleCalcMean = args.has("graph.elevation.calcmean")
                ? args.getBool("graph.elevation.calcmean", false)
                : args.getBool("graph.elevation.calc_mean", false);

        String cacheDirStr = args.get("graph.elevation.cache_dir", "");
        if (cacheDirStr.isEmpty())
            cacheDirStr = args.get("graph.elevation.cachedir", "");

        String baseURL = args.get("graph.elevation.base_url", "");
        if (baseURL.isEmpty())
            args.get("graph.elevation.baseurl", "");

        boolean removeTempElevationFiles = args.getBool("graph.elevation.cgiar.clear", true);
        removeTempElevationFiles = args.getBool("graph.elevation.clear", removeTempElevationFiles);

        DAType elevationDAType = DAType.fromString(args.get("graph.elevation.dataaccess", "MMAP"));
        ElevationProvider tmpProvider = ElevationProvider.NOOP;
        if (eleProviderStr.equalsIgnoreCase("srtm")) {
            tmpProvider = new SRTMProvider(cacheDirStr);
        } else if (eleProviderStr.equalsIgnoreCase("cgiar")) {
            tmpProvider = new CGIARProvider(cacheDirStr);
        } else if (eleProviderStr.equalsIgnoreCase("gmted")) {
            tmpProvider = new GMTEDProvider(cacheDirStr);
        } else if (eleProviderStr.equalsIgnoreCase("srtmgl1")) {
            tmpProvider = new SRTMGL1Provider(cacheDirStr);
        } else if (eleProviderStr.equalsIgnoreCase("multi")) {
            tmpProvider = new MultiSourceElevationProvider(cacheDirStr);
        }

        tmpProvider.setAutoRemoveTemporaryFiles(removeTempElevationFiles);
        tmpProvider.setCalcMean(eleCalcMean);
        if (!baseURL.isEmpty())
            tmpProvider.setBaseURL(baseURL);
        tmpProvider.setDAType(elevationDAType);
        setElevationProvider(tmpProvider);

        // optimizable prepare
        minNetworkSize = args.getInt("prepare.min_network_size", minNetworkSize);
        minOneWayNetworkSize = args.getInt("prepare.min_one_way_network_size", minOneWayNetworkSize);

        // prepare CH, LM, ...
        for (RoutingAlgorithmFactoryDecorator decorator : algoDecorators) {
            decorator.init(args);
        }

        // osm import
        dataReaderWayPointMaxDistance = args.getDouble(Routing.INIT_WAY_POINT_MAX_DISTANCE, dataReaderWayPointMaxDistance);

        dataReaderWorkerThreads = args.getInt("datareader.worker_threads", dataReaderWorkerThreads);

        // index
        preciseIndexResolution = args.getInt("index.high_resolution", preciseIndexResolution);
        maxRegionSearch = args.getInt("index.max_region_search", maxRegionSearch);

        // routing
        maxVisitedNodes = args.getInt(Routing.INIT_MAX_VISITED_NODES, Integer.MAX_VALUE);
        maxRoundTripRetries = args.getInt(RoundTrip.INIT_MAX_RETRIES, maxRoundTripRetries);
        nonChMaxWaypointDistance = args.getInt(Parameters.NON_CH.MAX_NON_CH_POINT_DISTANCE, Integer.MAX_VALUE);

        return this;
    }

    private void printInfo() {
        logger.info("version " + Constants.VERSION + "|" + Constants.BUILD_DATE + " (" + Constants.getVersions() + ")");
        if (ghStorage != null)
            logger.info("graph " + ghStorage.toString() + ", details:" + ghStorage.toDetailsString());
    }

    /**
     * Imports provided data from disc and creates graph. Depending on the settings the resulting
     * graph will be stored to disc so on a second call this method will only load the graph from
     * disc which is usually a lot faster.
     */
    public GraphHopper importOrLoad() {
        if (!load(ghLocation)) {
            printInfo();
            process(ghLocation);
        } else {
            printInfo();
        }
        return this;
    }

    /**
     * Creates the graph from OSM data.
     */
    private GraphHopper process(String graphHopperLocation) {
        setGraphHopperLocation(graphHopperLocation);
        GHLock lock = null;
        try {
            if (ghStorage.getDirectory().getDefaultType().isStoring()) {
                lockFactory.setLockDir(new File(graphHopperLocation));
                lock = lockFactory.create(fileLockName, true);
                if (!lock.tryLock())
                    throw new RuntimeException("To avoid multiple writers we need to obtain a write lock but it failed. In " + graphHopperLocation, lock.getObtainFailedReason());
            }

            readData();
            cleanUp();
            postProcessing();
            flush();
        } finally {
            if (lock != null)
                lock.release();
        }
        return this;
    }

    private void readData() {
        try {
            DataReader reader = importData();
            DateFormat f = createFormatter();
            ghStorage.getProperties().put("datareader.import.date", f.format(new Date()));
            if (reader.getDataDate() != null)
                ghStorage.getProperties().put("datareader.data.date", f.format(reader.getDataDate()));
        } catch (IOException ex) {
            throw new RuntimeException("Cannot read file " + getDataReaderFile(), ex);
        }
    }

    protected DataReader importData() throws IOException {
        ensureWriteAccess();
        if (ghStorage == null)
            throw new IllegalStateException("Load graph before importing OSM data");

        if (dataReaderFile == null)
            throw new IllegalStateException("Couldn't load from existing folder: " + ghLocation
                    + " but also cannot use file for DataReader as it wasn't specified!");

        DataReader reader = createReader(ghStorage);
        logger.info("using " + ghStorage.toString() + ", memory:" + getMemInfo());
        reader.readGraph();
        return reader;
    }

    protected DataReader createReader(GraphHopperStorage ghStorage) {
        throw new UnsupportedOperationException("Cannot create DataReader. Solutions: avoid import via calling load directly, "
                + "provide a DataReader or use e.g. GraphHopperOSM or a different subclass");
    }

    protected DataReader initDataReader(DataReader reader) {
        if (dataReaderFile == null)
            throw new IllegalArgumentException("No file for DataReader specified");

        logger.info("start creating graph from " + dataReaderFile);
        return reader.setFile(new File(dataReaderFile)).
                setElevationProvider(eleProvider).
                setWorkerThreads(dataReaderWorkerThreads).
                setWayPointMaxDistance(dataReaderWayPointMaxDistance).
                setSmoothElevation(this.smoothElevation);
    }

    /**
     * Opens existing graph folder.
     *
     * @param graphHopperFolder is the folder containing graphhopper files. Can be a compressed file
     *                          too ala folder-content.ghz.
     */
    @Override
    public boolean load(String graphHopperFolder) {
        if (isEmpty(graphHopperFolder))
            throw new IllegalStateException("GraphHopperLocation is not specified. Call setGraphHopperLocation or init before");

        if (fullyLoaded)
            throw new IllegalStateException("graph is already successfully loaded");

        File tmpFileOrFolder = new File(graphHopperFolder);

        if (!tmpFileOrFolder.isDirectory() && tmpFileOrFolder.exists()) {
            throw new IllegalArgumentException("GraphHopperLocation cannot be an existing file. Has to be either non-existing or a folder.");
        } else {
            File compressed = new File(graphHopperFolder + ".ghz");
            if (compressed.exists() && !compressed.isDirectory()) {
                try {
                    new Unzipper().unzip(compressed.getAbsolutePath(), graphHopperFolder, removeZipped);
                } catch (IOException ex) {
                    throw new RuntimeException("Couldn't extract file " + compressed.getAbsolutePath()
                            + " to " + graphHopperFolder, ex);
                }
            }
        }

        setGraphHopperLocation(graphHopperFolder);

        if (encodingManager == null)
            setEncodingManager(EncodingManager.create(encodedValueFactory, flagEncoderFactory, ghLocation));

        if (!allowWrites && dataAccessType.isMMap())
            dataAccessType = DAType.MMAP_RO;

        GHDirectory dir = new GHDirectory(ghLocation, dataAccessType);
        //ORS-GH MOD START
        if (graphStorageFactory != null) {
            ghStorage = graphStorageFactory.createStorage(dir, this);
        }

<<<<<<< HEAD
        if (ghStorage == null) {
        //ORS-GH MOD END
            GraphExtension ext = encodingManager.needsTurnCostsSupport()
                    ? new TurnCostExtension() : new GraphExtension.NoOpExtension();

            if (lmFactoryDecorator.isEnabled())
                initLMAlgoFactoryDecorator();

            if (chFactoryDecorator.isEnabled()) {
                initCHAlgoFactoryDecorator();
                ghStorage = new GraphHopperStorage(chFactoryDecorator.getCHProfiles(), dir, encodingManager, hasElevation(), ext);
            } else {
                ghStorage = new GraphHopperStorage(dir, encodingManager, hasElevation(), ext);
            }
        //ORS-GH MOD START
=======
        if (chFactoryDecorator.isEnabled()) {
            initCHAlgoFactoryDecorator();
            ghStorage = new GraphHopperStorage(chFactoryDecorator.getCHProfiles(), dir, encodingManager, hasElevation(), ext);
        } else {
            ghStorage = new GraphHopperStorage(dir, encodingManager, hasElevation(), ext);
>>>>>>> 82250f27
        }
        //ORS-GH MOD END

        if (lmFactoryDecorator.isEnabled())
            initLMAlgoFactoryDecorator();

        ghStorage.setSegmentSize(defaultSegmentSize);

        if (!new File(graphHopperFolder).exists())
            return false;

        GHLock lock = null;
        try {
            // create locks only if writes are allowed, if they are not allowed a lock cannot be created 
            // (e.g. on a read only filesystem locks would fail)
            if (ghStorage.getDirectory().getDefaultType().isStoring() && isAllowWrites()) {
                lockFactory.setLockDir(new File(ghLocation));
                lock = lockFactory.create(fileLockName, false);
                if (!lock.tryLock())
                    throw new RuntimeException("To avoid reading partial data we need to obtain the read lock but it failed. In " + ghLocation, lock.getObtainFailedReason());
            }

            if (!ghStorage.loadExisting())
                return false;

            postProcessing();
            fullyLoaded = true;
            return true;
        } finally {
            if (lock != null)
                lock.release();
        }
    }

    public RoutingAlgorithmFactory getAlgorithmFactory(HintsMap map) {
        RoutingAlgorithmFactory routingAlgorithmFactory = new RoutingAlgorithmFactorySimple();
        for (RoutingAlgorithmFactoryDecorator decorator : algoDecorators) {
            if (decorator.isEnabled())
                routingAlgorithmFactory = decorator.getDecoratedAlgorithmFactory(routingAlgorithmFactory, map);
        }

        return routingAlgorithmFactory;
    }

    public GraphHopper addAlgorithmFactoryDecorator(RoutingAlgorithmFactoryDecorator algoFactoryDecorator) {
        if (!algoDecorators.add(algoFactoryDecorator))
            throw new IllegalArgumentException("Decorator was already added " + algoFactoryDecorator.getClass());

        return this;
    }

    public final CHAlgoFactoryDecorator getCHFactoryDecorator() {
        return chFactoryDecorator;
    }

    // ORS-GH MOD START
    // change access level
    //private void initCHAlgoFactoryDecorator() {
    public void initCHAlgoFactoryDecorator() {
    // ORS-GH MOD END
        if (!chFactoryDecorator.hasCHProfiles()) {
            for (FlagEncoder encoder : encodingManager.fetchEdgeEncoders()) {
                for (String chWeightingStr : chFactoryDecorator.getCHProfileStrings()) {
                    // ghStorage is null at this point

                    // extract weighting string and u-turn-costs
                    String configStr = "";
                    if (chWeightingStr.contains("|")) {
                        configStr = chWeightingStr;
                        chWeightingStr = chWeightingStr.split("\\|")[0];
                    }
                    PMap config = new PMap(configStr);
                    int uTurnCosts = config.getInt(Routing.U_TURN_COSTS, INFINITE_U_TURN_COSTS);

                    CHAlgoFactoryDecorator.EdgeBasedCHMode edgeBasedCHMode = chFactoryDecorator.getEdgeBasedCHMode();
                    if (!(edgeBasedCHMode == EDGE_OR_NODE && encoder.supports(TurnWeighting.class))) {
                        chFactoryDecorator.addCHProfile(CHProfile.nodeBased(createWeighting(new HintsMap(chWeightingStr), encoder, null)));
                    }
                    if (edgeBasedCHMode != OFF && encoder.supports(TurnWeighting.class)) {
                        chFactoryDecorator.addCHProfile(CHProfile.edgeBased(createWeighting(new HintsMap(chWeightingStr), encoder, null), uTurnCosts));
                    }
                }
            }
        }
    }

    public final LMAlgoFactoryDecorator getLMFactoryDecorator() {
        return lmFactoryDecorator;
    }

    // ORS-GH MOD START
    //private void initLMAlgoFactoryDecorator() {
    public void initLMAlgoFactoryDecorator() {
    // ORS-GH MOD END
        if (lmFactoryDecorator.hasWeightings())
            return;

        for (FlagEncoder encoder : encodingManager.fetchEdgeEncoders()) {
            for (String lmWeightingStr : lmFactoryDecorator.getWeightingsAsStrings()) {
                Weighting weighting = createWeighting(new HintsMap(lmWeightingStr), encoder, null);
                lmFactoryDecorator.addWeighting(weighting);
            }
        }
    }

    /**
     * Does the preparation and creates the location index
     */
    public void postProcessing() {
        // Later: move this into the GraphStorage.optimize method
        // Or: Doing it after preparation to optimize shortcuts too. But not possible yet #12

        if (sortGraph) {
            if (ghStorage.isCHPossible() && isCHPrepared())
                throw new IllegalArgumentException("Sorting a prepared CHGraph is not possible yet. See #12");

            GraphHopperStorage newGraph = GHUtility.newStorage(ghStorage);
            GHUtility.sortDFS(ghStorage, newGraph);
            logger.info("graph sorted (" + getMemInfo() + ")");
            ghStorage = newGraph;
        }

        if (!hasInterpolated() && hasElevation()) {
            interpolateBridgesAndOrTunnels();
        }

        BBox bb = ghStorage.getBounds();
        timeZoneMap = TimeZoneMap.forRegion(bb.minLat, bb.minLon, bb.maxLat, bb.maxLon);

        // FIXME: print out debug info on stored conditionals
        for (FlagEncoder encoder : encodingManager.fetchEdgeEncoders()) {
            String name = encodingManager.getKey(encoder, "conditional_access");
            if (encodingManager.hasEncodedValue(name)) {
                ConditionalEdgesMap ca = ghStorage.getConditionalAccess(encoder);
                System.out.println("CONDITIONAL ACCESS " + encoder.toString().toUpperCase() + ": [" + ca.entries()+ "]");
                ca.printStoredValues();
            }

            name = encodingManager.getKey(encoder, "conditional_speed");
            if (encodingManager.hasEncodedValue(name)) {
                ConditionalEdgesMap cs = ghStorage.getConditionalSpeed(encoder);
                System.out.println("CONDITIONAL SPEED " + encoder.toString().toUpperCase() + ": [" + cs.entries()+ "]");
                cs.printStoredValues();
            }
        }

        initLocationIndex();

        if (chFactoryDecorator.isEnabled())
            chFactoryDecorator.createPreparations(ghStorage);
        if (!isCHPrepared())
            prepareCH();

        if (lmFactoryDecorator.isEnabled())
            lmFactoryDecorator.createPreparations(ghStorage, locationIndex);
        loadOrPrepareLM();
    }

    private static final String INTERPOLATION_KEY = "prepare.elevation_interpolation.done";

    private boolean hasInterpolated() {
        return "true".equals(ghStorage.getProperties().get(INTERPOLATION_KEY));
    }

    void interpolateBridgesAndOrTunnels() {
        if (ghStorage.getEncodingManager().hasEncodedValue(RoadEnvironment.KEY)) {
            EnumEncodedValue<RoadEnvironment> roadEnvEnc = ghStorage.getEncodingManager().getEnumEncodedValue(RoadEnvironment.KEY, RoadEnvironment.class);
            StopWatch sw = new StopWatch().start();
            new EdgeElevationInterpolator(ghStorage, roadEnvEnc, RoadEnvironment.TUNNEL).execute();
            float tunnel = sw.stop().getSeconds();
            sw = new StopWatch().start();
            new EdgeElevationInterpolator(ghStorage, roadEnvEnc, RoadEnvironment.BRIDGE).execute();
            ghStorage.getProperties().put(INTERPOLATION_KEY, true);
            logger.info("Bridge interpolation " + (int) sw.stop().getSeconds() + "s, " + "tunnel interpolation " + (int) tunnel + "s");
        }
    }

    /**
     * Based on the hintsMap and the specified encoder a Weighting instance can be
     * created. Note that all URL parameters are available in the hintsMap as String if
     * you use the web module.
     *
     * @param hints all parameters influencing the weighting. E.g. parameters coming via
     *                 GHRequest.getHints or directly via "&amp;api.xy=" from the URL of the web UI
     * @param encoder  the required vehicle
     * @param graph    The Graph enables the Weighting for NodeAccess and more
     * @return the weighting to be used for route calculation
     * @see HintsMap
     */
    public Weighting createWeighting(HintsMap hints, FlagEncoder encoder, Graph graph) {
// ORS-GH MOD START
        TraversalMode tMode = encoder.supports(TurnWeighting.class) ? TraversalMode.EDGE_BASED : TraversalMode.NODE_BASED;
        if (hints.has(Routing.EDGE_BASED))
            tMode = hints.getBool(Routing.EDGE_BASED, false) ? TraversalMode.EDGE_BASED : TraversalMode.NODE_BASED;

        if (tMode.isEdgeBased() && !encoder.supports(TurnWeighting.class)) {
            throw new IllegalArgumentException("You need a turn cost extension to make use of edge_based=true, e.g. use car|turn_costs=true");
        }
        if (weightingFactory != null) {
            return weightingFactory.createWeighting(hints, encoder, ghStorage);
        }
// ORS-GH MOD END
        String weightingStr = toLowerCase(hints.getWeighting());
        Weighting weighting = null;

        if (encoder.supports(GenericWeighting.class)) {
            weighting = new GenericWeighting((DataFlagEncoder) encoder, hints);
        } else if ("shortest".equalsIgnoreCase(weightingStr)) {
            weighting = new ShortestWeighting(encoder);
        } else if ("fastest".equalsIgnoreCase(weightingStr) || weightingStr.isEmpty()) {
            if (encoder.supports(PriorityWeighting.class))
                weighting = new PriorityWeighting(encoder, hints);
            else
                weighting = new FastestWeighting(encoder, hints);
        } else if ("curvature".equalsIgnoreCase(weightingStr)) {
            if (encoder.supports(CurvatureWeighting.class))
                weighting = new CurvatureWeighting(encoder, hints);

        } else if ("short_fastest".equalsIgnoreCase(weightingStr)) {
            weighting = new ShortFastestWeighting(encoder, hints);
        }

        else if ("td_fastest".equalsIgnoreCase(weightingStr))
            weighting = new TimeDependentFastestWeighting(encoder, hintsMap, ghStorage, timeZoneMap);

        if (weighting == null)
            throw new IllegalArgumentException("weighting " + weightingStr + " not supported");

<<<<<<< HEAD
        if (hints.has(Routing.BLOCK_AREA)) {
            String blockAreaStr = hints.get(Parameters.Routing.BLOCK_AREA, "");
=======

        if (hintsMap.has(Routing.BLOCK_AREA)) {
            String blockAreaStr = hintsMap.get(Parameters.Routing.BLOCK_AREA, "");
>>>>>>> 82250f27
            GraphEdgeIdFinder.BlockArea blockArea = new GraphEdgeIdFinder(graph, locationIndex).
                    parseBlockArea(blockAreaStr, DefaultEdgeFilter.allEdges(encoder), hints.getDouble("block_area.edge_id_max_area", 1000 * 1000));
            return new BlockAreaWeighting(weighting, blockArea);
        }
        return weighting;
    }

    /**
     * Potentially wraps the specified weighting into a TurnWeighting instance.
     */
    public Weighting createTurnWeighting(Graph graph, Weighting weighting, TraversalMode tMode, double uTurnCosts) {
        // ORS-GH MOD START
        if (!(weighting instanceof TurnWeighting)) {
            // ORS-GH MOD END
            FlagEncoder encoder = weighting.getFlagEncoder();
            if (encoder.supports(TurnWeighting.class) && tMode.isEdgeBased()) {
                // ORS-GH MOD START
                //return new TurnWeighting(weighting, (TurnCostExtension) graph.getExtension(), uTurnCosts);
                return new TurnWeighting(weighting, HelperORS.getTurnCostExtensions(graph.getExtension()), uTurnCosts);
                // ORS-GH MOD END
            }
        }
        return weighting;
    }

    /**
     * Potentially wraps the specified weighting into a TimeDependentAccessWeighting.
     */
    public Weighting createTimeDependentAccessWeighting(Weighting weighting, TraversalMode tMode, String algo) {
        return tMode.isEdgeBased() && isAlgorithmTimeDependent(algo) ?
            new TimeDependentAccessWeighting(weighting, ghStorage, weighting.getFlagEncoder(), timeZoneMap) : weighting;
    }

    private boolean isAlgorithmTimeDependent(String algo) {
        return ("td_dijkstra".equals(algo) || "td_astar".equals(algo)) ? true : false;
    }

    @Override
    public GHResponse route(GHRequest request) {
        GHResponse response = new GHResponse();
        calcPaths(request, response);
        return response;
    }

    /**
     * This method calculates the alternative path list using the low level Path objects.
     */
    public List<Path> calcPaths(GHRequest request, GHResponse ghRsp) {
        if (ghStorage == null || !fullyLoaded)
            throw new IllegalStateException("Do a successful call to load or importOrLoad before routing");

        if (ghStorage.isClosed())
            throw new IllegalStateException("You need to create a new GraphHopper instance as it is already closed");

        // default handling
        String vehicle = request.getVehicle();
        if (vehicle.isEmpty()) {
            vehicle = getDefaultVehicle().toString();
            request.setVehicle(vehicle);
        }

        Lock readLock = readWriteLock.readLock();
        readLock.lock();
        try {
            if (!encodingManager.hasEncoder(vehicle))
                throw new IllegalArgumentException("Vehicle not supported: " + vehicle + ". Supported are: " + encodingManager.toString());

            FlagEncoder encoder = encodingManager.getEncoder(vehicle);
            HintsMap hints = request.getHints();

            // we use edge-based routing if the encoder supports turn-costs *unless* the edge_based parameter is set
            // explicitly.
            TraversalMode tMode = encoder.supports(TurnWeighting.class) ? TraversalMode.EDGE_BASED : TraversalMode.NODE_BASED;
            if (hints.has(Routing.EDGE_BASED))
                tMode = hints.getBool(Routing.EDGE_BASED, false) ? TraversalMode.EDGE_BASED : TraversalMode.NODE_BASED;

            if (tMode.isEdgeBased() && !encoder.supports(TurnWeighting.class)) {
                throw new IllegalArgumentException("You need a turn cost extension to make use of edge_based=true, e.g. use car|turn_costs=true");
            }

            boolean disableCH = hints.getBool(CH.DISABLE, false);
            if (!chFactoryDecorator.isDisablingAllowed() && disableCH)
                throw new IllegalArgumentException("Disabling CH not allowed on the server-side");

            boolean disableLM = hints.getBool(Landmark.DISABLE, false);
            if (!lmFactoryDecorator.isDisablingAllowed() && disableLM)
                throw new IllegalArgumentException("Disabling LM not allowed on the server-side");

            String algoStr = request.getAlgorithm();
            if (algoStr.isEmpty())
                algoStr = chFactoryDecorator.isEnabled() && !disableCH ? DIJKSTRA_BI : ASTAR_BI;

            List<GHPoint> points = request.getPoints();
            // TODO Maybe we should think about a isRequestValid method that checks all that stuff that we could do to fail fast
            // For example see #734
            checkIfPointsAreInBounds(points);

            RoutingTemplate routingTemplate;
            if (ROUND_TRIP.equalsIgnoreCase(algoStr))
                routingTemplate = new RoundTripRoutingTemplate(request, ghRsp, locationIndex, encodingManager, maxRoundTripRetries);
            else if (ALT_ROUTE.equalsIgnoreCase(algoStr))
                routingTemplate = new AlternativeRoutingTemplate(request, ghRsp, locationIndex, encodingManager);
            else
                routingTemplate = new ViaRoutingTemplate(request, ghRsp, locationIndex, encodingManager);

            // ORS-GH MOD START
            EdgeFilter edgeFilter = edgeFilterFactory.createEdgeFilter(request.getAdditionalHints(), encoder, ghStorage);
            routingTemplate.setEdgeFilter(edgeFilter);

            PathProcessor pathProcessor = pathProcessorFactory.createPathProcessor(request.getAdditionalHints(), encoder, ghStorage);
            ghRsp.addReturnObject(pathProcessor);

            // ORS MOD END

            List<Path> altPaths = null;
            int maxRetries = routingTemplate.getMaxRetries();
            Locale locale = request.getLocale();
            Translation tr = trMap.getWithFallBack(locale);
            for (int i = 0; i < maxRetries; i++) {
                StopWatch sw = new StopWatch().start();
                List<QueryResult> qResults = routingTemplate.lookup(points, encoder);

                // ORS-GH MOD START - check for max search distances
                double[] radiuses = request.getMaxSearchDistances();
                if (points.size() == qResults.size()) {
                    for (int placeIndex = 0; placeIndex < points.size(); placeIndex++) {
                        QueryResult qr = qResults.get(placeIndex);
                        if ((radiuses != null) && qr.isValid() && (qr.getQueryDistance() > radiuses[placeIndex]) && (radiuses[placeIndex] != -1.0)) {
                            ghRsp.addError(new PointNotFoundException("Cannot find point " + placeIndex + ": " + points.get(placeIndex) + " within a radius of " + radiuses[placeIndex] + " meters.", placeIndex));
                        }
                    }
                }
                // ORS-GH MOD END

                ghRsp.addDebugInfo("idLookup:" + sw.stop().getSeconds() + "s");
                if (ghRsp.hasErrors())
                    return Collections.emptyList();

                RoutingAlgorithmFactory tmpAlgoFactory = getAlgorithmFactory(hints);
                Weighting weighting;
                QueryGraph queryGraph;

                if (chFactoryDecorator.isEnabled() && !disableCH) {
                    boolean forceCHHeading = hints.getBool(CH.FORCE_HEADING, false);
                    if (!forceCHHeading && request.hasFavoredHeading(0))
                        throw new IllegalArgumentException("Heading is not (fully) supported for CHGraph. See issue #483");

                    // if LM is enabled we have the LMFactory with the CH algo!
                    RoutingAlgorithmFactory chAlgoFactory = tmpAlgoFactory;
                    if (tmpAlgoFactory instanceof LMAlgoFactoryDecorator.LMRAFactory)
                        chAlgoFactory = ((LMAlgoFactoryDecorator.LMRAFactory) tmpAlgoFactory).getDefaultAlgoFactory();

                    if (chAlgoFactory instanceof PrepareContractionHierarchies) {
                        CHProfile chProfile = ((PrepareContractionHierarchies) chAlgoFactory).getCHProfile();
                        queryGraph = new QueryGraph(ghStorage.getCHGraph(chProfile));
                        queryGraph.lookup(qResults);
                        weighting = chProfile.getWeighting();
                    } else {
                        throw new IllegalStateException("Although CH was enabled a non-CH algorithm factory was returned " + tmpAlgoFactory);
                    }
                } else {
                    checkNonChMaxWaypointDistance(points);
                    queryGraph = new QueryGraph(ghStorage);
                    queryGraph.lookup(qResults);
                    weighting = createWeighting(hints, encoder, queryGraph);
                }
                ghRsp.addDebugInfo("tmode:" + tMode.toString());

                int maxVisitedNodesForRequest = hints.getInt(Routing.MAX_VISITED_NODES, maxVisitedNodes);
                if (maxVisitedNodesForRequest > maxVisitedNodes)
                    throw new IllegalArgumentException("The max_visited_nodes parameter has to be below or equal to:" + maxVisitedNodes);

                weighting = createTimeDependentAccessWeighting(weighting, tMode, algoStr);

                int uTurnCostInt = request.getHints().getInt(Routing.U_TURN_COSTS, INFINITE_U_TURN_COSTS);
                if (uTurnCostInt != INFINITE_U_TURN_COSTS && !tMode.isEdgeBased()) {
                    throw new IllegalArgumentException("Finite u-turn costs can only be used for edge-based routing, use `" + Routing.EDGE_BASED + "=true'");
                }
                double uTurnCosts = uTurnCostInt == INFINITE_U_TURN_COSTS ? Double.POSITIVE_INFINITY : uTurnCostInt;
                weighting = createTurnWeighting(queryGraph, weighting, tMode, uTurnCosts);

                if (weighting.isTimeDependent()) {
                    String departureTimeString = hints.get("pt.earliest_departure_time", "");
                    if (!departureTimeString.isEmpty())
                        hints.put("departure", departureTimeString);
                }

                AlgorithmOptions algoOpts = AlgorithmOptions.start().
                        algorithm(algoStr).traversalMode(tMode).weighting(weighting).
                        maxVisitedNodes(maxVisitedNodesForRequest).
                        hints(hints).
                        build();

                // ORS-GH MOD START
                algoOpts.setEdgeFilter(edgeFilter);
                // ORS MOD END

                // do the actual route calculation !
                altPaths = routingTemplate.calcPaths(queryGraph, tmpAlgoFactory, algoOpts);

                boolean tmpEnableInstructions = hints.getBool(Routing.INSTRUCTIONS, getEncodingManager().isEnableInstructions());
                boolean tmpCalcPoints = hints.getBool(Routing.CALC_POINTS, calcPoints);
                double wayPointMaxDistance = hints.getDouble(Routing.WAY_POINT_MAX_DISTANCE, 1d);

                DouglasPeucker peucker = new DouglasPeucker().setMaxDistance(wayPointMaxDistance);
                PathMerger pathMerger = new PathMerger().
                        setCalcPoints(tmpCalcPoints).
                        setDouglasPeucker(peucker).
                        setEnableInstructions(tmpEnableInstructions).
                        setPathDetailsBuilders(pathBuilderFactory, request.getPathDetails()).
                        // ORS MOD START
                        setPathProcessor(pathProcessor).
                        // ORS MOD END
                        setSimplifyResponse(simplifyResponse && wayPointMaxDistance > 0);

                if (request.hasFavoredHeading(0))
                    pathMerger.setFavoredHeading(request.getFavoredHeading(0));

                if (routingTemplate.isReady(pathMerger, tr))
                    break;
            }

            return altPaths;

        } catch (IllegalArgumentException ex) {
            ghRsp.addError(ex);
            return Collections.emptyList();
        } finally {
            readLock.unlock();
        }
    }

    /**
     * This method applies the changes to the graph specified as feature collection. It does so by locking the routing
     * to avoid concurrent changes which could result in incorrect routing (like when done while a Dijkstra search) or
     * also while just reading one edge row (inconsistent edge properties).
     */
    public ChangeGraphResponse changeGraph(Collection<JsonFeature> collection) {
        // TODO allow calling this method if called before CH preparation
        if (getCHFactoryDecorator().isEnabled())
            throw new IllegalArgumentException("To use the changeGraph API you need to turn off CH");

        Lock writeLock = readWriteLock.writeLock();
        writeLock.lock();
        try {
            ChangeGraphHelper overlay = createChangeGraphHelper(ghStorage, locationIndex);
            long updateCount = overlay.applyChanges(encodingManager, collection);
            return new ChangeGraphResponse(updateCount);
        } finally {
            writeLock.unlock();
        }
    }

    protected ChangeGraphHelper createChangeGraphHelper(Graph graph, LocationIndex locationIndex) {
        return new ChangeGraphHelper(graph, locationIndex);
    }

    // ORS-GH MOD START
    // CALT
    //private void checkIfPointsAreInBounds(List<GHPoint> points) {
    protected void checkIfPointsAreInBounds(List<GHPoint> points) {
    // ORS-GH MOD END
        BBox bounds = getGraphHopperStorage().getBounds();
        for (int i = 0; i < points.size(); i++) {
            GHPoint point = points.get(i);
            if (!bounds.contains(point.getLat(), point.getLon())) {
                throw new PointOutOfBoundsException("Point " + i + " is out of bounds: " + point, i);
            }
        }
    }

    // ORS-GH MOD START
    // CALT
    //private void checkNonChMaxWaypointDistance(List<GHPoint> points) {
    protected void checkNonChMaxWaypointDistance(List<GHPoint> points) {
    // ORS-GH MOD END
        if (nonChMaxWaypointDistance == Integer.MAX_VALUE) {
            return;
        }
        GHPoint lastPoint = points.get(0);
        GHPoint point;
        double dist;
        DistanceCalc calc = DIST_3D;
        for (int i = 1; i < points.size(); i++) {
            point = points.get(i);
            dist = calc.calcDist(lastPoint.getLat(), lastPoint.getLon(), point.getLat(), point.getLon());
            if (dist > nonChMaxWaypointDistance) {
                Map<String, Object> detailMap = new HashMap<>(2);
                detailMap.put("from", i - 1);
                detailMap.put("to", i);
                throw new PointDistanceExceededException("Point " + i + " is too far from Point " + (i - 1) + ": " + point, detailMap);
            }
            lastPoint = point;
        }
    }

    protected LocationIndex createLocationIndex(Directory dir) {
        LocationIndexTree tmpIndex = new LocationIndexTree(ghStorage, dir);
        tmpIndex.setResolution(preciseIndexResolution);
        tmpIndex.setMaxRegionSearch(maxRegionSearch);
        if (!tmpIndex.loadExisting()) {
            ensureWriteAccess();
            tmpIndex.prepareIndex();
        }

        return tmpIndex;
    }

    /**
     * Initializes the location index after the import is done.
     */
    protected void initLocationIndex() {
        if (locationIndex != null)
            throw new IllegalStateException("Cannot initialize locationIndex twice!");

        locationIndex = createLocationIndex(ghStorage.getDirectory());
    }

    private boolean isCHPrepared() {
        return "true".equals(ghStorage.getProperties().get(CH.PREPARE + "done"))
                // remove old property in >0.9
                || "true".equals(ghStorage.getProperties().get("prepare.done"));
    }

    private boolean isLMPrepared() {
        return "true".equals(ghStorage.getProperties().get(Landmark.PREPARE + "done"));
    }

    protected void prepareCH() {
        boolean tmpPrepare = chFactoryDecorator.isEnabled();
        if (tmpPrepare) {
            ensureWriteAccess();

            ghStorage.freeze();
            chFactoryDecorator.prepare(ghStorage.getProperties());
            ghStorage.getProperties().put(CH.PREPARE + "done", true);
        }
    }

    /**
     * For landmarks it is required to always call this method: either it creates the landmark data or it loads it.
     */
    protected void loadOrPrepareLM() {
        boolean tmpPrepare = lmFactoryDecorator.isEnabled() && !lmFactoryDecorator.getPreparations().isEmpty();
        if (tmpPrepare) {
            ensureWriteAccess();
            ghStorage.freeze();
            if (lmFactoryDecorator.loadOrDoWork(ghStorage.getProperties()))
                ghStorage.getProperties().put(Landmark.PREPARE + "done", true);
        }
    }

    /**
     * Internal method to clean up the graph.
     */
    protected void cleanUp() {
        int prevNodeCount = ghStorage.getNodes();
        PrepareRoutingSubnetworks preparation = new PrepareRoutingSubnetworks(ghStorage, encodingManager.fetchEdgeEncoders());
        preparation.setMinNetworkSize(minNetworkSize);
        preparation.setMinOneWayNetworkSize(minOneWayNetworkSize);
        preparation.doWork();
        int currNodeCount = ghStorage.getNodes();
        logger.info("edges: " + Helper.nf(ghStorage.getAllEdges().length()) + ", nodes " + Helper.nf(currNodeCount)
                + ", there were " + Helper.nf(preparation.getMaxSubnetworks())
                + " subnetworks. removed them => " + Helper.nf(prevNodeCount - currNodeCount)
                + " less nodes");
    }

    protected void flush() {
        logger.info("flushing graph " + ghStorage.toString() + ", details:" + ghStorage.toDetailsString() + ", "
                + getMemInfo() + ")");
        ghStorage.flush();
        logger.info("flushed graph " + getMemInfo() + ")");
        fullyLoaded = true;
    }

    /**
     * Releases all associated resources like memory or files. But it does not remove them. To
     * remove the files created in graphhopperLocation you have to call clean().
     */
    public void close() {
        if (ghStorage != null)
            ghStorage.close();

        if (locationIndex != null)
            locationIndex.close();

        try {
            lockFactory.forceRemove(fileLockName, true);
        } catch (Exception ex) {
            // silently fail e.g. on Windows where we cannot remove an unreleased native lock
        }
    }

    /**
     * Removes the on-disc routing files. Call only after calling close or before importOrLoad or
     * load
     */
    public void clean() {
        if (getGraphHopperLocation().isEmpty())
            throw new IllegalStateException("Cannot clean GraphHopper without specified graphHopperLocation");

        File folder = new File(getGraphHopperLocation());
        removeDir(folder);
    }

    protected void ensureNotLoaded() {
        if (fullyLoaded)
            throw new IllegalStateException("No configuration changes are possible after loading the graph");
    }

    protected void ensureWriteAccess() {
        if (!allowWrites)
            throw new IllegalStateException("Writes are not allowed!");
    }

    public void setNonChMaxWaypointDistance(int nonChMaxWaypointDistance) {
        this.nonChMaxWaypointDistance = nonChMaxWaypointDistance;
    }

}<|MERGE_RESOLUTION|>--- conflicted
+++ resolved
@@ -131,7 +131,6 @@
     private final ReadWriteLock readWriteLock = new ReentrantReadWriteLock();
     private PathDetailsBuilderFactory pathBuilderFactory = new PathDetailsBuilderFactory();
 
-<<<<<<< HEAD
     // ORS-GH MOD START
     protected EdgeFilterFactory edgeFilterFactory = EdgeFilterFactory.DEFAULT;
     protected PathProcessorFactory pathProcessorFactory = PathProcessorFactory.DEFAULT;
@@ -154,10 +153,8 @@
         this.graphStorageFactory = graphStorageFactory;
     }
     // ORS-GH MOD END
-=======
     // for time-dependent routing
     private TimeZoneMap timeZoneMap;
->>>>>>> 82250f27
 
     public GraphHopper() {
         chFactoryDecorator.setEnabled(true);
@@ -802,14 +799,10 @@
             ghStorage = graphStorageFactory.createStorage(dir, this);
         }
 
-<<<<<<< HEAD
         if (ghStorage == null) {
         //ORS-GH MOD END
             GraphExtension ext = encodingManager.needsTurnCostsSupport()
                     ? new TurnCostExtension() : new GraphExtension.NoOpExtension();
-
-            if (lmFactoryDecorator.isEnabled())
-                initLMAlgoFactoryDecorator();
 
             if (chFactoryDecorator.isEnabled()) {
                 initCHAlgoFactoryDecorator();
@@ -817,19 +810,11 @@
             } else {
                 ghStorage = new GraphHopperStorage(dir, encodingManager, hasElevation(), ext);
             }
-        //ORS-GH MOD START
-=======
-        if (chFactoryDecorator.isEnabled()) {
-            initCHAlgoFactoryDecorator();
-            ghStorage = new GraphHopperStorage(chFactoryDecorator.getCHProfiles(), dir, encodingManager, hasElevation(), ext);
-        } else {
-            ghStorage = new GraphHopperStorage(dir, encodingManager, hasElevation(), ext);
->>>>>>> 82250f27
+
+            if (lmFactoryDecorator.isEnabled())
+                initLMAlgoFactoryDecorator();
         }
         //ORS-GH MOD END
-
-        if (lmFactoryDecorator.isEnabled())
-            initLMAlgoFactoryDecorator();
 
         ghStorage.setSegmentSize(defaultSegmentSize);
 
@@ -1048,19 +1033,13 @@
         }
 
         else if ("td_fastest".equalsIgnoreCase(weightingStr))
-            weighting = new TimeDependentFastestWeighting(encoder, hintsMap, ghStorage, timeZoneMap);
+            weighting = new TimeDependentFastestWeighting(encoder, hints, ghStorage, timeZoneMap);
 
         if (weighting == null)
             throw new IllegalArgumentException("weighting " + weightingStr + " not supported");
 
-<<<<<<< HEAD
         if (hints.has(Routing.BLOCK_AREA)) {
             String blockAreaStr = hints.get(Parameters.Routing.BLOCK_AREA, "");
-=======
-
-        if (hintsMap.has(Routing.BLOCK_AREA)) {
-            String blockAreaStr = hintsMap.get(Parameters.Routing.BLOCK_AREA, "");
->>>>>>> 82250f27
             GraphEdgeIdFinder.BlockArea blockArea = new GraphEdgeIdFinder(graph, locationIndex).
                     parseBlockArea(blockAreaStr, DefaultEdgeFilter.allEdges(encoder), hints.getDouble("block_area.edge_id_max_area", 1000 * 1000));
             return new BlockAreaWeighting(weighting, blockArea);
