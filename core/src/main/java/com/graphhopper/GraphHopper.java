--- conflicted
+++ resolved
@@ -1015,15 +1015,9 @@
         }
 
         else if ("td_fastest".equalsIgnoreCase(weightingStr)) {
-<<<<<<< HEAD
-            weighting = encodingManager.hasEncodedValue(encodingManager.getKey(encoder, "conditional_speed"))
+            weighting = encodingManager.hasEncodedValue(EncodingManager.getKey(encoder, ConditionalEdges.SPEED))
                     ? new TimeDependentFastestWeighting(encoder, hints, new ConditionalSpeedCalculator(ghStorage, encoder))
                     : new TimeDependentFastestWeighting(encoder, hints);
-=======
-            weighting = encodingManager.hasEncodedValue(EncodingManager.getKey(encoder, ConditionalEdges.SPEED))
-                    ? new TimeDependentFastestWeighting(encoder, hintsMap, new ConditionalSpeedCalculator(ghStorage, encoder))
-                    : new TimeDependentFastestWeighting(encoder, hintsMap);
->>>>>>> a2d99c50
         }
 
         if (weighting == null)
@@ -1061,11 +1055,7 @@
      */
     public Weighting createTimeDependentAccessWeighting(Weighting weighting, String algo) {
         FlagEncoder flagEncoder = weighting.getFlagEncoder();
-<<<<<<< HEAD
-        if (encodingManager.hasEncodedValue(encodingManager.getKey(flagEncoder, "conditional_access")) && isAlgorithmTimeDependent(algo))
-=======
         if (encodingManager.hasEncodedValue(EncodingManager.getKey(flagEncoder, ConditionalEdges.ACCESS)) && isAlgorithmTimeDependent(algo))
->>>>>>> a2d99c50
             return new TimeDependentAccessWeighting(weighting, ghStorage, flagEncoder);
         else
             return weighting;
