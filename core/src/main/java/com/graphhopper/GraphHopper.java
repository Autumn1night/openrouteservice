--- conflicted
+++ resolved
@@ -80,7 +80,7 @@
     private final Logger logger = LoggerFactory.getLogger(getClass());
     private final String fileLockName = "gh.lock";
     // ORS-GH MOD START
-    // CALT
+    // CALT - change access level
     private final Set<RoutingAlgorithmFactoryDecorator> algoDecorators = new LinkedHashSet<>();
     //protected final Set<RoutingAlgorithmFactoryDecorator> algoDecorators = new LinkedHashSet<>();
     // ORS-GH MOD END
@@ -795,30 +795,21 @@
             ghStorage = graphStorageFactory.createStorage(dir, this);
         }
 
-<<<<<<< HEAD
         if (ghStorage == null) {
         //ORS-GH MOD END
-          GraphExtension ext = encodingManager.needsTurnCostsSupport()
-                  ? new TurnCostExtension() : new GraphExtension.NoOpExtension();
-
-          if (lmFactoryDecorator.isEnabled())
-              initLMAlgoFactoryDecorator();
-
-          if (chFactoryDecorator.isEnabled()) {
-              initCHAlgoFactoryDecorator();
-              ghStorage = new GraphHopperStorage(chFactoryDecorator.getNodeBasedWeightings(), chFactoryDecorator.getEdgeBasedWeightings(),
-                      dir, encodingManager, hasElevation(), ext);
-          } else {
-              ghStorage = new GraphHopperStorage(dir, encodingManager, hasElevation(), ext);
-          }
+            GraphExtension ext = encodingManager.needsTurnCostsSupport()
+                    ? new TurnCostExtension() : new GraphExtension.NoOpExtension();
+
+            if (lmFactoryDecorator.isEnabled())
+                initLMAlgoFactoryDecorator();
+
+            if (chFactoryDecorator.isEnabled()) {
+                initCHAlgoFactoryDecorator();
+                ghStorage = new GraphHopperStorage(chFactoryDecorator.getCHProfiles(), dir, encodingManager, hasElevation(), ext);
+            } else {
+                ghStorage = new GraphHopperStorage(dir, encodingManager, hasElevation(), ext);
+            }
         //ORS-GH MOD START
-=======
-        if (chFactoryDecorator.isEnabled()) {
-            initCHAlgoFactoryDecorator();
-            ghStorage = new GraphHopperStorage(chFactoryDecorator.getCHProfiles(), dir, encodingManager, hasElevation(), ext);
-        } else {
-            ghStorage = new GraphHopperStorage(dir, encodingManager, hasElevation(), ext);
->>>>>>> 6440e1d2
         }
         //ORS-GH MOD END
 
@@ -871,16 +862,12 @@
         return chFactoryDecorator;
     }
 
-<<<<<<< HEAD
     // ORS-GH MOD START
+    // change access level
     //private void initCHAlgoFactoryDecorator() {
     public void initCHAlgoFactoryDecorator() {
     // ORS-GH MOD END
-        if (!chFactoryDecorator.hasWeightings()) {
-=======
-    private void initCHAlgoFactoryDecorator() {
         if (!chFactoryDecorator.hasCHProfiles()) {
->>>>>>> 6440e1d2
             for (FlagEncoder encoder : encodingManager.fetchEdgeEncoders()) {
                 for (String chWeightingStr : chFactoryDecorator.getCHProfileStrings()) {
                     // ghStorage is null at this point
@@ -896,23 +883,25 @@
 
                     CHAlgoFactoryDecorator.EdgeBasedCHMode edgeBasedCHMode = chFactoryDecorator.getEdgeBasedCHMode();
                     if (!(edgeBasedCHMode == EDGE_OR_NODE && encoder.supports(TurnWeighting.class))) {
-<<<<<<< HEAD
                         // ORS-GH MOD START
-                        //chFactoryDecorator.addNodeBasedWeighting(createWeighting(new HintsMap(chWeightingStr), encoder, null));
-                        chFactoryDecorator.addNodeBasedWeighting(createWeighting(new HintsMap(chWeightingStr), traversalMode, encoder, null));
+                        // ORS TODO: investigate - this modification makes no sense with profiles
+                        //chFactoryDecorator.addCHProfile(CHProfile.nodeBased(createWeighting(new HintsMap(chWeightingStr), encoder, null)));
+                        chFactoryDecorator.addCHProfile(CHProfile.nodeBased(createWeighting(new HintsMap(chWeightingStr), TraversalMode.NODE_BASED, encoder, null)));
                         // ORS-GH MOD END
                     }
                     if (edgeBasedCHMode != OFF && encoder.supports(TurnWeighting.class)) {
                         // ORS-GH MOD START
-                        //chFactoryDecorator.addEdgeBasedWeighting(createWeighting(new HintsMap(chWeightingStr), encoder, null));
-                        chFactoryDecorator.addEdgeBasedWeighting(createWeighting(new HintsMap(chWeightingStr), traversalMode, encoder, null));
+                        // ORS TODO: investigate - this modification makes no sense with profiles
+                        //chFactoryDecorator.addCHProfile(CHProfile.nodeBased(createWeighting(new HintsMap(chWeightingStr), encoder, null)));
+                        chFactoryDecorator.addCHProfile(CHProfile.nodeBased(createWeighting(new HintsMap(chWeightingStr), TraversalMode.NODE_BASED, encoder, null)));
                         // ORS-GH MOD END
-=======
-                        chFactoryDecorator.addCHProfile(CHProfile.nodeBased(createWeighting(new HintsMap(chWeightingStr), encoder, null)));
                     }
                     if (edgeBasedCHMode != OFF && encoder.supports(TurnWeighting.class)) {
-                        chFactoryDecorator.addCHProfile(CHProfile.edgeBased(createWeighting(new HintsMap(chWeightingStr), encoder, null), uTurnCosts));
->>>>>>> 6440e1d2
+                        // ORS-GH MOD START
+                        // ORS TODO: investigate - this modification makes no sense with profiles
+                        //chFactoryDecorator.addCHProfile(CHProfile.edgeBased(createWeighting(new HintsMap(chWeightingStr), encoder, null), uTurnCosts));
+                        chFactoryDecorator.addCHProfile(CHProfile.edgeBased(createWeighting(new HintsMap(chWeightingStr), TraversalMode.EDGE_BASED, encoder, null), uTurnCosts));
+                        // ORS-GH MOD END
                     }
                 }
             }
@@ -933,8 +922,9 @@
         for (FlagEncoder encoder : encodingManager.fetchEdgeEncoders()) {
             for (String lmWeightingStr : lmFactoryDecorator.getWeightingsAsStrings()) {
                 // ORS-GH MOD START
+                // ORS TODO: investigate - this modification makes no sense with profiles
                 //Weighting weighting = createWeighting(new HintsMap(lmWeightingStr), encoder, null);
-                Weighting weighting = createWeighting(new HintsMap(lmWeightingStr), traversalMode, encoder, null);
+                Weighting weighting = createWeighting(new HintsMap(lmWeightingStr), TraversalMode.NODE_BASED, encoder, null);
                 // ORS-GH MOD END
                 lmFactoryDecorator.addWeighting(weighting);
             }
@@ -1048,25 +1038,18 @@
     /**
      * Potentially wraps the specified weighting into a TurnWeighting instance.
      */
-<<<<<<< HEAD
-    public Weighting createTurnWeighting(Graph graph, Weighting weighting, TraversalMode tMode) {
+    public Weighting createTurnWeighting(Graph graph, Weighting weighting, TraversalMode tMode, double uTurnCosts) {
         // ORS-GH MOD START
         if (!(weighting instanceof TurnWeighting)) {
             // ORS-GH MOD END
             FlagEncoder encoder = weighting.getFlagEncoder();
             if (encoder.supports(TurnWeighting.class) && tMode.isEdgeBased()) {
                 // ORS-GH MOD START
-                //return new TurnWeighting(weighting, (TurnCostExtension) graph.getExtension());
-                return new TurnWeighting(weighting, HelperORS.getTurnCostExtensions(graph.getExtension()));
+                //return new TurnWeighting(weighting, (TurnCostExtension) graph.getExtension(), uTurnCosts);
+                return new TurnWeighting(weighting, HelperORS.getTurnCostExtensions(graph.getExtension()), uTurnCosts);
                 // ORS-GH MOD END
             }
         }
-=======
-    public Weighting createTurnWeighting(Graph graph, Weighting weighting, TraversalMode tMode, double uTurnCosts) {
-        FlagEncoder encoder = weighting.getFlagEncoder();
-        if (encoder.supports(TurnWeighting.class) && tMode.isEdgeBased())
-            return new TurnWeighting(weighting, (TurnCostExtension) graph.getExtension(), uTurnCosts);
->>>>>>> 6440e1d2
         return weighting;
     }
 
