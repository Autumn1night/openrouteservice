--- conflicted
+++ resolved
@@ -18,6 +18,7 @@
 package com.graphhopper.storage;
 
 import com.graphhopper.routing.util.EncodingManager;
+import com.graphhopper.routing.weighting.Weighting;
 
 import java.util.Arrays;
 import java.util.Collections;
@@ -38,15 +39,12 @@
     private boolean elevation;
     private boolean turnCosts;
     private long byteCapacity = 100;
-<<<<<<< HEAD
-    private Weighting singleCHWeighting;
     // ORS-GH MOD START
     // CALT add member
+    // ORS TODO: maybe use profiles instead
     private Weighting singleCoreWeighting;
     // ORS-GH MOD END
-=======
     private List<CHProfile> chProfiles = Collections.emptyList();
->>>>>>> 6440e1d2
 
     public GraphBuilder(EncodingManager encodingManager) {
         this.encodingManager = encodingManager;
@@ -63,9 +61,9 @@
         return this;
     }
 
-<<<<<<< HEAD
     // ORS-GH MOD START
     // CALT add method
+    // ORS TODO: maybe use profiles instead
     /**
      * This method enables creating a CoreGraph with the specified weighting.
      */
@@ -75,12 +73,11 @@
     }
 
     // ORS-GH MOD END
-=======
+
     public GraphBuilder setCHProfiles(CHProfile... chProfiles) {
         return setCHProfiles(Arrays.asList(chProfiles));
     }
 
->>>>>>> 6440e1d2
     public GraphBuilder setLocation(String location) {
         this.location = location;
         return this;
