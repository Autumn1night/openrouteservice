--- conflicted
+++ resolved
@@ -50,7 +50,7 @@
     private static final double MAX_WEIGHT = (Integer.MAX_VALUE >> 2) / WEIGHT_FACTOR;
     private static final double MIN_WEIGHT = 1 / WEIGHT_FACTOR;
     // ORS-GH MOD START - CALT
-    // ORS TODO: provide a reason for this change
+    // ORS TODO: provide a reason for removal of 'final'
     //final DataAccess shortcuts;
     DataAccess shortcuts;
     // ORS-GH MOD END
@@ -68,7 +68,7 @@
     private int S_SKIP_EDGE1, S_SKIP_EDGE2, S_ORIG_FIRST, S_ORIG_LAST;
     private int shortcutCount = 0;
     private boolean isReadyForContraction;
-<<<<<<< HEAD
+
     // ORS-GH MOD START
     // CALT add member variables
     private int coreNodeCount = -1;
@@ -78,21 +78,15 @@
     // ORS-GH MOD START
     // CALT add type parameter
     // ORS TODO: temporarily changed back to make it compile
-    CHGraphImpl(Weighting w, Directory dir, final BaseGraph baseGraph, boolean edgeBased) {
-    //CHGraphImpl(Weighting w, Directory dir, final BaseGraph baseGraph, boolean edgeBased, final String type) {
+    // ORS TODO: maybe move type into profile (new in GH0.13)?
+    CHGraphImpl(CHProfile chProfile, Directory dir, final BaseGraph baseGraph) {
+    // CHGraphImpl(CHProfile chProfile, Directory dir, final BaseGraph baseGraph, final String type) {
     // ORS-GH MOD END
-        if (w == null)
-=======
-
-    CHGraphImpl(CHProfile chProfile, Directory dir, final BaseGraph baseGraph) {
         if (chProfile.getWeighting() == null)
->>>>>>> 6440e1d2
             throw new IllegalStateException("Weighting for CHGraph cannot be null");
         this.chProfile = chProfile;
         this.baseGraph = baseGraph;
-<<<<<<< HEAD
-        final String name = AbstractWeighting.weightingToFileName(w, edgeBased);
-        this.edgeBased = edgeBased;
+        final String name = chProfile.toFileName();
         // ORS-GH MOD START
         // CALT include type in directory location
         //this.nodesCH = dir.find("nodes_ch_" + name, DAType.getPreferredInt(dir.getDefaultType()));
@@ -101,11 +95,6 @@
         this.shortcuts = dir.find("shortcuts_" + type + "_" + name, DAType.getPreferredInt(dir.getDefaultType()));
         this.type = type;
         // ORS-GH MOD END
-=======
-        final String name = chProfile.toFileName();
-        this.nodesCH = dir.find("nodes_ch_" + name, DAType.getPreferredInt(dir.getDefaultType()));
-        this.shortcuts = dir.find("shortcuts_" + name, DAType.getPreferredInt(dir.getDefaultType()));
->>>>>>> 6440e1d2
         this.chEdgeAccess = new CHEdgeAccess(name);
     }
 
@@ -409,7 +398,7 @@
     // ORS-GH MOD START
     // CALT add method
     public CHGraphImpl setShortcutsStorage(Weighting w, Directory dir, String suffix, boolean edgeBased){
-        final String name = AbstractWeighting.weightingToFileName(w, edgeBased);
+        final String name = AbstractWeighting.weightingToFileName(w);
         this.shortcuts = dir.find("shortcuts_" + suffix + name);
         return this;
     }
