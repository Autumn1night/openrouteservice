--- conflicted
+++ resolved
@@ -79,11 +79,7 @@
         {
 
             @Override
-<<<<<<< HEAD
-            public EdgeBase detach()
-=======
             public EdgeIteratorState detach()
->>>>>>> e126ad63
             {
                 return tmpIter.detach();
             }            
