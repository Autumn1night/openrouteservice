--- conflicted
+++ resolved
@@ -115,13 +115,8 @@
         body.put("range", getParameter("ranges_400"));
 
         given()
-<<<<<<< HEAD
-                .config(JSON_CONFIG_DOUBLE_NUMBERS)
-                .header("Accept", "application/geo+json")
-                .header("Content-Type", "application/json")
-=======
-                .headers(geoJsonContent)
->>>>>>> a2681643
+                .config(JSON_CONFIG_DOUBLE_NUMBERS)
+                .headers(geoJsonContent)
                 .pathParam("profile", getParameter("cyclingProfile"))
                 .body(body.toString())
                 .when()
@@ -191,13 +186,8 @@
         body.put("range", getParameter("ranges_400"));
 
         given()
-<<<<<<< HEAD
-                .config(JSON_CONFIG_DOUBLE_NUMBERS)
-                .header("Accept", "application/geo+json")
-                .header("Content-Type", "application/json")
-=======
-                .headers(geoJsonContent)
->>>>>>> a2681643
+                .config(JSON_CONFIG_DOUBLE_NUMBERS)
+                .headers(geoJsonContent)
                 .pathParam("profile", getParameter("cyclingProfile"))
                 .body(body.toString())
                 .when()
@@ -228,15 +218,9 @@
         body.put("range_type", "time");
 
         given()
-<<<<<<< HEAD
-                .config(JSON_CONFIG_DOUBLE_NUMBERS)
-                .header("Accept", "application/geo+json")
-                .header("Content-Type", "application/json")
+                .config(JSON_CONFIG_DOUBLE_NUMBERS)
+                .headers(geoJsonContent)
                 .pathParam("profile", getParameter("carProfile"))
-=======
-                .headers(geoJsonContent)
-                .pathParam("profile", "driving-hgv")
->>>>>>> a2681643
                 .body(body.toString())
                 .when()
                 .post(getEndPointPath() + "/{profile}/geojson")
@@ -246,15 +230,9 @@
 
         body.put("location_type", "destination");
         given()
-<<<<<<< HEAD
-                .config(JSON_CONFIG_DOUBLE_NUMBERS)
-                .header("Accept", "application/geo+json")
-                .header("Content-Type", "application/json")
+                .config(JSON_CONFIG_DOUBLE_NUMBERS)
+                .headers(geoJsonContent)
                 .pathParam("profile", getParameter("carProfile"))
-=======
-                .headers(geoJsonContent)
-                .pathParam("profile", "driving-hgv")
->>>>>>> a2681643
                 .body(body.toString())
                 .when()
                 .post(getEndPointPath() + "/{profile}/geojson")
@@ -272,13 +250,8 @@
         body.put("attributes", getParameter("attributesReachfactorArea"));
 
         given()
-<<<<<<< HEAD
-                .config(JSON_CONFIG_DOUBLE_NUMBERS)
-                .header("Accept", "application/geo+json")
-                .header("Content-Type", "application/json")
-=======
-                .headers(geoJsonContent)
->>>>>>> a2681643
+                .config(JSON_CONFIG_DOUBLE_NUMBERS)
+                .headers(geoJsonContent)
                 .pathParam("profile", getParameter("cyclingProfile"))
                 .body(body.toString())
                 .when()
@@ -302,13 +275,8 @@
         body.put("area_units", getParameter("m"));
 
         given()
-<<<<<<< HEAD
-                .config(JSON_CONFIG_DOUBLE_NUMBERS)
-                .header("Accept", "application/geo+json")
-                .header("Content-Type", "application/json")
-=======
-                .headers(geoJsonContent)
->>>>>>> a2681643
+                .config(JSON_CONFIG_DOUBLE_NUMBERS)
+                .headers(geoJsonContent)
                 .pathParam("profile", getParameter("cyclingProfile"))
                 .body(body.toString())
                 .when()
@@ -332,13 +300,8 @@
         body.put("area_units", "km");
 
         given()
-<<<<<<< HEAD
-                .config(JSON_CONFIG_DOUBLE_NUMBERS)
-                .header("Accept", "application/geo+json")
-                .header("Content-Type", "application/json")
-=======
-                .headers(geoJsonContent)
->>>>>>> a2681643
+                .config(JSON_CONFIG_DOUBLE_NUMBERS)
+                .headers(geoJsonContent)
                 .pathParam("profile", getParameter("cyclingProfile"))
                 .body(body.toString())
                 .when()
@@ -364,13 +327,8 @@
         body.put("attributes", getParameter("attributesReachfactorArea"));
 
         given()
-<<<<<<< HEAD
-                .config(JSON_CONFIG_DOUBLE_NUMBERS)
-                .header("Accept", "application/geo+json")
-                .header("Content-Type", "application/json")
-=======
-                .headers(geoJsonContent)
->>>>>>> a2681643
+                .config(JSON_CONFIG_DOUBLE_NUMBERS)
+                .headers(geoJsonContent)
                 .pathParam("profile", getParameter("cyclingProfile"))
                 .body(body.toString())
                 .when()
@@ -393,13 +351,8 @@
         body.put("area_units", "mi");
 
         given()
-<<<<<<< HEAD
-                .config(JSON_CONFIG_DOUBLE_NUMBERS)
-                .header("Accept", "application/geo+json")
-                .header("Content-Type", "application/json")
-=======
-                .headers(geoJsonContent)
->>>>>>> a2681643
+                .config(JSON_CONFIG_DOUBLE_NUMBERS)
+                .headers(geoJsonContent)
                 .pathParam("profile", getParameter("cyclingProfile"))
                 .body(body.toString())
                 .when()
