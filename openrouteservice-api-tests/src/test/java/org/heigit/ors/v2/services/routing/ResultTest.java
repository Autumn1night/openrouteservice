--- conflicted
+++ resolved
@@ -3379,15 +3379,8 @@
                 .statusCode(200);
     }
 
-<<<<<<< HEAD
-    // TODO (refactoring): implement TD routing. As this was postponed until the update is done, this test is to be ignored for now.
-    @Test
-    @Disabled("implement TD routing. As this was postponed until the update is done, this test is to be ignored for now.")
-    void expectDepartureAndArrival() { // TD routing not implemented yet
-=======
     @Test
     public void expectDepartureAndArrival() { // TD routing not implemented yet
->>>>>>> e450e07a
         JSONObject body = new JSONObject();
         body.put("coordinates", getParameter("coordinatesShort"));
         body.put("preference", getParameter("preference"));
