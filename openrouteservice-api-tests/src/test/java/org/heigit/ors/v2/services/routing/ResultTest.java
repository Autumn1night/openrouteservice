/*  This file is part of Openrouteservice.
 *
 *  Openrouteservice is free software; you can redistribute it and/or modify it under the terms of the
 *  GNU Lesser General Public License as published by the Free Software Foundation; either version 2.1
 *  of the License, or (at your option) any later version.

 *  This library is distributed in the hope that it will be useful, but WITHOUT ANY WARRANTY;
 *  without even the implied warranty of MERCHANTABILITY or FITNESS FOR A PARTICULAR PURPOSE.
 *  See the GNU Lesser General Public License for more details.

 *  You should have received a copy of the GNU Lesser General Public License along with this library;
 *  if not, see <https://www.gnu.org/licenses/>.
 */
package org.heigit.ors.v2.services.routing;

import io.restassured.RestAssured;
import io.restassured.config.RestAssuredConfig;
import io.restassured.path.json.config.JsonPathConfig;
import io.restassured.response.Response;
import org.heigit.ors.v2.services.common.EndPointAnnotation;
import org.heigit.ors.v2.services.common.ServiceTest;
import org.heigit.ors.v2.services.common.VersionAnnotation;
import org.json.JSONArray;
import org.json.JSONObject;
import org.junit.Assert;
import org.junit.Ignore;
import org.junit.Test;
import org.w3c.dom.Document;
import org.w3c.dom.Node;
import org.w3c.dom.NodeList;
import org.xml.sax.InputSource;
import org.xml.sax.SAXException;

import javax.imageio.metadata.IIOMetadataNode;
import javax.xml.XMLConstants;
import javax.xml.parsers.DocumentBuilder;
import javax.xml.parsers.DocumentBuilderFactory;
import javax.xml.parsers.ParserConfigurationException;
import javax.xml.transform.Source;
import javax.xml.transform.stream.StreamSource;
import javax.xml.validation.Schema;
import javax.xml.validation.SchemaFactory;
import javax.xml.validation.Validator;
import java.io.IOException;
import java.io.StringReader;
import java.util.ArrayList;
import java.util.List;

import static io.restassured.RestAssured.given;
import static io.restassured.config.JsonConfig.jsonConfig;
import static org.hamcrest.Matchers.*;
import static org.heigit.ors.v2.services.utils.CommonHeaders.*;
import static org.heigit.ors.v2.services.utils.HelperFunctions.constructCoords;

@EndPointAnnotation(name = "directions")
@VersionAnnotation(version = "v2")
public class ResultTest extends ServiceTest {

    public static final RestAssuredConfig JSON_CONFIG_DOUBLE_NUMBERS = RestAssured.config().jsonConfig(jsonConfig().numberReturnType(JsonPathConfig.NumberReturnType.DOUBLE));

    public ResultTest() {
        JSONArray coordsShort = new JSONArray();
        JSONArray coord1 = new JSONArray();
        coord1.put(8.678613);
        coord1.put(49.411721);
        coordsShort.put(coord1);
        JSONArray coord2 = new JSONArray();
        coord2.put(8.687782);
        coord2.put(49.424597);
        coordsShort.put(coord2);
        addParameter("coordinatesShort", coordsShort);

        JSONArray coordsLong = new JSONArray();
        JSONArray coordLong1 = new JSONArray();

        coordLong1.put(8.678613);
        coordLong1.put(49.411721);
        coordsLong.put(coordLong1);
        JSONArray coordLong2 = new JSONArray();
        coordLong2.put(8.714733);
        coordLong2.put(49.393267);
        coordsLong.put(coordLong2);
        JSONArray coordLong3 = new JSONArray();
        coordLong3.put(8.687782);
        coordLong3.put(49.424597);
        coordsLong.put(coordLong3);
        addParameter("coordinatesLong", coordsLong);

        JSONArray coordsFoot = new JSONArray();
        JSONArray coordFoot1 = new JSONArray();
        coordFoot1.put(8.676023);
        coordFoot1.put(49.416809);
        coordsFoot.put(coordFoot1);
        JSONArray coordFoot2 = new JSONArray();
        coordFoot2.put(8.696837);
        coordFoot2.put(49.411839);
        coordsFoot.put(coordFoot2);

        addParameter("coordinatesWalking", coordsFoot);

        JSONArray extraInfo = new JSONArray();
        extraInfo.put("surface");
        extraInfo.put("suitability");
        extraInfo.put("steepness");
        extraInfo.put("countryinfo");
        addParameter("extra_info", extraInfo);

        addParameter("preference", "recommended");
        addParameter("bikeProfile", "cycling-regular");
        addParameter("carProfile", "driving-car");
        addParameter("footProfile", "foot-walking");
    }

    @Test
    public void testSimpleGetRoute() {
        given()
                .config(JSON_CONFIG_DOUBLE_NUMBERS)
                .param("start", "8.686581,49.403154")
                .param("end", "8.688126,49.409074")
                .pathParam("profile", getParameter("carProfile"))
                .when().log().ifValidationFails()
                .get(getEndPointPath() + "/{profile}")
                .then().log().ifValidationFails()
                .assertThat()
                .body("any { it.key == 'features' }", is(true))
                .body("features[0].containsKey('properties')", is(true))
                .body("features[0].properties.containsKey('summary')", is(true))
                .body("features[0].properties.summary.distance", is(closeTo(1046.2, 1)))
                .body("features[0].properties.summary.duration", is(closeTo(215.0, 1)))
                .statusCode(200);
    }

    @Test
    public void testGpxExport() throws IOException, SAXException, ParserConfigurationException { // xml serialization fails, java version / jackson / spring problem? Sascha /Johannes are looking at it
        JSONObject body = new JSONObject();
        body.put("coordinates", getParameter("coordinatesShort"));
        body.put("preference", getParameter("preference"));

        JSONArray attributes = new JSONArray();
        attributes.put("avgspeed");
        body.put("attributes", attributes);

        body.put("instructions", true);

        Response response = given()
                .headers(gpxContent)
                .pathParam("profile", getParameter("carProfile"))
                .body(body.toString())
                .when()
                .log().ifValidationFails()
                .post(getEndPointPath() + "/{profile}/gpx");

        response.then().log().ifValidationFails()
                .log().ifValidationFails()
                .assertThat()
                .contentType("application/gpx+xml;charset=UTF-8")
                .statusCode(200);
        testGpxConsistency(response, true);
        testGpxSchema(response);
        testGpxGeometry(response);

        body.put("instructions", false);
        Response response_without_instructions = given()
                .headers(gpxContent)
                .pathParam("profile", getParameter("carProfile"))
                .body(body.toString())
                .when()
                .log().ifValidationFails()
                .post(getEndPointPath() + "/{profile}/gpx");
        response_without_instructions.then()
                .log().ifValidationFails()
                .assertThat()
                .contentType("application/gpx+xml;charset=UTF-8")
                .statusCode(200);
        testGpxConsistency(response_without_instructions, false);
        testGpxSchema(response);
        testGpxGeometry(response_without_instructions);
    }

    private void testGpxGeometry(Response response) throws ParserConfigurationException, IOException, SAXException {
        String body = response.body().asString();
        DocumentBuilder db = DocumentBuilderFactory.newInstance().newDocumentBuilder();
        Document doc = db.parse(new InputSource(new StringReader(body)));
        Assert.assertEquals("gpx", doc.getDocumentElement().getTagName());
        int doc_length = doc.getDocumentElement().getChildNodes().getLength();
        Assert.assertTrue(doc_length > 0);
        boolean gpxRte = false;
        for (int i = 0; i < doc_length; i++) {
            String item = doc.getDocumentElement().getChildNodes().item(i).getNodeName();
            if ("rte".equals(item)) {
                gpxRte = true;
                NodeList rteChildren = doc.getDocumentElement().getChildNodes().item(i).getChildNodes();
                int rteSize = rteChildren.getLength();
                Assert.assertEquals(48, rteSize);
                Assert.assertEquals(49.41172f, Float.parseFloat(rteChildren.item(0).getAttributes().getNamedItem("lat").getNodeValue()), 0.005);
                Assert.assertEquals(8.678615f, Float.parseFloat(rteChildren.item(0).getAttributes().getNamedItem("lon").getNodeValue()), 0.005);
                Assert.assertEquals(49.42208f, Float.parseFloat(rteChildren.item(rteSize / 2).getAttributes().getNamedItem("lat").getNodeValue()), 0.005);
                Assert.assertEquals(8.677165f, Float.parseFloat(rteChildren.item(rteSize / 2).getAttributes().getNamedItem("lon").getNodeValue()), 0.005);
                Assert.assertEquals(49.424603f, Float.parseFloat(rteChildren.item(rteSize - 2).getAttributes().getNamedItem("lat").getNodeValue()), 0.005); // The last item (-1) is the extension pack
                Assert.assertEquals(8.687809f, Float.parseFloat(rteChildren.item(rteSize - 2).getAttributes().getNamedItem("lon").getNodeValue()), 0.005); // The last item (-1) is the extension pack
                Node extensions = rteChildren.item(rteSize - 1);
                Assert.assertEquals(2362.2f, Float.parseFloat(extensions.getChildNodes().item(0).getTextContent()), 2);
                Assert.assertEquals(273.5f, Float.parseFloat(extensions.getChildNodes().item(1).getTextContent()), 0.2);
                Assert.assertEquals(0.0f, Float.parseFloat(extensions.getChildNodes().item(2).getTextContent()), 0.001);
                Assert.assertEquals(0.0f, Float.parseFloat(extensions.getChildNodes().item(3).getTextContent()), 0.001);
                Assert.assertEquals(31.1f, Float.parseFloat(extensions.getChildNodes().item(4).getTextContent()), 0.03);
            }
        }
        Assert.assertTrue(gpxRte);
    }

    /**
     * Validates the xml consistency of the gpx output. Instructions can be turned on or off.
     * The functions tests if all xml members are present in the output.
     * Completeness is important for the xml schema verification!
     * It does not validate the correctness of the route geometry!
     *
     * @param response
     * @param instructions
     * @throws ParserConfigurationException
     * @throws IOException
     * @throws SAXException
     */
    private void testGpxConsistency(Response response, boolean instructions) throws ParserConfigurationException, IOException, SAXException {
        String body = response.body().asString();
        DocumentBuilder db = DocumentBuilderFactory.newInstance().newDocumentBuilder();
        Document doc = db.parse(new InputSource(new StringReader(body)));
        Assert.assertEquals("gpx", doc.getDocumentElement().getTagName());
        int doc_length = doc.getDocumentElement().getChildNodes().getLength();
        Assert.assertTrue(doc_length > 0);
        boolean gpxMetadata = false;
        boolean gpxRte = false;
        boolean gpxExtensions = false;
        Node gpxMetadataNode = new IIOMetadataNode();
        for (int i = 0; i < doc_length; i++) {
            String item = doc.getDocumentElement().getChildNodes().item(i).getNodeName();
            switch (item) {
                case "metadata":
                    gpxMetadata = true;
                    NodeList metadataChildren = doc.getDocumentElement().getChildNodes().item(i).getChildNodes();
                    int metadataSize = metadataChildren.getLength();
                    boolean metadataName = false;
                    boolean metadataDescription = false;
                    boolean metadataAuthor = false;
                    boolean metadataCopyright = false;
                    boolean metadataTime = false;
                    boolean metadataBounds = false;
                    boolean metadataExtensions = false;
                    for (int j = 0; j < metadataSize; j++) {
                        Node metadataItem = metadataChildren.item(j);
                        switch (metadataItem.getNodeName()) {
                            case "name":
                                metadataName = true;
                                gpxMetadataNode = metadataItem;
                                break;
                            case "desc":
                                metadataDescription = true;
                                break;
                            case "author":
                                metadataAuthor = true;
                                NodeList authorChildren = metadataChildren.item(j).getChildNodes();
                                int authorLength = authorChildren.getLength();
                                boolean authorName = false;
                                boolean authorEmail = false;
                                boolean authorLink = false;
                                for (int k = 0; k < authorLength; k++) {
                                    Node authorItem = authorChildren.item(k);
                                    switch (authorItem.getNodeName()) {
                                        case "name":
                                            authorName = true;
                                            break;
                                        case "email":
                                            authorEmail = true;
                                            break;
                                        case "link":
                                            authorLink = true;
                                            NodeList linkChildren = authorChildren.item(k).getChildNodes();
                                            int linkLength = linkChildren.getLength();
                                            boolean linkText = false;
                                            boolean linkType = false;
                                            for (int l = 0; l < linkLength; l++) {
                                                Node linkItem = linkChildren.item(l);
                                                switch (linkItem.getNodeName()) {
                                                    case "text":
                                                        linkText = true;
                                                        break;
                                                    case "type":
                                                        linkType = true;
                                                }
                                            }
                                            Assert.assertTrue(linkText);
                                            Assert.assertTrue(linkType);
                                            break;
                                    }
                                }
                                Assert.assertTrue(authorName);
                                Assert.assertTrue(authorEmail);
                                Assert.assertTrue(authorLink);
                                break;
                            case "copyright":
                                metadataCopyright = true;
                                NodeList copyrightChildren = metadataChildren.item(j).getChildNodes();
                                int copyrightLength = copyrightChildren.getLength();
                                boolean copyrightYear = false;
                                boolean copyrightLicense = false;
                                for (int k = 0; k < copyrightLength; k++) {
                                    Node copyrightItem = copyrightChildren.item(k);
                                    switch (copyrightItem.getNodeName()) {
                                        case "year":
                                            copyrightYear = true;
                                            break;
                                        case "license":
                                            copyrightLicense = true;
                                            break;
                                    }
                                }
                                Assert.assertTrue(copyrightYear);
                                Assert.assertTrue(copyrightLicense);
                                break;
                            case "time":
                                metadataTime = true;
                                break;
                            case "extensions":
                                metadataExtensions = true;
                                int metadataExtensionsLength = metadataItem.getChildNodes().getLength();
                                boolean metadataExtensionsSystemMessage = false;
                                for (int k = 0; k < metadataExtensionsLength; k++) {
                                    Node extensionsElement = metadataItem.getChildNodes().item(k);
                                    if ("system-message".equals(extensionsElement.getNodeName())) {
                                        metadataExtensionsSystemMessage = true;
                                    }
                                }
                                Assert.assertTrue(metadataExtensionsSystemMessage);
                                break;
                            case "bounds":
                                metadataBounds = true;
                                break;
                        }
                    }
                    Assert.assertTrue(metadataName);
                    Assert.assertEquals("ORSRouting", gpxMetadataNode.getTextContent());
                    Assert.assertTrue(metadataDescription);
                    Assert.assertTrue(metadataAuthor);
                    Assert.assertTrue(metadataCopyright);
                    Assert.assertTrue(metadataTime);
                    Assert.assertTrue(metadataBounds);
                    Assert.assertTrue(metadataExtensions);
                    break;
                case "rte":
                    gpxRte = true;
                    NodeList rteChildren = doc.getDocumentElement().getChildNodes().item(i).getChildNodes();
                    int rteSize = rteChildren.getLength();
                    boolean rtept = false;
                    boolean routeExtension = false;
                    for (int j = 0; j < rteSize; j++) {
                        Node rteElement = rteChildren.item(j);
                        switch (rteElement.getNodeName()) {
                            case "rtept":
                                rtept = true;
                                if (instructions) {
                                    int rteptLength = rteElement.getChildNodes().getLength();
                                    boolean rteptName = false;
                                    boolean rteptDescription = false;
                                    boolean rteptextensions = false;
                                    for (int k = 0; k < rteptLength; k++) {
                                        Node rteptElement = rteElement.getChildNodes().item(k);
                                        switch (rteptElement.getNodeName()) {
                                            case "name":
                                                rteptName = true;
                                                break;
                                            case "desc":
                                                rteptDescription = true;
                                                break;
                                            case "extensions":
                                                rteptextensions = true;
                                                int rteptExtensionLength = rteptElement.getChildNodes().getLength();
                                                boolean distance = false;
                                                boolean duration = false;
                                                boolean type = false;
                                                boolean step = false;
                                                for (int l = 0; l < rteptExtensionLength; l++) {
                                                    Node rteptExtensionElement = rteptElement.getChildNodes().item(l);
                                                    switch (rteptExtensionElement.getNodeName()) {
                                                        case "distance":
                                                            distance = true;
                                                            break;
                                                        case "duration":
                                                            duration = true;
                                                            break;
                                                        case "type":
                                                            type = true;
                                                            break;
                                                        case "step":
                                                            step = true;
                                                            break;
                                                    }
                                                }
                                                Assert.assertTrue(distance);
                                                Assert.assertTrue(duration);
                                                Assert.assertTrue(type);
                                                Assert.assertTrue(step);
                                        }
                                    }
                                    Assert.assertTrue(rteptName);
                                    Assert.assertTrue(rteptDescription);
                                    Assert.assertTrue(rteptextensions);
                                }
                                break;
                            case "extensions":
                                routeExtension = true;
                                int rteExtensionsLength = rteElement.getChildNodes().getLength();
                                boolean rteExtensionsDistance = false;
                                boolean rteExtensionsDuration = false;
                                boolean rteExtensionsAscent = false;
                                boolean rteExtensionsDescent = false;
                                boolean rteExtensionsAvgSpeed = false;
                                boolean rteExtensionsBounds = false;
                                for (int k = 0; k < rteExtensionsLength; k++) {
                                    Node extensionsElement = rteElement.getChildNodes().item(k);
                                    switch (extensionsElement.getNodeName()) {
                                        case "distance":
                                            rteExtensionsDistance = true;
                                            break;
                                        case "duration":
                                            rteExtensionsDuration = true;
                                            break;
                                        case "ascent":
                                            rteExtensionsAscent = true;
                                            break;
                                        case "descent":
                                            rteExtensionsDescent = true;
                                            break;
                                        case "avgspeed":
                                            rteExtensionsAvgSpeed = true;
                                            break;
                                        case "bounds":
                                            rteExtensionsBounds = true;
                                            break;
                                    }
                                }
                                Assert.assertTrue(rteExtensionsDistance);
                                Assert.assertTrue(rteExtensionsDuration);
                                Assert.assertTrue(rteExtensionsAscent);
                                Assert.assertTrue(rteExtensionsDescent);
                                Assert.assertTrue(rteExtensionsAvgSpeed);
                                Assert.assertTrue(rteExtensionsBounds);
                                break;
                        }
                    }
                    Assert.assertTrue(rtept);
                    Assert.assertTrue(routeExtension);
                    break;
                case "extensions":
                    gpxExtensions = true;
                    NodeList gpxExtensionsChildren = doc.getDocumentElement().getChildNodes().item(i).getChildNodes();
                    int gpxExtensionLength = gpxExtensionsChildren.getLength();
                    boolean gpxExtensionattribution = false;
                    boolean gpxExtensionengine = false;
                    boolean gpxExtensionbuild_date = false;
                    boolean gpxExtensionprofile = false;
                    boolean gpxExtensionpreference = false;
                    boolean gpxExtensionlanguage = false;
                    boolean gpxExtensioninstructions = false;
                    boolean gpxExtensionelevation = false;
                    for (int j = 0; j < gpxExtensionLength; j++) {
                        Node gpxExtensionElement = gpxExtensionsChildren.item(j);
                        switch (gpxExtensionElement.getNodeName()) {
                            case "attribution":
                                gpxExtensionattribution = true;
                                break;
                            case "engine":
                                gpxExtensionengine = true;
                                break;
                            case "build_date":
                                gpxExtensionbuild_date = true;
                                break;
                            case "profile":
                                gpxExtensionprofile = true;
                                break;
                            case "preference":
                                gpxExtensionpreference = true;
                                break;
                            case "language":
                                gpxExtensionlanguage = true;
                                break;
                            case "instructions":
                                gpxExtensioninstructions = true;
                                break;
                            case "elevation":
                                gpxExtensionelevation = true;
                                break;
                        }
                    }
                    Assert.assertTrue(gpxExtensionattribution);
                    Assert.assertTrue(gpxExtensionengine);
                    Assert.assertTrue(gpxExtensionbuild_date);
                    Assert.assertTrue(gpxExtensionprofile);
                    Assert.assertTrue(gpxExtensionpreference);
                    Assert.assertTrue(gpxExtensionlanguage);
                    Assert.assertTrue(gpxExtensioninstructions);
                    Assert.assertTrue(gpxExtensionelevation);
                    break;
            }
        }
        Assert.assertTrue(gpxMetadata);
        Assert.assertTrue(gpxRte);
        Assert.assertTrue(gpxExtensions);
    }


    /**
     * Validates the gpx against the ors xsd schema.
     */
    private void testGpxSchema(Response response) throws IOException, SAXException {
        SchemaFactory factory = SchemaFactory.newInstance(XMLConstants.W3C_XML_SCHEMA_NS_URI);
        String xsdSchema = "<?xml version=\"1.0\" encoding=\"UTF-8\"?>\n" +
                "<xs:schema attributeFormDefault=\"unqualified\" elementFormDefault=\"qualified\" targetNamespace=\"https://raw.githubusercontent.com/GIScience/openrouteservice-schema/master/gpx/v2/ors-gpx.xsd\" xmlns:xs=\"http://www.w3.org/2001/XMLSchema\">\n" +
                "    <xs:element name=\"gpx\" type=\"ors:gpxType\" xmlns:ors=\"https://raw.githubusercontent.com/GIScience/openrouteservice-schema/master/gpx/v2/ors-gpx.xsd\"/>\n" +
                "    <xs:complexType name=\"extensionsType\">\n" +
                "        <xs:sequence>\n" +
                "            <xs:element type=\"xs:string\" name=\"distance\" minOccurs=\"0\"/>\n" +
                "            <xs:element type=\"xs:string\" name=\"duration\" minOccurs=\"0\"/>\n" +
                "            <xs:element name=\"type\" minOccurs=\"0\">\n" +
                "                <xs:simpleType>\n" +
                "                    <xs:restriction base=\"xs:string\">\n" +
                "                        <xs:enumeration value=\"0\"/>\n" +
                "                        <xs:enumeration value=\"1\"/>\n" +
                "                        <xs:enumeration value=\"2\"/>\n" +
                "                        <xs:enumeration value=\"3\"/>\n" +
                "                        <xs:enumeration value=\"4\"/>\n" +
                "                        <xs:enumeration value=\"5\"/>\n" +
                "                        <xs:enumeration value=\"6\"/>\n" +
                "                        <xs:enumeration value=\"7\"/>\n" +
                "                        <xs:enumeration value=\"8\"/>\n" +
                "                        <xs:enumeration value=\"9\"/>\n" +
                "                        <xs:enumeration value=\"10\"/>\n" +
                "                        <xs:enumeration value=\"11\"/>\n" +
                "                        <xs:enumeration value=\"12\"/>\n" +
                "                        <xs:enumeration value=\"13\"/>\n" +
                "                    </xs:restriction>\n" +
                "                </xs:simpleType>\n" +
                "            </xs:element>\n" +
                "            <xs:element type=\"xs:string\" name=\"step\" minOccurs=\"0\"/>\n" +
                "            <xs:element type=\"xs:string\" name=\"distanceActual\" minOccurs=\"0\"/>\n" +
                "            <xs:element type=\"xs:string\" name=\"ascent\" minOccurs=\"0\"/>\n" +
                "            <xs:element type=\"xs:string\" name=\"descent\" minOccurs=\"0\"/>\n" +
                "            <xs:element type=\"xs:string\" name=\"avgspeed\" minOccurs=\"0\"/>\n" +
                "            <xs:element type=\"xs:string\" name=\"attribution\" minOccurs=\"0\"/>\n" +
                "            <xs:element type=\"xs:string\" name=\"engine\" minOccurs=\"0\"/>\n" +
                "            <xs:element type=\"xs:string\" name=\"build_date\" minOccurs=\"0\"/>\n" +
                "            <xs:element type=\"xs:string\" name=\"profile\" minOccurs=\"0\"/>\n" +
                "            <xs:element type=\"xs:string\" name=\"preference\" minOccurs=\"0\"/>\n" +
                "            <xs:element type=\"xs:string\" name=\"language\" minOccurs=\"0\"/>\n" +
                "            <xs:element type=\"xs:string\" name=\"distance-units\" minOccurs=\"0\"/>\n" +
                "            <xs:element type=\"xs:string\" name=\"instructions\" minOccurs=\"0\"/>\n" +
                "            <xs:element type=\"xs:string\" name=\"elevation\" minOccurs=\"0\"/>\n" +
                "            <xs:element type=\"ors:boundsType\" name=\"bounds\" xmlns:ors=\"https://raw.githubusercontent.com/GIScience/openrouteservice-schema/master/gpx/v2/ors-gpx.xsd\" minOccurs=\"0\"/>\n" +
                "            <xs:element type=\"xs:string\" name=\"system-message\" minOccurs=\"0\"/>\n" +
                "        </xs:sequence>\n" +
                "    </xs:complexType>\n" +
                "    <xs:complexType name=\"metadataType\">\n" +
                "        <xs:sequence>\n" +
                "            <xs:element type=\"xs:string\" name=\"name\"/>\n" +
                "            <xs:element type=\"xs:string\" name=\"desc\"/>\n" +
                "            <xs:element type=\"ors:authorType\" name=\"author\" xmlns:ors=\"https://raw.githubusercontent.com/GIScience/openrouteservice-schema/master/gpx/v2/ors-gpx.xsd\"/>\n" +
                "            <xs:element type=\"ors:copyrightType\" name=\"copyright\" xmlns:ors=\"https://raw.githubusercontent.com/GIScience/openrouteservice-schema/master/gpx/v2/ors-gpx.xsd\"/>\n" +
                "            <xs:element type=\"xs:string\" name=\"time\"/>\n" +
                "            <xs:element type=\"ors:boundsType\" name=\"bounds\" xmlns:ors=\"https://raw.githubusercontent.com/GIScience/openrouteservice-schema/master/gpx/v2/ors-gpx.xsd\"/>\n" +
                "            <xs:element type=\"ors:extensionsType\" name=\"extensions\" xmlns:ors=\"https://raw.githubusercontent.com/GIScience/openrouteservice-schema/master/gpx/v2/ors-gpx.xsd\"/>\n" +
                "        </xs:sequence>\n" +
                "    </xs:complexType>\n" +
                "    <xs:complexType name=\"boundsType\">\n" +
                "        <xs:simpleContent>\n" +
                "            <xs:extension base=\"xs:string\">\n" +
                "                <xs:attribute type=\"xs:string\" name=\"minLat\"/>\n" +
                "                <xs:attribute type=\"xs:string\" name=\"minLon\"/>\n" +
                "                <xs:attribute type=\"xs:string\" name=\"maxLat\"/>\n" +
                "                <xs:attribute type=\"xs:string\" name=\"maxLon\"/>\n" +
                "            </xs:extension>\n" +
                "        </xs:simpleContent>\n" +
                "    </xs:complexType>\n" +
                "    <xs:complexType name=\"linkType\">\n" +
                "        <xs:sequence>\n" +
                "            <xs:element type=\"xs:string\" name=\"text\"/>\n" +
                "            <xs:element type=\"xs:string\" name=\"type\"/>\n" +
                "        </xs:sequence>\n" +
                "        <xs:attribute type=\"xs:string\" name=\"href\"/>\n" +
                "    </xs:complexType>\n" +
                "    <xs:complexType name=\"gpxType\">\n" +
                "        <xs:sequence>\n" +
                "            <xs:element type=\"ors:metadataType\" name=\"metadata\" xmlns:ors=\"https://raw.githubusercontent.com/GIScience/openrouteservice-schema/master/gpx/v2/ors-gpx.xsd\"/>\n" +
                "            <xs:element type=\"ors:rteType\" name=\"rte\" xmlns:ors=\"https://raw.githubusercontent.com/GIScience/openrouteservice-schema/master/gpx/v2/ors-gpx.xsd\"/>\n" +
                "            <xs:element type=\"ors:extensionsType\" name=\"extensions\" xmlns:ors=\"https://raw.githubusercontent.com/GIScience/openrouteservice-schema/master/gpx/v2/ors-gpx.xsd\"/>\n" +
                "        </xs:sequence>\n" +
                "        <xs:attribute type=\"xs:string\" name=\"version\"/>\n" +
                "        <xs:attribute type=\"xs:string\" name=\"creator\"/>\n" +
                "    </xs:complexType>\n" +
                "    <xs:complexType name=\"emailType\">\n" +
                "        <xs:simpleContent>\n" +
                "            <xs:extension base=\"xs:string\">\n" +
                "                <xs:attribute type=\"xs:string\" name=\"id\"/>\n" +
                "                <xs:attribute type=\"xs:string\" name=\"domain\"/>\n" +
                "            </xs:extension>\n" +
                "        </xs:simpleContent>\n" +
                "    </xs:complexType>\n" +
                "    <xs:complexType name=\"authorType\">\n" +
                "        <xs:sequence>\n" +
                "            <xs:element type=\"xs:string\" name=\"name\"/>\n" +
                "            <xs:element type=\"ors:emailType\" name=\"email\" xmlns:ors=\"https://raw.githubusercontent.com/GIScience/openrouteservice-schema/master/gpx/v2/ors-gpx.xsd\"/>\n" +
                "            <xs:element type=\"ors:linkType\" name=\"link\" xmlns:ors=\"https://raw.githubusercontent.com/GIScience/openrouteservice-schema/master/gpx/v2/ors-gpx.xsd\"/>\n" +
                "        </xs:sequence>\n" +
                "    </xs:complexType>\n" +
                "    <xs:complexType name=\"copyrightType\">\n" +
                "        <xs:sequence>\n" +
                "            <xs:element type=\"xs:string\" name=\"year\"/>\n" +
                "            <xs:element type=\"xs:string\" name=\"license\"/>\n" +
                "        </xs:sequence>\n" +
                "        <xs:attribute type=\"xs:string\" name=\"author\"/>\n" +
                "    </xs:complexType>\n" +
                "    <xs:complexType name=\"rteptType\">\n" +
                "        <xs:sequence>\n" +
                "            <xs:element type=\"xs:decimal\" name=\"ele\" minOccurs=\"0\"/>\n" +
                "            <xs:element type=\"xs:string\" name=\"name\"/>\n" +
                "            <xs:element type=\"xs:string\" name=\"desc\"/>\n" +
                "            <xs:element type=\"ors:extensionsType\" name=\"extensions\" xmlns:ors=\"https://raw.githubusercontent.com/GIScience/openrouteservice-schema/master/gpx/v2/ors-gpx.xsd\"/>\n" +
                "        </xs:sequence>\n" +
                "        <xs:attribute type=\"xs:string\" name=\"lat\" use=\"optional\"/>\n" +
                "        <xs:attribute type=\"xs:string\" name=\"lon\" use=\"optional\"/>\n" +
                "    </xs:complexType>\n" +
                "    <xs:complexType name=\"rteType\">\n" +
                "        <xs:sequence>\n" +
                "            <xs:element type=\"ors:rteptType\" name=\"rtept\" maxOccurs=\"unbounded\" minOccurs=\"0\" xmlns:ors=\"https://raw.githubusercontent.com/GIScience/openrouteservice-schema/master/gpx/v2/ors-gpx.xsd\"/>\n" +
                "            <xs:element type=\"ors:extensionsType\" name=\"extensions\" xmlns:ors=\"https://raw.githubusercontent.com/GIScience/openrouteservice-schema/master/gpx/v2/ors-gpx.xsd\"/>\n" +
                "        </xs:sequence>\n" +
                "    </xs:complexType>\n" +
                "</xs:schema>\n";
        Schema schema = factory.newSchema(new StreamSource(new StringReader(xsdSchema)));
        Validator validator = schema.newValidator();
        Source xmlSource = new StreamSource(new StringReader(response.body().asString()));
        validator.validate(xmlSource);
    }

    /**
     * The function validates the whole GeoJson export except segments.
     * Segments hold the instructions and are not necessary for our valid GeoJson-export.
     */
    @Test
    public void testGeoJsonExport() {
        JSONObject body = new JSONObject();
        body.put("coordinates", getParameter("coordinatesShort"));
        body.put("preference", getParameter("preference"));
        body.put("instructions", true);
        body.put("extra_info", getParameter("extra_info"));

        given()
                .headers(geoJsonContent)
                .pathParam("profile", getParameter("carProfile"))
                .body(body.toString())
                .when().log().ifValidationFails()
                .post(getEndPointPath() + "/{profile}/geojson")
                .then().log().ifValidationFails()
                .assertThat()
                .body("any { it.key == 'features' }", is(true))
                .body("any { it.key == 'bbox' }", is(true))
                .body("any { it.key == 'type' }", is(true))
                .body("features[0].containsKey('geometry')", is(true))
                .body("features[0].containsKey('type')", is(true))
                .body("features[0].containsKey('properties')", is(true))
                .body("features[0].properties.containsKey('summary')", is(true))
                .body("features[0].containsKey('bbox')", is(true))
                .body("features[0].properties.containsKey('way_points')", is(true))
                .body("features[0].properties.containsKey('segments')", is(true))
                .body("features[0].properties.containsKey('extras')", is(true))
                .body("features[0].geometry.containsKey('coordinates')", is(true))
                .body("features[0].geometry.containsKey('type')", is(true))
                .body("features[0].geometry.type", is("LineString"))
                .body("features[0].type", is("Feature"))
                .body("type", is("FeatureCollection"))
                .body("metadata.containsKey('system_message')", is(true))

                .statusCode(200);
    }

    @Test
    public void testIdInSummary() {
        JSONObject body = new JSONObject();
        body.put("coordinates", getParameter("coordinatesShort"));
        body.put("id", "request123");

        given()
                .headers(geoJsonContent)
                .pathParam("profile", getParameter("carProfile"))
                .body(body.toString())
                .when()
                .post(getEndPointPath() + "/{profile}/geojson")
                .then().log().ifValidationFails()
                .assertThat()
                .body("any {it.key == 'metadata'}", is(true))
                .body("metadata.containsKey('system_message')", is(true))
                .body("metadata.containsKey('id')", is(true))
                .body("metadata.id", is("request123"))

                .statusCode(200);

        given()
                .headers(jsonContent)
                .pathParam("profile", getParameter("carProfile"))
                .body(body.toString())
                .when()
                .post(getEndPointPath() + "/{profile}/json")
                .then()
                .assertThat()
                .body("any {it.key == 'metadata'}", is(true))
                .body("metadata.containsKey('id')", is(true))
                .body("metadata.id", is("request123"))

                .statusCode(200);
    }

    @Test
    public void testCompleteMetadata() {
        JSONObject body = new JSONObject();
        body.put("coordinates", getParameter("coordinatesShort"));
        body.put("id", "request123");

        given()
                .headers(geoJsonContent)
                .pathParam("profile", getParameter("carProfile"))
                .body(body.toString())
                .when()
                .post(getEndPointPath() + "/{profile}/geojson")
                .then()
                .assertThat()
                .body("any {it.key == 'metadata'}", is(true))
                .body("metadata.containsKey('id')", is(true))
                .body("metadata.id", is("request123"))
                .body("metadata.containsKey('attribution')", is(true))
                .body("metadata.service", is("routing"))
                .body("metadata.containsKey('timestamp')", is(true))
                .body("metadata.containsKey('query')", is(true))
                .body("metadata.query.id", is("request123"))
                .body("metadata.query.containsKey('coordinates')", is(true))
                .body("metadata.query.coordinates.size()", is(2))
                .body("metadata.query.coordinates[0][0]", is(8.678613f))
                .body("metadata.query.coordinates[0][1]", is(49.411721f))
                .body("metadata.query.coordinates[1][0]", is(8.687782f))
                .body("metadata.query.coordinates[1][1]", is(49.424597f))
                .body("metadata.query.profile", is("driving-car"))
                .body("metadata.query.id", is("request123"))
                .body("metadata.engine.containsKey('version')", is(true))
                .body("metadata.engine.containsKey('build_date')", is(true))
                .body("metadata.engine.containsKey('graph_date')", is(true))
                .body("metadata.containsKey('system_message')", is(true))
                .statusCode(200);
    }

    @Test
    public void expectSegmentsToMatchCoordinates() {
        JSONObject body = new JSONObject();
        body.put("coordinates", getParameter("coordinatesLong"));
        body.put("preference", getParameter("preference"));
        body.put("instructions", true);

        given()
                .headers(jsonContent)
                .pathParam("profile", getParameter("bikeProfile"))
                .body(body.toString())
                .when()
                .post(getEndPointPath() + "/{profile}")
                .then()
                .assertThat()
                .body("any { it.key == 'routes' }", is(true))
                .body("routes[0].containsKey('segments')", is(true))
                .body("routes[0].segments.size()", is(2))
                .statusCode(200);
    }

    @Test
    public void testSummary() { // waiting for elevation & turn restrictions
        JSONObject body = new JSONObject();
        body.put("coordinates", getParameter("coordinatesLong"));
        body.put("preference", getParameter("preference"));
        body.put("instructions", true);
        body.put("elevation", true);

        given()
<<<<<<< HEAD
                .config(JSON_CONFIG_DOUBLE_NUMBERS)
                .header("Accept", "application/json")
                .header("Content-Type", "application/json")
=======
                .headers(jsonContent)
>>>>>>> a2681643
                .pathParam("profile", getParameter("bikeProfile"))
                .body(body.toString())
                .when()
                .post(getEndPointPath() + "/{profile}")
                .then().log().ifValidationFails()
                .assertThat()
                .body("any { it.key == 'routes' }", is(true))
                .body("routes[0].containsKey('segments')", is(true))
                .body("routes[0].segments.size()", is(2))
                .body("routes[0].summary.distance", is(closeTo(13079.0, 130)))
                .body("routes[0].summary.duration", is(closeTo(2737.0, 27)))
                .body("routes[0].summary.ascent", is(closeTo(351.0, 35)))
                .body("routes[0].summary.descent", is(closeTo(347.6, 34)))
                .statusCode(200);
    }

    @Test
    public void testSegmentDistances() {
        JSONObject body = new JSONObject();
        body.put("coordinates", getParameter("coordinatesLong"));
        body.put("preference", getParameter("preference"));
        body.put("instructions", true);
        body.put("elevation", true);

        given()
<<<<<<< HEAD
                .config(JSON_CONFIG_DOUBLE_NUMBERS)
                .header("Accept", "application/json")
                .header("Content-Type", "application/json")
=======
                .headers(jsonContent)
>>>>>>> a2681643
                .pathParam("profile", getParameter("bikeProfile"))
                .body(body.toString())
                .when()
                .post(getEndPointPath() + "/{profile}")
                .then().log().ifValidationFails()
                .assertThat()
                .body("any { it.key == 'routes' }", is(true))
                .body("routes[0].containsKey('segments')", is(true))
                .body("routes[0].segments.size()", is(2))

                .body("routes[0].segments[0].distance", is(closeTo(6689.5f, 1)))
                .body("routes[0].segments[0].duration", is(closeTo(1397.0f, 1)))
                .body("routes[0].segments[1].distance", is(closeTo(6377.1f, 1)))
                .body("routes[0].segments[1].duration", is(closeTo(1337.6f, 1)))
                .statusCode(200);
    }

    @Test
    public void testEncodedPolyline() { // check if route is the same as before, then the value can be adjusted
                                        // need to check if polyline generation is sufficiently covered by unit tests, then this test can be omitted
        JSONObject body = new JSONObject();
        body.put("coordinates", getParameter("coordinatesLong"));
        body.put("preference", getParameter("preference"));
        body.put("instructions", true);
        body.put("elevation", true);

        given()
                .headers(jsonContent)
                .pathParam("profile", getParameter("bikeProfile"))
                .body(body.toString())
                .when()
                .post(getEndPointPath() + "/{profile}")
                .then()
                .assertThat()
                .body("any { it.key == 'routes' }", is(true))
                .body(
                        "routes[0].geometry",
                        is("gvqlHk`~s@cwUB?tC?Cp@NAdISgChAWiCeCcAuGL_@_GxKGQnAIeAxC?GhAGqA~DEsAf@Eu@g@CcAiAGqA_DEqAkCAOoAEcAaCEgAwB@Ww@QBu@IyAmBcAyGrASkCHEmBg@E{CHAa@HAgAeARCHHAHCqBt@BIJCoAVJQR@SXCkAv@ATT@RPAp@JK?DAw@f@dIuArFVBXB@XBDVTn@hBFJz@Xp@rBHDx@`@Ct@RGt@hB_A_BPGcA~Aw@uLVEwBN?kCb@LkCf@f@eIh@NsI^?iDt@EoK^E_BN?[JBINDI~BOnANAp@HN~@LEnAFCnANInAXOp@LAp@J[p@?Kp@?Up@DI?DK?@u@?DYHA{@R@YHBQHAg@HGg@HHNS`DVg@J@HbFnBwQtEbAiS`HbBfEtBv@mAv@ZwAnGrAcJLFGPDIL@BJNNVQ\\FI\\JI\\NOZRSXHIX`@YGp@W_@`@Y_@XYq@f@m@aBbB}@aMLUmBP]mALc@qAHe@oAH[oAJ[{ERWmFJI}En@i@sSZs@yKRu@{JHa@uHBo@qHAkCi|@@cAa]FqAkk@BoEeoBBsAkk@Fe@yINc@wHT[uGXUsFBYqEDMqEx@{AyZ`@cAwNx@eDy]Zw@sPr@}Agh@ZkAqf@AI}K?a@{JDsAc`@?i@cIYkCk}@CUuKBYgJDUgJDMgJLGqELBqE`AjAmG\\JQZAa@|AUgPl@?uA|ADcGz@ImVP@yFHJyF@TyFMf@cGWh@mNo@d@eKEN{C?LaCFNaCN@aCdAe@uGdBc@wMTFuCb@f@aHVNiCR?aDNE_D|BuB}f@`@]mDbAyBbCnAsCjNFWZFa@\\BMS\\sBoA`@kBgQVu@{Jv@aBa\\p@sAgWRw@_IRoA_NHaBoQ@{Du`@Hi@yCNe@kCZ}@cMBWuG?e@kHA[yFEm@mGKe@mGS_@mGWYmGQKoFCAqE{GiCiaBg@E_I{@FuMIEkCCIaCm@KcGqBFyPcBO{JmAQ_Iw@QoFuC_Ak\\{Cw@w[aCOoR}ASyDcBYcQsFu@_cAUQoCZAkC@GkBBCkAvDiA{Vj@S}Gz@GcLhAQoPfCi@iQlGk@vHmGj@f@gCh@gBiAP}A{@FwAk@R}@wDhAdQCBjCAFjC[@jCaAB~Oy@EpR{E_Aju@k@IbEgACzEeAFrBwB^Ak@V}@k@j@gAc@b@uAIJq@KJRGFRSHRSERUYq@Mg@fEyAeKp}AGq@jCO{CpOS{BeGk@sEnf@k@uDx|@YkA~OGOzCII~CUCnBIB~@QTP]h@kBm@p@oDq@n@w@m@`AtAg@`AlLu@lA~\\GLnFy@~@n_@{@p@vQw@lAnKi@`AzRSh@hF_@lAxPa@fBxSUtA~FAV|C@JfEDDfEJ@fEFCfE\\oA~HJU]b@q@jEf@a@hIz@]|Nj@KbIl@BpMd@NfOj@ZfOZb@vODTdH?\\tH[tAj_@UdB~\\SjAfVm@fD~z@c@nCxn@KpA|b@ElAdXFbC|v@CjBtf@Gx@jYYxAfe@[~An]YrApOa@dA_E[p@gII?}DEIxFAMxFf@_BfE@]eA?SeAQ}AdACuApECgA~FCK|DEAfEKLfEWf@bLCFSGLS_ArBv]c@j@dSoCrB|~ACHzJAF~CDDjHn@AvQnAQvQFB\\DLg@APs@EJ}@UVlEg@\\zJy@XfN[LjC{@f@~RuBrBr`AUZvQ]t@nd@Qn@~R]dEr`AM~@vIIh@rDIPrDE@rDJpEbV?zBlC?rAbA@hCC?HIiBHKDrFtDBfAnARhDjFThCrD@Hb@Fn@^Fn@H@NFLvAFFnA]DvB]@Z??^?DnC]Bb@ILtFyABn@c@gDdAgBoHhBlh@K?~ASCvAGBnAO@hAUJdACB`A{I~A{Gk@HwCG?gAq@DeCKb@}@oDLaNqA@oD{@BgB{ADuBiCH}@O@H}AHtAa@RRsAxAfE_AfAfE[Xp@KAp@YD\\E@\\sBp@xCSH\\OJGIROgAb@gCq@\\wBmAt@}Ay@f@g@_DnAkA_@L?mBn@v@c@NR{C`AdA_DfA]uAf@{BYTYG@WGCWINUCGSUDS"))
                .statusCode(200);
    }

    @Test
    public void testWaypoints() {
        JSONObject body = new JSONObject();
        body.put("coordinates", getParameter("coordinatesLong"));
        body.put("preference", getParameter("preference"));
        body.put("instructions", true);
        body.put("elevation", true);

        given()
                .headers(jsonContent)
                .pathParam("profile", getParameter("bikeProfile"))
                .body(body.toString())
                .when()
                .post(getEndPointPath() + "/{profile}")
                .then()
                .assertThat()
                .body("any { it.key == 'routes' }", is(true))
                .body("routes[0].way_points", hasItems(0, 229, 426))
                .statusCode(200);
    }

    @Test
    public void testBbox() { // wait for elevation smoothing check, rewrite coordinates as closeTo
        JSONObject body = new JSONObject();
        body.put("coordinates", getParameter("coordinatesLong"));
        body.put("preference", getParameter("preference"));
        body.put("instructions", true);
        body.put("elevation", true);

        given()
<<<<<<< HEAD
                .config(JSON_CONFIG_DOUBLE_NUMBERS)
                .header("Accept", "application/json")
                .header("Content-Type", "application/json")
=======
                .headers(jsonContent)
>>>>>>> a2681643
                .pathParam("profile", getParameter("bikeProfile"))
                .body(body.toString())
                .when()
                .post(getEndPointPath() + "/{profile}")
                .then()
                .assertThat()
                .body("any { it.key == 'routes' }", is(true))
                .body("routes[0].bbox", hasItems(closeTo(8.678615,0.1), closeTo(49.388405,0.5), closeTo(107.83,1), closeTo(8.719662,0.1), closeTo(49.424603,0.5), closeTo(404.73,4)))
                .statusCode(200);
    }

    @Test
    public void testManeuver() {
        JSONObject body = new JSONObject();
        body.put("coordinates", getParameter("coordinatesLong"));
        body.put("preference", getParameter("preference"));
        body.put("instructions", true);
        body.put("elevation", true);
        body.put("maneuvers", true);

        given()
<<<<<<< HEAD
                .config(JSON_CONFIG_DOUBLE_NUMBERS)
                .header("Accept", "application/json")
                .header("Content-Type", "application/json")
=======
                .headers(jsonContent)
>>>>>>> a2681643
                .pathParam("profile", getParameter("bikeProfile"))
                .body(body.toString())
                .when()
                .post(getEndPointPath() + "/{profile}")
                .then().log().ifValidationFails()
                .assertThat()
                .body("any { it.key == 'routes' }", is(true))
                .body("routes[0].bbox", hasItems(closeTo(8.678615,0.1), closeTo(49.388405f,0.5), closeTo(107.83f, 1), closeTo(8.719662f, 0.1), closeTo(49.424603f,0.5), closeTo(404.73f, 4)))
                .body("routes[0].segments[0].steps[0].maneuver.bearing_before", is(0))
                .body("routes[0].segments[0].steps[0].maneuver.bearing_after", is(175))
                .body("routes[0].segments[0].steps[0].maneuver.containsKey('location')", is(true))
                .body("routes[0].segments[0].steps[1].maneuver.bearing_before", is(175))
                .body("routes[0].segments[0].steps[1].maneuver.bearing_after", is(80))
                .body("routes[0].segments[0].steps[1].maneuver.location", hasItems(closeTo(8.678618,0.1), closeTo(49.411697,0.5)))
                .statusCode(200);
    }

    @Test
    public void testExtras() {
        JSONObject body = new JSONObject();
        body.put("coordinates", getParameter("coordinatesLong"));
        body.put("preference", getParameter("preference"));
        body.put("instructions", true);
        body.put("extra_info", getParameter("extra_info"));

        given()
                .headers(jsonContent)
                .pathParam("profile", getParameter("carProfile"))
                .body(body.toString())
                .when().log().ifValidationFails()
                .post(getEndPointPath() + "/{profile}")
                .then().log().ifValidationFails()
                .assertThat()
                .body("any { it.key == 'routes' }", is(true))
                .body("routes[0].containsKey('extras')", is(true))
                .body("routes[0].extras.containsKey('surface')", is(true))
                .body("routes[0].extras.containsKey('suitability')", is(true))
                .body("routes[0].extras.containsKey('steepness')", is(true))
                .body("routes[0].extras.containsKey('countryinfo')", is(true))
                .statusCode(200);
    }

    @Test
    public void testExtrasDetails() {
        JSONObject body = new JSONObject();
        body.put("coordinates", getParameter("coordinatesLong"));
        body.put("preference", getParameter("preference"));
        body.put("instructions", true);
        body.put("extra_info", getParameter("extra_info"));

        Response response = given()
                .headers(jsonContent)
                .pathParam("profile", getParameter("bikeProfile"))
                .body(body.toString())
                .when()
                .post(getEndPointPath() + "/{profile}");

        response.then().log().ifValidationFails()
                .assertThat()
                .body("any { it.key == 'routes' }", is(true))
                .body("routes[0].containsKey('extras')", is(true))
                .body("routes[0].extras.surface.values.size()", is(38))
                .body("routes[0].extras.surface.values[18][1]", is(181))
                .body("routes[0].extras.suitability.values[18][0]", is(237))
                .body("routes[0].extras.steepness.values[10][1]", is(220))
                .statusCode(200);

        checkExtraConsistency(response);
    }

    @Test
    public void testExtrasConsistency() {
        JSONObject body = new JSONObject();
        body.put("coordinates", getParameter("coordinatesLong"));
        body.put("preference", getParameter("preference"));
        body.put("instructions", true);
        body.put("extra_info", constructExtras("surface|suitability|steepness"));

        Response response = given()
                .headers(jsonContent)
                .pathParam("profile", getParameter("bikeProfile"))
                .body(body.toString())
                .when().log().ifValidationFails()
                .post(getEndPointPath() + "/{profile}");

        Assert.assertEquals(200, response.getStatusCode());

        checkExtraConsistency(response);
    }

    @Test
    public void testTrailDifficultyExtraDetails() { // route geometry needs to be checked, might be edge simplification issue
        JSONObject body = new JSONObject();
        body.put("coordinates", constructCoords("8.763442,49.388882|8.762927,49.397541"));
        body.put("preference", getParameter("preference"));
        body.put("instructions", true);
        body.put("extra_info", constructExtras("suitability|traildifficulty"));

        Response response = given()
                .headers(jsonContent)
                .pathParam("profile", getParameter("bikeProfile"))
                .body(body.toString())
                .when()
                .post(getEndPointPath() + "/{profile}");

        response.then().log().ifValidationFails()
                .assertThat()
                .body("any { it.key == 'routes' }", is(true))
                .body("routes[0].containsKey('extras')", is(true))
                .body("routes[0].extras.traildifficulty.values.size()", is(3))
                .body("routes[0].extras.traildifficulty.values[0][0]", is(0))
                .body("routes[0].extras.traildifficulty.values[0][1]", is(2))
                .body("routes[0].extras.traildifficulty.values[0][2]", is(2))
                .body("routes[0].extras.traildifficulty.values[1][0]", is(2))
                .body("routes[0].extras.traildifficulty.values[1][1]", is(4))
                .body("routes[0].extras.traildifficulty.values[1][2]", is(1))
                .statusCode(200);

        checkExtraConsistency(response);

        body = new JSONObject();
        body.put("coordinates", constructCoords("8.724174,49.390223|8.716536,49.399622"));
        body.put("preference", getParameter("preference"));
        body.put("instructions", true);
        body.put("extra_info", constructExtras("traildifficulty"));

        response = given()
                .headers(jsonContent)
                .pathParam("profile", "foot-hiking")
                .body(body.toString())
                .when()
                .post(getEndPointPath() + "/{profile}");

        response.then().log().ifValidationFails()
                .assertThat()
                .body("any { it.key == 'routes' }", is(true))
                .body("routes[0].containsKey('extras')", is(true))
                .body("routes[0].extras.traildifficulty.values.size()", is(3))
                .body("routes[0].extras.traildifficulty.values[0][0]", is(0))
                .body("routes[0].extras.traildifficulty.values[0][1]", is(9))
                .body("routes[0].extras.traildifficulty.values[0][2]", is(0))
                .body("routes[0].extras.traildifficulty.values[1][0]", is(9))
                .body("routes[0].extras.traildifficulty.values[1][1]", is(25))
                .body("routes[0].extras.traildifficulty.values[1][2]", is(1))
                .body("routes[0].extras.traildifficulty.values[2][0]", is(25))
                .body("routes[0].extras.traildifficulty.values[2][1]", is(27))
                .body("routes[0].extras.traildifficulty.values[2][2]", is(0))
                .statusCode(200);

        checkExtraConsistency(response);
    }

    @Test
    public void testTollwaysExtraDetails() {
        JSONObject body = new JSONObject();
        body.put("coordinates", constructCoords("8.676281,49.414715|8.6483,49.413291"));
        body.put("preference", getParameter("preference"));
        body.put("instructions", true);
        body.put("extra_info", constructExtras("suitability|tollways"));

        // Test that the response indicates that the whole route is tollway free. The first two tests check that the waypoint ids
        // in the extras.tollways.values match the final waypoint of the route
        Response response = given()
                .headers(jsonContent)
                .pathParam("profile", "driving-car")
                .body(body.toString())
                .when()
                .post(getEndPointPath() + "/{profile}");

        response.then()
                .assertThat()
                .body("any { it.key == 'routes' }", is(true))
                .body("routes[0].containsKey('extras')", is(true))
                .body("routes[0].extras.tollways.values.size()", is(1))
                .body("routes[0].extras.tollways.values[0][0]", is(0))
                .body("routes[0].extras.tollways.values[0][1]", is(75))
                .body("routes[0].extras.tollways.values[0][2]", is(0))
                .statusCode(200);

        checkExtraConsistency(response);

        response = given()
                .headers(jsonContent)
                .pathParam("profile", "driving-hgv")
                .body(body.toString())
                .when()
                .post(getEndPointPath() + "/{profile}");

        response.then()
                .assertThat()
                .body("any { it.key == 'routes' }", is(true))
                .body("routes[0].containsKey('extras')", is(true))
                .body("routes[0].extras.tollways.values.size()", is(3))
                .body("routes[0].extras.tollways.values[0][0]", is(0))
                .body("routes[0].extras.tollways.values[0][1]", is(36))
                .body("routes[0].extras.tollways.values[0][2]", is(0))
                .body("routes[0].extras.tollways.values[1][0]", is(36))
                .body("routes[0].extras.tollways.values[1][1]", is(49))
                .body("routes[0].extras.tollways.values[1][2]", is(1))
                .body("routes[0].extras.tollways.values[2][0]", is(49))
                .body("routes[0].extras.tollways.values[2][1]", is(79))
                .body("routes[0].extras.tollways.values[2][2]", is(0))
                .statusCode(200);

        checkExtraConsistency(response);

        JSONObject restrictions = new JSONObject();
        restrictions.put("width", 2);
        restrictions.put("height", 2);
        restrictions.put("weight", 14);
        JSONObject params = new JSONObject();
        params.put("restrictions", restrictions);
        JSONObject options = new JSONObject();
        options.put("profile_params", params);
        options.put("vehicle_type", "hgv");
        body.put("options", options);
        body.put("continue_straight", false);

        response = given()
                .headers(jsonContent)
                .pathParam("profile", "driving-hgv")
                .body(body.toString())
                .when().log().ifValidationFails()
                .post(getEndPointPath() + "/{profile}");

        response.then().log().ifValidationFails()
                .assertThat()
                .body("any { it.key == 'routes' }", is(true))
                .body("routes[0].containsKey('extras')", is(true))
                .body("routes[0].extras.tollways.values.size()", is(3))
                .body("routes[0].extras.tollways.values[0][0]", is(0))
                .body("routes[0].extras.tollways.values[0][1]", is(36))
                .body("routes[0].extras.tollways.values[0][2]", is(0))
                .body("routes[0].extras.tollways.values[1][0]", is(36))
                .body("routes[0].extras.tollways.values[1][1]", is(49))
                .body("routes[0].extras.tollways.values[1][2]", is(1))
                .body("routes[0].extras.tollways.values[2][0]", is(49))
                .body("routes[0].extras.tollways.values[2][1]", is(79))
                .body("routes[0].extras.tollways.values[2][2]", is(0))
                .statusCode(200);

        checkExtraConsistency(response);
    }

    @Test
    public void testGreenExtraInfo() {
        JSONObject body = new JSONObject();
        body.put("coordinates", getParameter("coordinatesWalking"));
        body.put("extra_info", constructExtras("green"));

        given()
                .headers(jsonContent)
                .pathParam("profile", getParameter("footProfile"))
                .body(body.toString())
                .when()
                .post(getEndPointPath() + "/{profile}/json")
                .then().log().ifValidationFails()
                .assertThat()
                .body("any { it.key == 'routes' }", is(true))
                .body("routes[0].containsKey('extras')", is(true))
                .body("routes[0].extras.green.values[0][0]", is(0))
                .body("routes[0].extras.green.values[0][1]", is(6))
                .body("routes[0].extras.green.values[0][2]", is(9))
                .body("routes[0].extras.green.values[3][0]", is(11))
                .body("routes[0].extras.green.values[3][1]", is(30))
                .body("routes[0].extras.green.values[3][2]", is(10))

                .statusCode(200);
    }

    @Test
    public void testNoiseExtraInfo() {
        JSONObject body = new JSONObject();
        body.put("coordinates", getParameter("coordinatesWalking"));
        body.put("extra_info", constructExtras("noise"));

        given()
                .headers(jsonContent)
                .pathParam("profile", getParameter("footProfile"))
                .body(body.toString())
                .when()
                .post(getEndPointPath() + "/{profile}/json")
                .then().log().ifValidationFails()
                .assertThat()
                .body("any { it.key == 'routes' }", is(true))
                .body("routes[0].containsKey('extras')", is(true))
                .body("routes[0].extras.noise.values[0][0]", is(0))
                .body("routes[0].extras.noise.values[0][1]", is(8))
                .body("routes[0].extras.noise.values[0][2]", is(10))
                .body("routes[0].extras.noise.values[4][0]", is(23))
                .body("routes[0].extras.noise.values[4][1]", is(30))
                .body("routes[0].extras.noise.values[4][2]", is(9))

                .statusCode(200);
    }

    @Test
    public void testCsvExtraInfo() {
        JSONObject body = new JSONObject();
        body.put("coordinates", getParameter("coordinatesWalking"));
        body.put("extra_info", constructExtras("csv"));
        JSONObject weightings = new JSONObject();
        weightings.put("csv_factor", 1.0);
        weightings.put("csv_column", "less_than_0.5");
        JSONObject params = new JSONObject();
        params.put("weightings", weightings);
        JSONObject options = new JSONObject();
        options.put("profile_params", params);
        body.put("options", options);

        given()
                .config(JSON_CONFIG_DOUBLE_NUMBERS)
                .headers(jsonContent)
                .pathParam("profile", getParameter("footProfile"))
                .body(body.toString())
                .when()
                .post(getEndPointPath() + "/{profile}/json")
                .then().log().ifValidationFails()
                .assertThat()
                .body("any { it.key == 'routes' }", is(true))
                .body("routes[0].containsKey('extras')", is(true))
                .body("routes[0].extras.csv.values[2][0]", is(lessThan(50)))

                .statusCode(200);
    }
    @Test
    public void testInvalidExtraInfoWarning() {
        JSONObject body = new JSONObject();
        body.put("preference", "recommended");
        body.put("coordinates", new JSONArray("[[8.682386, 49.417412],[8.690583, 49.413347]]"));
        body.put("extra_info", new JSONArray("[\"steepness\",\"suitability\",\"surface\",\"waycategory\",\"waytype\",\"tollways\",\"traildifficulty\",\"osmid\",\"roadaccessrestrictions\",\"countryinfo\",\"green\",\"noise\"]"));

        given()
                .headers(jsonContent)
                .body(body.toString())
                .when()
                .post(getEndPointPath() + "/foot-walking/json")
                .then()
                .assertThat()
                .body("any { it.key == 'routes' }", is(true))
                .body("routes[0].extras.size()", is(8))
                .body("routes[0].extras.containsKey('steepness')", is(true))
                .body("routes[0].extras.containsKey('suitability')", is(true))
                .body("routes[0].extras.containsKey('surface')", is(true))
                .body("routes[0].extras.containsKey('waycategory')", is(true))
                .body("routes[0].extras.containsKey('waytypes')", is(true))
                .body("routes[0].extras.containsKey('traildifficulty')", is(true))
                .body("routes[0].extras.containsKey('green')", is(true))
                .body("routes[0].extras.containsKey('noise')", is(true))
                .body("routes[0].warnings.size()", is(1))
                .body("routes[0].warnings[0].code", is(4))
                .body("routes[0].warnings[0].message", is("Extra info requested but not available: tollways, osmid, roadaccessrestrictions, countryinfo"))
                .statusCode(200);
    }

    @Test
    public void testOptimizedAndTurnRestrictions() {
        JSONObject body = new JSONObject();
        body.put("coordinates", constructCoords("8.684081,49.398155|8.684703,49.397359"));
        body.put("preference", getParameter("preference"));
        body.put("instructions", true);
        body.put("optimized", false);

        // Test that the "right turn only" restriction at the junction is taken into account
        given()
                .headers(jsonContent)
                .pathParam("profile", "driving-car")
                .body(body.toString())
                .when()
                .post(getEndPointPath() + "/{profile}")
                .then()
                .assertThat()
                .body("any { it.key == 'routes' }", is(true))
                .body("routes[0].summary.distance", is(693.8f))
                .statusCode(200);
    }

    @Test
    public void testMaximumSpeed() {
        JSONObject body = new JSONObject();
        body.put("coordinates", constructCoords("8.63348,49.41766|8.6441,49.4672"));
        body.put("preference", getParameter("preference"));
        body.put("maximum_speed", 85);

        //Test against default maximum speed lower bound setting
        given()
<<<<<<< HEAD
                .config(JSON_CONFIG_DOUBLE_NUMBERS)
                .header("Accept", "application/json")
                .header("Content-Type", "application/json")
=======
                .headers(jsonContent)
>>>>>>> a2681643
                .pathParam("profile", "driving-car")
                .body(body.toString())
                .when()
                .post(getEndPointPath() + "/{profile}")
                .then()
                .assertThat()
                .body("any { it.key == 'routes' }", is(true))
                .body("routes[0].summary.duration", is(closeTo(1710.7, 1)))
                .statusCode(200);

        //Test profile-specific maximum speed lower bound
        body.put("maximum_speed", 75);

        given()
<<<<<<< HEAD
                .config(JSON_CONFIG_DOUBLE_NUMBERS)
                .header("Accept", "application/json")
                .header("Content-Type", "application/json")
=======
                .headers(jsonContent)
>>>>>>> a2681643
                .pathParam("profile", "driving-hgv")
                .body(body.toString())
                .when()
                .post(getEndPointPath() + "/{profile}")
                .then()
                .assertThat()
                .body("any { it.key == 'routes' }", is(true))
                .body("routes[0].summary.duration", is(closeTo(1996.2, 1)))
                .statusCode(200);
    }

    @Test
    public void testTurnRestrictions() {
        JSONObject body = new JSONObject();
        body.put("coordinates", constructCoords("8.684081,49.398155|8.684703,49.397359"));
        body.put("preference", getParameter("preference"));

        JSONObject options = new JSONObject();
        JSONArray avoidFeatures = new JSONArray();
        body.put("options", options.put("avoid_features", avoidFeatures.put("ferries")));// enforce use of CALT over CH

        // Test that the "right turn only" restriction at the junction is taken into account
        given()
                .headers(jsonContent)
                .pathParam("profile", "driving-car")
                .body(body.toString())
                .when()
                .post(getEndPointPath() + "/{profile}")
                .then()
                .assertThat()
                .body("any { it.key == 'routes' }", is(true))
                .body("routes[0].summary.distance", is(693.8f))
                .statusCode(200);
    }

    @Test
    public void testUTurnRestrictions() {
        JSONObject body = new JSONObject();
        body.put("coordinates", constructCoords("8.698302,49.412282|8.698801,49.41223"));
        body.put("preference", getParameter("preference"));

        JSONObject options = new JSONObject();
        JSONArray avoidFeatures = new JSONArray();
        body.put("options", options.put("avoid_features", avoidFeatures.put("ferries")));// enforce use of CALT over CH

        // Test that the "right turn only" restriction at the junction is taken into account
        given()
<<<<<<< HEAD
                .config(JSON_CONFIG_DOUBLE_NUMBERS)
                .header("Accept", "application/json")
                .header("Content-Type", "application/json")
=======
                .headers(jsonContent)
>>>>>>> a2681643
                .pathParam("profile", "driving-car")
                .body(body.toString())
                .when()
                .post(getEndPointPath() + "/{profile}")
                .then().log().ifValidationFails()
                .assertThat()
                .body("any { it.key == 'routes' }", is(true))
                .body("routes[0].summary.distance", is(closeTo(2968.5, 2)))//once issue#1073 is resolved it should be equal to the reference A* route distance of 2816.7
                .statusCode(200);
    }

    @Test
    public void testNoBearings() {
        JSONObject body = new JSONObject();
        body.put("coordinates", constructCoords("8.688694,49.399374|8.686495,49.40349"));
        body.put("preference", getParameter("preference"));
        body.put("geometry", true);

        given()
                .headers(jsonContent)
                .pathParam("profile", getParameter("bikeProfile"))
                .body(body.toString())
                .when()
                .post(getEndPointPath() + "/{profile}")
                .then()
                .assertThat()
                .body("any { it.key == 'routes' }", is(true))
                .body("routes[0].summary.distance", is(617.3f))
                .statusCode(200);
    }

    @Test
    public void testBearingsForStartAndEndPoints() {
        JSONObject body = new JSONObject();
        body.put("coordinates", constructCoords("8.688694,49.399374|8.686495,49.40349"));
        body.put("preference", getParameter("preference"));
        body.put("geometry", true);
        body.put("bearings", constructBearings("25,30|90,20"));

        given()
<<<<<<< HEAD
                .config(JSON_CONFIG_DOUBLE_NUMBERS)
                .header("Accept", "application/json")
                .header("Content-Type", "application/json")
=======
                .headers(jsonContent)
>>>>>>> a2681643
                .pathParam("profile", "cycling-road")
                .body(body.toString())
                .when()
                .post(getEndPointPath() + "/{profile}")
                .then()
                .assertThat()
                .body("any { it.key == 'routes' }", is(true))
                .body("routes[0].summary.distance", is(closeTo(804.9, 1)))
                .statusCode(200);
    }

    @Test
    public void testBearingsExceptLastPoint() {
        JSONObject body = new JSONObject();
        body.put("coordinates", constructCoords("8.688694,49.399374|8.686495,49.40349"));
        body.put("preference", getParameter("preference"));
        body.put("geometry", true);
        body.put("bearings", constructBearings("25,30"));

        given()
                .headers(jsonContent)
                .pathParam("profile", "cycling-road")
                .body(body.toString())
                .when()
                .post(getEndPointPath() + "/{profile}")
                .then()
                .assertThat()
                .body("any { it.key == 'routes' }", is(true))
                .body("routes[0].summary.distance", is(647.2f))
                .statusCode(200);
    }

    @Test
    public void testBearingsSkipwaypoint() {
        JSONObject body = new JSONObject();
        body.put("coordinates", constructCoords("8.688694,49.399374|8.686495,49.40349"));
        body.put("preference", getParameter("preference"));
        body.put("geometry", true);
        body.put("bearings", constructBearings("|90,20"));

        given()
<<<<<<< HEAD
                .config(JSON_CONFIG_DOUBLE_NUMBERS)
                .header("Accept", "application/json")
                .header("Content-Type", "application/json")
=======
                .headers(jsonContent)
>>>>>>> a2681643
                .pathParam("profile", getParameter("bikeProfile"))
                .body(body.toString())
                .when()
                .post(getEndPointPath() + "/{profile}")
                .then()
                .assertThat()
                .body("any { it.key == 'routes' }", is(true))
                .body("routes[0].summary.distance", is(closeTo(751.5, 1)))
                .statusCode(200);
    }

    @Test
    public void testContinueStraightNoBearings() {
        JSONObject body = new JSONObject();
        body.put("coordinates", getParameter("coordinatesLong"));
        body.put("continue_straight", true);

        given()
<<<<<<< HEAD
                .config(JSON_CONFIG_DOUBLE_NUMBERS)
                .header("Accept", "application/json")
                .header("Content-Type", "application/json")
=======
                .headers(jsonContent)
>>>>>>> a2681643
                .pathParam("profile", getParameter("carProfile"))
                .body(body.toString())
                .when()
                .post(getEndPointPath() + "/{profile}")
                .then().log().ifValidationFails()
                .assertThat()
                .body("any { it.key == 'routes' }", is(true))
                .body("routes[0].summary.distance", is(closeTo(15173.0, 15)))
                .statusCode(200);
    }

    @Test
    public void testSteps() {
        JSONObject body = new JSONObject();
        body.put("coordinates", getParameter("coordinatesLong"));
        body.put("preference", getParameter("preference"));
        body.put("instructions", true);

        given()
                .headers(jsonContent)
                .pathParam("profile", getParameter("bikeProfile"))
                .body(body.toString())
                .when()
                .post(getEndPointPath() + "/{profile}")
                .then()
                .assertThat()
                .body("any { it.key == 'routes' }", is(true))
                .body("routes[0].segments[0].containsKey('steps')", is(true))
                .body("routes[0].segments[1].containsKey('steps')", is(true))
                .body("routes[0].segments[0].steps.size()", is(greaterThan(0)))
                .body("routes[0].segments[1].steps.size()", is(greaterThan(0)))
                .statusCode(200);
    }

    @Test
    public void testStepsDetails() { // evaluate if necessary
        JSONObject body = new JSONObject();
        body.put("coordinates", getParameter("coordinatesLong"));
        body.put("preference", getParameter("preference"));
        body.put("instructions", true);

        given()
                .headers(jsonContent)
                .pathParam("profile", getParameter("bikeProfile"))
                .body(body.toString())
                .when()
                .post(getEndPointPath() + "/{profile}")
                .then().log().ifValidationFails()
                .assertThat()
                .body("any { it.key == 'routes' }", is(true))
                .body("routes[0].segments[0].containsKey('steps')", is(true))
                .body("routes[0].segments[1].containsKey('steps')", is(true))
                .body("routes[0].segments[0].steps.size()", is(greaterThan(0)))
                .body("routes[0].segments[1].steps.size()", is(greaterThan(0)))
                .body("routes[0].segments[0].steps[3].distance", is(any(Float.TYPE)))
                .body("routes[0].segments[0].steps[3].duration", is(any(Float.TYPE)))
                .body("routes[0].segments[0].steps[3].type", is(any(Integer.TYPE)))
                .body("routes[0].segments[0].steps[3].instruction", is(any(String.class)))
                .statusCode(200);
    }

    private void checkExtraConsistency(Response response) {
        JSONObject jResponse = new JSONObject(response.body().asString());

        JSONObject jRoute = (jResponse.getJSONArray("routes")).getJSONObject(0);
        double routeDistance = jRoute.getJSONObject("summary").getDouble("distance");
        JSONObject jExtras = (jResponse.getJSONArray("routes")).getJSONObject(0).getJSONObject("extras");

        JSONArray jExtraNames = jExtras.names();
        for (int i = 0; i < jExtraNames.length(); i++) {
            String name = jExtraNames.getString(i);
            JSONArray jExtraValues = jExtras.getJSONObject(name).getJSONArray("values");

            JSONArray jValues = jExtraValues.getJSONArray(0);
            int fromValue = jValues.getInt(0);
            int toValue = jValues.getInt(1);
            Assert.assertTrue(fromValue < toValue);

            for (int j = 1; j < jExtraValues.length(); j++) {
                jValues = jExtraValues.getJSONArray(j);
                int fromValue1 = jValues.getInt(0);
                int toValue1 = jValues.getInt(1);

                Assert.assertTrue(fromValue1 < toValue1);
                Assert.assertEquals(fromValue1, toValue);

                toValue = toValue1;
            }


            JSONArray jSummary = jExtras.getJSONObject(name).getJSONArray("summary");
            double distance = 0.0;
            double amount = 0.0;

            for (int j = 0; j < jSummary.length(); j++) {
                JSONObject jSummaryValues = jSummary.getJSONObject(j);
                distance += jSummaryValues.getDouble("distance");
                amount += jSummaryValues.getDouble("amount");
            }

            Assert.assertEquals(routeDistance, distance, 0.5);
            Assert.assertEquals(100, amount, 0.1);
        }
    }

    @Test
    public void testVehicleType() {
        JSONObject body = new JSONObject();
        body.put("coordinates", constructCoords("8.71189,49.41165|8.71128,49.40971"));
        body.put("preference", "shortest");
        body.put("instructions", false);
        body.put("units", "m");

        JSONObject options = new JSONObject();
        options.put("vehicle_type", "hgv");
        body.put("options", options);

        // Test that buses are not allowed on Neue Schlossstraße (https://www.openstreetmap.org/way/150549948)
        given()
<<<<<<< HEAD
                .config(JSON_CONFIG_DOUBLE_NUMBERS)
                .header("Accept", "application/json")
                .header("Content-Type", "application/json")
=======
                .headers(jsonContent)
>>>>>>> a2681643
                .pathParam("profile", "driving-hgv")
                .body(body.toString())
                .when()
                .post(getEndPointPath() + "/{profile}")
                .then()
                .assertThat()
                .body("any { it.key == 'routes' }", is(true))
                .body("routes[0].summary.distance", is(closeTo(605.3, 6)))
                .statusCode(200);

        options.put("vehicle_type", "bus");
        body.put("options", options);
        given()
<<<<<<< HEAD
                .config(JSON_CONFIG_DOUBLE_NUMBERS)
                .header("Accept", "application/json")
                .header("Content-Type", "application/json")
=======
                .headers(jsonContent)
>>>>>>> a2681643
                .pathParam("profile", "driving-hgv")
                .body(body.toString())
                .when()
                .post(getEndPointPath() + "/{profile}")
                .then()
                .assertThat()
                .body("any { it.key == 'routes' }", is(true))
                .body("routes[0].summary.distance", is(closeTo(1039.9, 10)))
                .statusCode(200);
    }

    @Test
    public void testHGVWidthRestriction() { // check route
        JSONObject body = new JSONObject();
        body.put("coordinates", constructCoords("8.690915,49.430117|8.68834,49.427758"));
        body.put("preference", "shortest");
        body.put("instructions", false);
        body.put("units", "m");

        JSONObject restrictions = new JSONObject();
        restrictions.put("width", 3);
        JSONObject params = new JSONObject();
        params.put("restrictions", restrictions);
        JSONObject options = new JSONObject();
        options.put("profile_params", params);
        options.put("vehicle_type", "hgv");
        body.put("options", options);

        given()
<<<<<<< HEAD
                .config(JSON_CONFIG_DOUBLE_NUMBERS)
                .header("Accept", "application/json")
                .header("Content-Type", "application/json")
=======
                .headers(jsonContent)
>>>>>>> a2681643
                .pathParam("profile", "driving-hgv")
                .body(body.toString())
                .when()
                .post(getEndPointPath() + "/{profile}")
                .then()
                .assertThat()
                .body("any { it.key == 'routes' }", is(true))
                .body("routes[0].summary.distance", is(closeTo(809.3, 8)))
                .body("routes[0].summary.duration", is(closeTo(239.1, 2)))
                .statusCode(200);

        restrictions = new JSONObject();
        restrictions.put("width", 2);
        params = new JSONObject();
        params.put("restrictions", restrictions);
        options = new JSONObject();
        options.put("profile_params", params);
        options.put("vehicle_type", "hgv");
        body.put("options", options);

        given()
<<<<<<< HEAD
                .config(JSON_CONFIG_DOUBLE_NUMBERS)
                .header("Accept", "application/json")
                .header("Content-Type", "application/json")
=======
                .headers(jsonContent)
>>>>>>> a2681643
                .pathParam("profile", "driving-hgv")
                .body(body.toString())
                .when()
                .post(getEndPointPath() + "/{profile}")
                .then()
                .assertThat()
                .body("any { it.key == 'routes' }", is(true))
                .body("routes[0].summary.distance", is(closeTo(379.5, 3)))
                .body("routes[0].summary.duration", is(closeTo(270.0, 2)))
                .statusCode(200);
    }

    @Test
    public void testHGVHeightRestriction() {
        JSONObject body = new JSONObject();
        body.put("coordinates", constructCoords("8.687992,49.426312|8.691315,49.425962"));
        body.put("preference", "shortest");
        body.put("instructions", false);
        body.put("units", "m");

        JSONObject restrictions = new JSONObject();
        restrictions.put("height", 4);
        JSONObject params = new JSONObject();
        params.put("restrictions", restrictions);
        JSONObject options = new JSONObject();
        options.put("profile_params", params);
        options.put("vehicle_type", "hgv");
        body.put("options", options);

        given()
<<<<<<< HEAD
                .config(JSON_CONFIG_DOUBLE_NUMBERS)
                .header("Accept", "application/json")
                .header("Content-Type", "application/json")
=======
                .headers(jsonContent)
>>>>>>> a2681643
                .pathParam("profile", "driving-hgv")
                .body(body.toString())
                .when()
                .post(getEndPointPath() + "/{profile}")
                .then()
                .assertThat()
                .body("any { it.key == 'routes' }", is(true))
                .body("routes[0].summary.distance", is(closeTo(549.0, 1)))
                .body("routes[0].summary.duration", is(closeTo(185.4, 1)))
                .statusCode(200);

        restrictions = new JSONObject();
        restrictions.put("height", 2);
        params = new JSONObject();
        params.put("restrictions", restrictions);
        options = new JSONObject();
        options.put("profile_params", params);
        options.put("vehicle_type", "hgv");
        body.put("options", options);

        given()
<<<<<<< HEAD
                .config(JSON_CONFIG_DOUBLE_NUMBERS)
                .header("Accept", "application/json")
                .header("Content-Type", "application/json")
=======
                .headers(jsonContent)
>>>>>>> a2681643
                .pathParam("profile", "driving-hgv")
                .body(body.toString())
                .when()
                .post(getEndPointPath() + "/{profile}")
                .then()
                .assertThat()
                .body("any { it.key == 'routes' }", is(true))
                .body("routes[0].summary.distance", is(closeTo(376.5, 1)))
                .body("routes[0].summary.duration", is(closeTo(184.2, 1)))
                .statusCode(200);
    }

    @Test
    public void testCarDistanceAndDuration() {
        JSONObject body = new JSONObject();
        body.put("coordinates", constructCoords("8.690915,49.430117|8.68834,49.427758"));
        body.put("preference", "shortest");
        body.put("instructions", false);

        // Generic test to ensure that the distance and duration dont get changed
        given()
<<<<<<< HEAD
                .config(JSON_CONFIG_DOUBLE_NUMBERS)
                .header("Accept", "application/json")
                .header("Content-Type", "application/json")
=======
                .headers(jsonContent)
>>>>>>> a2681643
                .pathParam("profile", getParameter("carProfile"))
                .body(body.toString())
                .when()
                .post(getEndPointPath() + "/{profile}")
                .then()
                .assertThat()
                .body("any { it.key == 'routes' }", is(true))
                .body("routes[0].summary.distance", is(closeTo(379.5, 1)))
                .body("routes[0].summary.duration", is(closeTo(270.0, 1)))
                .statusCode(200);
    }

    // test fitness params bike..

    @Test
    public void testBordersAvoid() {
        JSONObject body = new JSONObject();
        body.put("coordinates", constructCoords("8.684682,49.401961|8.690518,49.405326"));
        body.put("preference", "shortest");
        body.put("instructions", false);
        body.put("optimized", false);
        body.put("units", "m");

        JSONObject options = new JSONObject();
        options.put("avoid_borders", "controlled");
        body.put("options", options);

        // Test that providing border control in avoid_features works
        given()
<<<<<<< HEAD
                .config(JSON_CONFIG_DOUBLE_NUMBERS)
                .header("Accept", "application/json")
                .header("Content-Type", "application/json")
=======
                .headers(jsonContent)
>>>>>>> a2681643
                .pathParam("profile", getParameter("carProfile"))
                .body(body.toString())
                .when()
                .post(getEndPointPath() + "/{profile}")
                .then()
                .assertThat()
                .body("any { it.key == 'routes' }", is(true))
                .body("routes[0].summary.distance", is(closeTo(1404, 1)))
                .statusCode(200);

        options = new JSONObject();
        options.put("avoid_borders", "all");
        body.put("options", options);

        // Option 1 signifies that the route should not cross any borders
        given()
                .headers(jsonContent)
                .pathParam("profile", getParameter("carProfile"))
                .body(body.toString())
                .when()
                .post(getEndPointPath() + "/{profile}")
                .then()
                .assertThat()
                .body("any { it.key == 'routes' }", is(false))
                .body("error.code", is(RoutingErrorCodes.ROUTE_NOT_FOUND))
                .statusCode(404);
    }

    @Test
    public void testCountryExclusion() {
        JSONObject body = new JSONObject();
        body.put("coordinates", constructCoords("8.684682,49.401961|8.690518,49.405326"));
        body.put("preference", "shortest");
        body.put("instructions", false);
        body.put("optimized", false);
        body.put("units", "m");

        JSONObject options = new JSONObject();
        options.put("avoid_countries", constructFromPipedList("3"));
        body.put("options", options);

        given()
<<<<<<< HEAD
                .config(JSON_CONFIG_DOUBLE_NUMBERS)
                .header("Accept", "application/json")
                .header("Content-Type", "application/json")
=======
                .headers(jsonContent)
>>>>>>> a2681643
                .pathParam("profile", getParameter("carProfile"))
                .body(body.toString())
                .when()
                .post(getEndPointPath() + "/{profile}")
                .then().log().ifValidationFails()
                .assertThat()
                .body("any { it.key == 'routes' }", is(true))
                .body("routes[0].summary.distance", is(closeTo(1156.6, 1)))
                .statusCode(200);
        options = new JSONObject();
        options.put("avoid_countries", constructFromPipedList("1|3"));
        body.put("options", options);

        given()
<<<<<<< HEAD
                .config(JSON_CONFIG_DOUBLE_NUMBERS)
                .header("Accept", "application/json")
                .header("Content-Type", "application/json")
=======
                .headers(jsonContent)
>>>>>>> a2681643
                .pathParam("profile", getParameter("carProfile"))
                .body(body.toString())
                .when()
                .post(getEndPointPath() + "/{profile}")
                .then()
                .assertThat()
                .body("any { it.key == 'routes' }", is(true))
                .body("routes[0].summary.distance", is(closeTo(3172.4, 3)))
                .statusCode(200);

        // Test avoid_countries with ISO 3166-1 Alpha-2 parameters
        options.put("avoid_countries", constructFromPipedList("AT|FR"));
        given()
<<<<<<< HEAD
                .config(JSON_CONFIG_DOUBLE_NUMBERS)
                .header("Accept", "application/json")
                .header("Content-Type", "application/json")
=======
                .headers(jsonContent)
>>>>>>> a2681643
                .pathParam("profile", getParameter("carProfile"))
                .body(body.toString())
                .when()
                .post(getEndPointPath() + "/{profile}")
                .then().log().ifValidationFails()
                .assertThat()
                .body("any { it.key == 'routes' }", is(true))
                .body("routes[0].summary.distance", is(closeTo(3172.4, 3)))
                .statusCode(200);

        // Test avoid_countries with ISO 3166-1 Alpha-3 parameters
        options.put("avoid_countries", constructFromPipedList("AUT|FRA"));
        given()
<<<<<<< HEAD
                .config(JSON_CONFIG_DOUBLE_NUMBERS)
                .header("Accept", "application/json")
                .header("Content-Type", "application/json")
=======
                .headers(jsonContent)
>>>>>>> a2681643
                .pathParam("profile", getParameter("carProfile"))
                .body(body.toString())
                .when()
                .post(getEndPointPath() + "/{profile}")
                .then()
                .assertThat()
                .body("any { it.key == 'routes' }", is(true))
                .body("routes[0].summary.distance", is(closeTo(3172.4f, 3)))
                .statusCode(200);

    }

    @Test
    public void testBordersAndCountry() {
        JSONObject body = new JSONObject();
        body.put("coordinates", constructCoords("8.684682,49.401961|8.690518,49.405326"));
        body.put("preference", "shortest");
        body.put("instructions", false);
        body.put("units", "m");

        JSONObject options = new JSONObject();
        options.put("avoid_borders", "controlled");
        options.put("avoid_countries", constructFromPipedList("1"));
        body.put("options", options);

        // Test that routing avoids crossing into borders specified
        given()
                .headers(jsonContent)
                .pathParam("profile", getParameter("carProfile"))
                .body(body.toString())
                .when()
                .post(getEndPointPath() + "/{profile}")
                .then()
                .assertThat()
                .body("any { it.key == 'routes' }", is(false))
                .body("error.code", is(RoutingErrorCodes.ROUTE_NOT_FOUND))
                .statusCode(404);
    }

    @Test
    public void testDetourFactor() {
        JSONObject body = new JSONObject();
        body.put("coordinates", getParameter("coordinatesShort"));
        body.put("preference", "shortest");
        body.put("attributes", constructFromPipedList("detourfactor"));

        // Test that a detourfactor is returned when requested
        given()
                .headers(jsonContent)
                .pathParam("profile", getParameter("carProfile"))
                .body(body.toString())
                .when()
                .post(getEndPointPath() + "/{profile}")
                .then().log().ifValidationFails()
                .assertThat()
                .body("any { it.key == 'routes' }", is(true))
                .body("routes[0].segments[0].detourfactor", is(1.3f))
                .statusCode(200);
    }

    @Test
    public void testAvoidArea() {
        JSONObject body = new JSONObject();
        body.put("coordinates", getParameter("coordinatesShort"));
        body.put("preference", "shortest");

        JSONObject avoidGeom = new JSONObject("{\"type\":\"Polygon\",\"coordinates\":[[[8.680,49.421],[8.687,49.421],[8.687,49.418],[8.680,49.418],[8.680,49.421]]]}}");
        JSONObject options = new JSONObject();
        options.put("avoid_polygons", avoidGeom);
        body.put("options", options);

        given()
<<<<<<< HEAD
                .config(JSON_CONFIG_DOUBLE_NUMBERS)
                .header("Accept", "application/json")
                .header("Content-Type", "application/json")
=======
                .headers(jsonContent)
>>>>>>> a2681643
                .pathParam("profile", getParameter("carProfile"))
                .body(body.toString())
                .when()
                .post(getEndPointPath() + "/{profile}")
                .then()
                .assertThat()
                .body("any { it.key == 'routes' }", is(true))
                .body("routes[0].summary.distance", is(closeTo(2181.7, 1)))
                .body("routes[0].summary.duration", is(closeTo(433.2, 1)))
                .statusCode(200);
    }


    @Test
    public void testWheelchairWidthRestriction() {
        JSONObject body = new JSONObject();
        body.put("coordinates", constructCoords("8.708605,49.410688|8.709844,49.411160"));
        body.put("preference", "shortest");
        body.put("instructions", false);
        body.put("units", "m");

        JSONObject restrictions = new JSONObject();
        restrictions.put("minimum_width", 2.0);
        JSONObject params = new JSONObject();
        params.put("restrictions", restrictions);
        JSONObject options = new JSONObject();
        options.put("profile_params", params);
        body.put("options", options);

        given()
                .headers(jsonContent)
                .pathParam("profile", "wheelchair")
                .body(body.toString())
                .when()
                .post(getEndPointPath() + "/{profile}")
                .then().log().ifValidationFails()
                .assertThat()
                .body("any { it.key == 'routes' }", is(true))
                .body("routes[0].summary.distance", is(129.6f))
                .body("routes[0].summary.duration", is(93.3f))
                .statusCode(200);

        restrictions = new JSONObject();
        restrictions.put("minimum_width", 2.1);
        params = new JSONObject();
        params.put("restrictions", restrictions);
        options = new JSONObject();
        options.put("profile_params", params);
        body.put("options", options);

        given()
                .headers(jsonContent)
                .pathParam("profile", "wheelchair")
                .body(body.toString())
                .when().log().ifValidationFails()
                .post(getEndPointPath() + "/{profile}")
                .then()
                .assertThat()
                .body("any { it.key == 'routes' }", is(true))
                .body("routes[0].summary.distance", is(158.7f))
                .body("routes[0].summary.duration", is(114.3f))
                .statusCode(200);
    }

    @Test
    public void testWheelchairInclineRestriction() {
        JSONObject body = new JSONObject();
        body.put("coordinates", constructCoords("8.670290,49.418041|8.667490,49.418376"));
        body.put("preference", "shortest");
        body.put("instructions", false);
        body.put("units", "m");

        JSONObject restrictions = new JSONObject();
        restrictions.put("maximum_incline", 0.0);
        JSONObject params = new JSONObject();
        params.put("restrictions", restrictions);
        JSONObject options = new JSONObject();
        options.put("profile_params", params);
        body.put("options", options);

        given()
                .headers(jsonContent)
                .pathParam("profile", "wheelchair")
                .body(body.toString())
                .when()
                .post(getEndPointPath() + "/{profile}")
                .then()
                .assertThat()
                .body("any { it.key == 'routes' }", is(true))
                .body("routes[0].summary.distance", is(284.0f))
                .body("routes[0].summary.duration", is(231.5f))
                .statusCode(200);

        restrictions = new JSONObject();
        restrictions.put("maximum_incline", 2);
        params = new JSONObject();
        params.put("restrictions", restrictions);
        options = new JSONObject();
        options.put("profile_params", params);
        body.put("options", options);

        given()
<<<<<<< HEAD
                .config(JSON_CONFIG_DOUBLE_NUMBERS)
                .header("Accept", "application/json")
                .header("Content-Type", "application/json")
=======
                .headers(jsonContent)
>>>>>>> a2681643
                .pathParam("profile", "wheelchair")
                .body(body.toString())
                .when()
                .post(getEndPointPath() + "/{profile}")
                .then()
                .assertThat()
                .body("any { it.key == 'routes' }", is(true))
                .body("routes[0].summary.distance", is(closeTo(230.5, 1)))
                .body("routes[0].summary.duration", is(closeTo(172.5, 1)))
                .statusCode(200);
    }

    @Test
    public void testWheelchairKerbRestriction() {
        JSONObject body = new JSONObject();
        body.put("coordinates", constructCoords("8.681125,49.403070|8.681434,49.402991"));
        body.put("preference", "shortest");
        body.put("instructions", false);

        JSONObject restrictions = new JSONObject();
        restrictions.put("maximum_sloped_kerb", 0.31);
        JSONObject params = new JSONObject();
        params.put("restrictions", restrictions);
        JSONObject options = new JSONObject();
        options.put("profile_params", params);
        body.put("options", options);

        given()
                .headers(jsonContent)
                .pathParam("profile", "wheelchair")
                .body(body.toString())
                .when()
                .post(getEndPointPath() + "/{profile}")
                .then()
                .assertThat()
                .body("any { it.key == 'routes' }", is(true))
                .body("routes[0].summary.distance", is(74.1f))
                .body("routes[0].summary.duration", is(57.9f))
                .statusCode(200);

        restrictions = new JSONObject();
        restrictions.put("maximum_sloped_kerb", 0.03);
        params = new JSONObject();
        params.put("restrictions", restrictions);
        options = new JSONObject();
        options.put("profile_params", params);
        body.put("options", options);

        given()
                .headers(jsonContent)
                .pathParam("profile", "wheelchair")
                .body(body.toString())
                .when()
                .post(getEndPointPath() + "/{profile}")
                .then()
                .assertThat()
                .body("any { it.key == 'routes' }", is(true))
                .body("routes[0].summary.distance", is(105.8f))
                .body("routes[0].summary.duration", is(90.7f))
                .statusCode(200);
    }

    @Test
    public void testWheelchairSurfaceRestriction() {
        JSONObject body = new JSONObject();
        body.put("coordinates", constructCoords("8.686388,49.412449|8.690858,49.413009"));
        body.put("preference", "shortest");
        body.put("instructions", false);

        JSONObject restrictions = new JSONObject();
        restrictions.put("surface_type", "cobblestone");
        JSONObject params = new JSONObject();
        params.put("restrictions", restrictions);
        JSONObject options = new JSONObject();
        options.put("profile_params", params);
        body.put("options", options);

        given()
<<<<<<< HEAD
                .config(JSON_CONFIG_DOUBLE_NUMBERS)
                .header("Accept", "application/json")
                .header("Content-Type", "application/json")
=======
                .headers(jsonContent)
>>>>>>> a2681643
                .pathParam("profile", "wheelchair")
                .body(body.toString())
                .when()
                .post(getEndPointPath() + "/{profile}")
                .then()
                .assertThat()
                .body("any { it.key == 'routes' }", is(true))
                .body("routes[0].summary.distance", is(closeTo(359.0, 1)))
                .body("routes[0].summary.duration", is(closeTo(264.0, 1)))
                .statusCode(200);

        restrictions = new JSONObject();
        restrictions.put("surface_type", "cobblestone:flattened");
        params = new JSONObject();
        params.put("restrictions", restrictions);
        params.put("allow_unsuitable", true);
        options = new JSONObject();
        options.put("profile_params", params);
        body.put("options", options);

        given()
<<<<<<< HEAD
                .config(JSON_CONFIG_DOUBLE_NUMBERS)
                .header("Accept", "application/json")
                .header("Content-Type", "application/json")
=======
                .headers(jsonContent)
>>>>>>> a2681643
                .pathParam("profile", "wheelchair")
                .body(body.toString())
                .when()
                .post(getEndPointPath() + "/{profile}")
                .then()
                .assertThat()
                .body("any { it.key == 'routes' }", is(true))
                .body("routes[0].summary.distance", is(closeTo(380.0, 1)))
                .body("routes[0].summary.duration", is(closeTo(342.0, 1)))
                .statusCode(200);
    }

    @Test
    public void testWheelchairSmoothnessRestriction() {
        JSONObject body = new JSONObject();
        body.put("coordinates", constructCoords("8.676730,49.421513|8.678545,49.421117"));
        body.put("preference", "shortest");
        body.put("instructions", false);

        JSONObject restrictions = new JSONObject();
        restrictions.put("smoothness_type", "excellent");
        JSONObject params = new JSONObject();
        params.put("restrictions", restrictions);
        JSONObject options = new JSONObject();
        options.put("profile_params", params);
        body.put("options", options);

        given()
                .headers(jsonContent)
                .pathParam("profile", "wheelchair")
                .body(body.toString())
                .when()
                .post(getEndPointPath() + "/{profile}")
                .then()
                .assertThat()
                .body("any { it.key == 'routes' }", is(true))
                .body("routes[0].summary.distance", is(473.7f))
                .body("routes[0].summary.duration", is(379.0f))
                .statusCode(200);

        restrictions = new JSONObject();
        restrictions.put("smoothness_type", "bad");
        params = new JSONObject();
        params.put("restrictions", restrictions);
        options = new JSONObject();
        options.put("profile_params", params);
        body.put("options", options);

        given()
                .headers(jsonContent)
                .pathParam("profile", "wheelchair")
                .body(body.toString())
                .when()
                .post(getEndPointPath() + "/{profile}")
                .then()
                .assertThat()
                .body("any { it.key == 'routes' }", is(true))
                .body("routes[0].summary.distance", is(172.1f))
                .body("routes[0].summary.duration", is(129.2f))
                .statusCode(200);
    }

    @Test
    public void testWheelchairDebugExport() {
        JSONObject body = new JSONObject();
        body.put("bbox", constructCoords("8.662440776824953, 49.41372343556617|8.677289485931398, 49.42018658125273"));
        body.put("debug", true);
        given()
                .header("Accept", "application/json")
                .header("Content-Type", "application/json")
                .pathParam("profile", "wheelchair")
                .body(body.toString())
                .when()
                .post(getEndPointPath("export") + "/{profile}")
                .then().log().ifValidationFails()
                .assertThat()
                .statusCode(200);

}

    @Test
    public void testWheelchairSurfaceQualityKnown() {
        JSONObject body = new JSONObject();
        body.put("coordinates", constructCoords("8.6639,49.381199|8.670702,49.378978"));
        body.put("preference", "recommended");
        body.put("instructions", true);

        given()
<<<<<<< HEAD
                .config(RestAssured.config().jsonConfig(jsonConfig().numberReturnType(JsonPathConfig.NumberReturnType.DOUBLE)))
                .header("Accept", "application/json")
                .header("Content-Type", "application/json")
=======
                .headers(jsonContent)
>>>>>>> a2681643
                .pathParam("profile", "wheelchair")
                .body(body.toString())
                .when()
                .post(getEndPointPath() + "/{profile}")
                .then().log().ifValidationFails()
                .assertThat()
                .body("any { it.key == 'routes' }", is(true))
                .body("routes[0].summary.distance", is(closeTo(749.1f, 1)))
                .body("routes[0].summary.duration", is(closeTo(559.9f, 1)))
                .statusCode(200);

        JSONObject params = new JSONObject();
        params.put("surface_quality_known", true);
        JSONObject options = new JSONObject();
        options.put("profile_params", params);
        body.put("options", options);

        given()
<<<<<<< HEAD
                .config(JSON_CONFIG_DOUBLE_NUMBERS)
                .header("Accept", "application/json")
                .header("Content-Type", "application/json")
=======
                .headers(jsonContent)
>>>>>>> a2681643
                .pathParam("profile", "wheelchair")
                .body(body.toString())
                .when()
                .post(getEndPointPath() + "/{profile}")
                .then().log().ifValidationFails()
                .assertThat()
                .body("any { it.key == 'routes' }", is(true))
                .body("routes[0].summary.distance", is(closeTo(2215.7, 1)))
                .body("routes[0].summary.duration", is(closeTo(1656.7, 1)))
                .statusCode(200);
    }

    @Test
    public void testWheelchairAllowUnsuitable() {
        JSONObject body = new JSONObject();
        body.put("coordinates", constructCoords("8.668277,49.377836|8.664753,49.376104"));
        body.put("preference", "shortest");
        body.put("instructions", true);

        given()
<<<<<<< HEAD
                .config(JSON_CONFIG_DOUBLE_NUMBERS)
                .header("Accept", "application/json")
                .header("Content-Type", "application/json")
=======
                .headers(jsonContent)
>>>>>>> a2681643
                .pathParam("profile", "wheelchair")
                .body(body.toString())
                .when()
                .post(getEndPointPath() + "/{profile}")
                .then().log().ifValidationFails()
                .assertThat()
                .body("any { it.key == 'routes' }", is(true))
                .body("routes[0].summary.distance", is(closeTo(566.4, 1)))
                .body("routes[0].summary.duration", is(closeTo(456.7, 1)))
                .statusCode(200);

        JSONObject params = new JSONObject();
        params.put("allow_unsuitable", true);
        JSONObject options = new JSONObject();
        options.put("profile_params", params);
        body.put("options", options);

        given()
<<<<<<< HEAD
                .config(JSON_CONFIG_DOUBLE_NUMBERS)
                .header("Accept", "application/json")
                .header("Content-Type", "application/json")
=======
                .headers(jsonContent)
>>>>>>> a2681643
                .pathParam("profile", "wheelchair")
                .body(body.toString())
                .when()
                .post(getEndPointPath() + "/{profile}")
                .then().log().ifValidationFails()
                .assertThat()
                .body("any { it.key == 'routes' }", is(true))
                .body("routes[0].summary.distance", is(closeTo(382.1, 1)))
                .body("routes[0].summary.duration", is(closeTo(326.0, 1)))
                .statusCode(200);
    }

    @Test
    public void testOsmIdExtras() {
        JSONObject body = new JSONObject();
        body.put("coordinates", constructCoords("8.676730,49.421513|8.678545,49.421117"));
        body.put("preference", "shortest");
        body.put("instructions", false);
        body.put("extra_info", constructExtras("osmid"));

        given()
                .headers(jsonContent)
                .pathParam("profile", "wheelchair")
                .body(body.toString())
                .when()
                .post(getEndPointPath() + "/{profile}")
                .then()
                .assertThat()
                .body("any { it.key == 'routes' }", is(true))
                .body("routes[0].containsKey('extras')", is(true))
                .body("routes[0].extras.containsKey('osmId')", is(true))
                .statusCode(200);
    }

    @Test
    public void testAccessRestrictionsWarnings() {
        JSONObject body = new JSONObject();

        JSONArray coordinates = new JSONArray();
        JSONArray coord1 = new JSONArray();
        coord1.put(8.675154);
        coord1.put(49.407727);
        coordinates.put(coord1);
        JSONArray coord2 = new JSONArray();
        coord2.put(8.675863);
        coord2.put(49.407162);
        coordinates.put(coord2);
        body.put("coordinates", coordinates);

        body.put("preference", "shortest");

        given()
                .headers(jsonContent)
                .pathParam("profile", getParameter("carProfile"))
                .body(body.toString())
                .when()
                .post(getEndPointPath() + "/{profile}")
                .then().log().ifValidationFails()
                .assertThat()
                .body("any { it.key == 'routes' }", is(true))
                .body("routes[0].containsKey('warnings')", is(true))
                .body("routes[0].warnings[0].code", is(1))
                .body("routes[0].containsKey('extras')", is(true))
                .body("routes[0].extras.containsKey('roadaccessrestrictions')", is(true))
                .body("routes[0].extras.roadaccessrestrictions.values[1][2]", is(32))
                .statusCode(200);

        given()
                .headers(geoJsonContent)
                .pathParam("profile", getParameter("carProfile"))
                .body(body.toString())
                .when()
                .post(getEndPointPath() + "/{profile}/geojson")
                .then().log().ifValidationFails()
                .assertThat()
                .body("any { it.key == 'features' }", is(true))
                .body("any { it.key == 'bbox' }", is(true))
                .body("any { it.key == 'type' }", is(true))
                .body("features[0].containsKey('properties')", is(true))
                .body("features[0].properties.containsKey('extras')", is(true))
                .body("features[0].properties.containsKey('warnings')", is(true))
                .body("features[0].properties.warnings[0].containsKey('code')", is(true))
                .body("features[0].properties.warnings[0].containsKey('message')", is(true))
                .body("features[0].properties.warnings[0].code", is(1))
                .body("features[0].properties.extras.containsKey('roadaccessrestrictions')", is(true))
                .body("features[0].properties.extras.roadaccessrestrictions.values[1][2]", is(32))
                .statusCode(200);
    }

    @Test
    public void testSimplifyHasLessWayPoints() {
        JSONObject body = new JSONObject();
        body.put("coordinates", getParameter("coordinatesLong"));

<<<<<<< HEAD
        Response res = given()
                .header("Accept", "application/geo+json")
                .header("Content-Type", "application/json")
=======
        given()
                .headers(geoJsonContent)
>>>>>>> a2681643
                .pathParam("profile", getParameter("carProfile"))
                .body(body.toString())
                .when()
                .post(getEndPointPath() + "/{profile}/geojson");
        res.then().log().ifValidationFails()
                .assertThat()
                .statusCode(200);
        int notSimplifiedSize = res.path("features[0].geometry.coordinates.size()");

        body.put("geometry_simplify", true);

        given()
                .headers(geoJsonContent)
                .pathParam("profile", getParameter("carProfile"))
                .body(body.toString())
                .when()
                .post(getEndPointPath() + "/{profile}/geojson")
                .then().log().ifValidationFails()
                .assertThat()
                .body("features[0].geometry.coordinates.size()", is(lessThan(notSimplifiedSize)))
                .statusCode(200);
    }

    @Test
    public void testSkipSegmentWarning() {
        List<Integer> skipSegments = new ArrayList<>(1);
        skipSegments.add(1);

        JSONObject body = new JSONObject();
        body.put("coordinates", getParameter("coordinatesShort"));


        body.put("skip_segments", skipSegments);
        given()
                .headers(jsonContent)
                .pathParam("profile", getParameter("carProfile"))
                .body(body.toString())
                .when().log().ifValidationFails()
                .post(getEndPointPath() + "/{profile}/json")
                .then().log().ifValidationFails()
                .assertThat()
                .body("any { it.key == 'routes' }", is(true))
                .body("routes[0].containsKey('warnings')", is(true))
                .body("routes[0].warnings[0].containsKey('code')", is(true))
                .body("routes[0].warnings[0].code", is(3))
                .statusCode(200);

        given()
                .headers(geoJsonContent)
                .pathParam("profile", getParameter("carProfile"))
                .body(body.toString())
                .when()
                .post(getEndPointPath() + "/{profile}/geojson")
                .then().log().ifValidationFails()
                .assertThat()
                .body("any { it.key == 'features' }", is(true))
                .body("any { it.key == 'bbox' }", is(true))
                .body("any { it.key == 'type' }", is(true))
                .body("features[0].containsKey('properties')", is(true))
                .body("features[0].properties.containsKey('warnings')", is(true))
                .body("features[0].properties.warnings[0].containsKey('code')", is(true))
                .body("features[0].properties.warnings[0].code", is(3))
                .statusCode(200);
    }

    @Test
    public void testSkipSegments() {
        List<Integer> skipSegments = new ArrayList<>(1);
        skipSegments.add(1);

        JSONObject body = new JSONObject();
        body.put("skip_segments", skipSegments);

        body.put("coordinates", getParameter("coordinatesShort"));
        given()
                .headers(jsonContent)
                .pathParam("profile", getParameter("carProfile"))
                .body(body.toString())
                .when().log().ifValidationFails()
                .post(getEndPointPath() + "/{profile}/json")
                .then().log().ifValidationFails()
                .assertThat()
                .body("any { it.key == 'routes' }", is(true))
                .body("routes[0].summary.distance", is(1744.3f))
                .body("routes[0].containsKey('geometry')", is(true))
                .body("routes[0].containsKey('way_points')", is(true))
                .body("routes[0].geometry", is("gvqlHi`~s@ooAix@"))
                .body("routes[0].way_points[0]", is(0))
                .body("routes[0].way_points[1]", is(1))
                .body("routes[0].segments[0].steps[0].distance", is(1744.3f))
                .body("routes[0].segments[0].steps[0].duration", is(0.0f))
                .body("routes[0].segments[0].steps[0].type", is(11))
                .body("routes[0].segments[0].steps[0].name", is("free hand route"))
                .body("routes[0].segments[0].steps[0].containsKey('instruction')", is(true))
                .body("routes[0].segments[0].steps[0].containsKey('way_points')", is(true))
                .body("routes[0].segments[0].steps[0].way_points[0]", is(0))
                .body("routes[0].segments[0].steps[0].way_points[1]", is(1))

                .body("routes[0].segments[0].steps[1].distance", is(0.0f))
                .body("routes[0].segments[0].steps[1].duration", is(0.0f))
                .body("routes[0].segments[0].steps[1].type", is(10))
                .body("routes[0].segments[0].steps[1].name", is("end of free hand route"))
                .body("routes[0].segments[0].steps[1].containsKey('instruction')", is(true))
                .body("routes[0].segments[0].steps[1].containsKey('way_points')", is(true))
                .body("routes[0].segments[0].steps[1].way_points[0]", is(1))
                .body("routes[0].segments[0].steps[1].way_points[1]", is(1))

                .body("routes[0].containsKey('warnings')", is(true))
                .body("routes[0].warnings[0].containsKey('code')", is(true))
                .body("routes[0].warnings[0].code", is(3))
                .statusCode(200);

        given()
                .headers(geoJsonContent)
                .pathParam("profile", getParameter("carProfile"))
                .body(body.toString())
                .when()
                .post(getEndPointPath() + "/{profile}/geojson")
                .then().log().ifValidationFails()
                .assertThat()
                .body("any { it.key == 'features' }", is(true))
                .body("any { it.key == 'bbox' }", is(true))
                .body("any { it.key == 'type' }", is(true))
                .body("features[0].containsKey('properties')", is(true))
                .body("features[0].containsKey('geometry')", is(true))
                .body("features[0].geometry.coordinates[0][0]", is(8.678613f))
                .body("features[0].geometry.coordinates[0][1]", is(49.411721f))
                .body("features[0].geometry.coordinates[1][0]", is(8.687782f))
                .body("features[0].geometry.coordinates[1][1]", is(49.424597f))
                .body("features[0].geometry.type", is("LineString"))
                .body("features[0].properties.containsKey('segments')", is(true))
                .body("features[0].properties.containsKey('warnings')", is(true))
                .body("features[0].properties.containsKey('summary')", is(true))
                .body("features[0].properties.containsKey('way_points')", is(true))

                .body("features[0].properties.segments[0].distance", is(1744.3f))
                .body("features[0].properties.segments[0].steps[0].distance", is(1744.3f))
                .body("features[0].properties.segments[0].steps[0].duration", is(0.0f))
                .body("features[0].properties.segments[0].steps[0].type", is(11))
                .body("features[0].properties.segments[0].steps[0].name", is("free hand route"))
                .body("features[0].properties.segments[0].steps[0].containsKey('instruction')", is(true))
                .body("features[0].properties.segments[0].steps[0].containsKey('way_points')", is(true))
                .body("features[0].properties.segments[0].steps[0].way_points[0]", is(0))
                .body("features[0].properties.segments[0].steps[0].way_points[1]", is(1))

                .body("features[0].properties.segments[0].steps[1].distance", is(0.0f))
                .body("features[0].properties.segments[0].steps[1].duration", is(0.0f))
                .body("features[0].properties.segments[0].steps[1].type", is(10))
                .body("features[0].properties.segments[0].steps[1].name", is("end of free hand route"))
                .body("features[0].properties.segments[0].steps[1].containsKey('instruction')", is(true))
                .body("features[0].properties.segments[0].steps[1].containsKey('way_points')", is(true))
                .body("features[0].properties.segments[0].steps[1].way_points[0]", is(1))
                .body("features[0].properties.segments[0].steps[1].way_points[1]", is(1))


                .body("features[0].properties.summary.distance", is(1744.3f))
                .body("features[0].properties.way_points[0]", is(0))
                .body("features[0].properties.way_points[1]", is(1))

                .body("features[0].properties.containsKey('warnings')", is(true))
                .body("features[0].properties.warnings[0].containsKey('code')", is(true))
                .body("features[0].properties.warnings[0].code", is(3))
                .statusCode(200);

        body.put("coordinates", getParameter("coordinatesLong"));
        given()
<<<<<<< HEAD
                .config(JSON_CONFIG_DOUBLE_NUMBERS)
                .header("Accept", "application/json")
                .header("Content-Type", "application/json")
=======
                .headers(jsonContent)
>>>>>>> a2681643
                .pathParam("profile", getParameter("carProfile"))
                .body(body.toString())
                .when().log().ifValidationFails()
                .post(getEndPointPath() + "/{profile}/json")
                .then().log().ifValidationFails()
                .assertThat()
                .body("any { it.key == 'routes' }", is(true))
                .body("routes[0].summary.distance", is(closeTo(10936.3, 10)))
                .body("routes[0].containsKey('geometry')", is(true))
                .body("routes[0].containsKey('way_points')", is(true))
//                .body("routes[0].geometry", is("gvqlHi`~s@hrBw`Fq@lAiEf@qEn@wH^[@i@BqAEuDu@qASgACi@B_BRs@N]L]" +
//                        "X_A~@IJEFEBGFCBODSEUYMg@yAeKGq@O{CS{Bk@sEk@uDYkAGOSMK?IBIHGJQXg@p@cA`A_@f@MVIPs@pA_@j@GLEFg@j@" +
//                        "gA~@k@v@KRMTo@tA_@lAa@fBW`B?J?D@DJFD?FC\\oAVk@l@q@z@a@|@Sn@Br@XZPPRHN@FDVARU`AStAGb@If@Ib@Q~@[" +
//                        "fBm@dEEt@Ar@FbCCjBEl@O~@Kd@EPEROx@Kf@Sv@Sf@GPGPOZGDICCS?A@Ab@uA@G?C@m@OoAEy@?i@?SAm@EQEAEBQZKTC" +
//                        "FGLKTm@rAEHEF]b@oCrBEN?@?@BB@?@@bAGz@MDBBH@JCLY^g@\\g@PQFIBcAh@_BzA_@^CBSV[t@Oh@G\\WlDKr@AJIh@I" +
//                        "PE@JpE?d@?tA?rA?v@?n@@`@?HHfAJfARjB@TPdBJdAT|BBPDh@BNDZFr@D`@b@pEBVP~ARnBBLZxCD\\JhA@T[H_@HQFw@V" +
//                        "eBh@m@NgAXo@PsA`@QDSFcBf@{@X_@LKBO@M@Y@C?[BmJ`Be@ROFO?qADqAFK?I@gA?{@Bk@@o@BiCHO@C?k@@m@HOD]VgA" +
//                        "lA_AfAUREDC?Q?OBE@qBn@A@SHOJELCDgAb@q@\\mAt@y@f@y@XeBt@YJsBp@c@N{C`A_DfAuAf@MHKJQVEEACCGI?KB"))
                .body("routes[0].way_points[0]", is(0))
                .body("routes[0].way_points[1]", is(1))
                .body("routes[0].segments[0].steps[0].distance", is(closeTo(4499.5, 5)))
                .body("routes[0].segments[0].steps[0].duration", is(closeTo(561.2, 1)))
                .body("routes[0].segments[0].steps[0].type", is(11))
                .body("routes[0].segments[0].steps[0].name", is("free hand route"))
                .body("routes[0].segments[0].steps[0].containsKey('instruction')", is(true))
                .body("routes[0].segments[0].steps[0].containsKey('way_points')", is(true))
                .body("routes[0].segments[0].steps[0].way_points[0]", is(0))
                .body("routes[0].segments[0].steps[0].way_points[1]", is(1))

                .body("routes[0].segments[0].steps[1].distance", is(0.0))
                .body("routes[0].segments[0].steps[1].duration", is(0.0))
                .body("routes[0].segments[0].steps[1].type", is(10))
                .body("routes[0].segments[0].steps[1].name", is("end of free hand route"))
                .body("routes[0].segments[0].steps[1].containsKey('instruction')", is(true))
                .body("routes[0].segments[0].steps[1].containsKey('way_points')", is(true))
                .body("routes[0].segments[0].steps[1].way_points[0]", is(1))
                .body("routes[0].segments[0].steps[1].way_points[1]", is(1))

                .body("routes[0].containsKey('warnings')", is(true))
                .body("routes[0].warnings[0].containsKey('code')", is(true))
                .body("routes[0].warnings[0].code", is(3))
                .statusCode(200);

        given()
<<<<<<< HEAD
                .config(JSON_CONFIG_DOUBLE_NUMBERS)
                .header("Accept", "application/geo+json")
                .header("Content-Type", "application/json")
=======
                .headers(geoJsonContent)
>>>>>>> a2681643
                .pathParam("profile", getParameter("carProfile"))
                .body(body.toString())
                .when()
                .post(getEndPointPath() + "/{profile}/geojson")
                .then().log().ifValidationFails()
                .assertThat()
                .body("any { it.key == 'features' }", is(true))
                .body("any { it.key == 'bbox' }", is(true))
                .body("any { it.key == 'type' }", is(true))
                .body("features[0].containsKey('properties')", is(true))
                .body("features[0].containsKey('geometry')", is(true))
                .body("features[0].geometry.type", is("LineString"))
                .body("features[0].properties.containsKey('segments')", is(true))
                .body("features[0].properties.containsKey('warnings')", is(true))
                .body("features[0].properties.containsKey('summary')", is(true))
                .body("features[0].properties.containsKey('way_points')", is(true))

                .body("features[0].properties.segments[0].distance", is(closeTo(4499.5, 5)))
                .body("features[0].properties.segments[0].duration", is(closeTo(561.2, 1)))
                .body("features[0].properties.segments[0].steps[0].distance", is(closeTo(4499.5, 5)))
                .body("features[0].properties.segments[0].steps[0].duration", is(closeTo(561.2, 1)))
                .body("features[0].properties.segments[0].steps[0].type", is(11))
                .body("features[0].properties.segments[0].steps[0].name", is("free hand route"))
                .body("features[0].properties.segments[0].steps[0].containsKey('instruction')", is(true))
                .body("features[0].properties.segments[0].steps[0].containsKey('way_points')", is(true))
                .body("features[0].properties.segments[0].steps[0].way_points[0]", is(0))
                .body("features[0].properties.segments[0].steps[0].way_points[1]", is(1))

                .body("features[0].properties.segments[0].steps[1].distance", is(0.0))
                .body("features[0].properties.segments[0].steps[1].duration", is(0.0))
                .body("features[0].properties.segments[0].steps[1].type", is(10))
                .body("features[0].properties.segments[0].steps[1].name", is("end of free hand route"))
                .body("features[0].properties.segments[0].steps[1].containsKey('instruction')", is(true))
                .body("features[0].properties.segments[0].steps[1].containsKey('way_points')", is(true))
                .body("features[0].properties.segments[0].steps[1].way_points[0]", is(1))
                .body("features[0].properties.segments[0].steps[1].way_points[1]", is(1))


                .body("features[0].properties.summary.distance", is(closeTo(10936.3, 10)))
                .body("features[0].properties.summary.duration", is(closeTo(1364.0, 5)))
                .body("features[0].properties.way_points[0]", is(0))
                .body("features[0].properties.way_points[1]", is(1))

                .body("features[0].properties.containsKey('warnings')", is(true))
                .body("features[0].properties.warnings[0].containsKey('code')", is(true))
                .body("features[0].properties.warnings[0].code", is(3))
                .statusCode(200);

        skipSegments = new ArrayList<>(2);
        skipSegments.add(2);
        skipSegments.add(3);
        body.put("skip_segments", skipSegments);
        JSONArray coordsTooLong = new JSONArray();
        JSONArray coordLong1 = new JSONArray();
        coordLong1.put(8.678613);
        coordLong1.put(49.411721);
        coordsTooLong.put(coordLong1);
        JSONArray coordLong2 = new JSONArray();
        coordLong2.put(8.714733);
        coordLong2.put(49.393267);
        coordsTooLong.put(coordLong2);
        JSONArray coordLong3 = new JSONArray();
        coordLong3.put(0);
        coordLong3.put(0);
        coordsTooLong.put(coordLong3);
        JSONArray coordLong4 = new JSONArray();
        coordLong4.put(8.714733);
        coordLong4.put(49.393267);
        coordsTooLong.put(coordLong4);
        JSONArray coordLong5 = new JSONArray();
        coordLong5.put(8.687782);
        coordLong5.put(49.424597);
        coordsTooLong.put(coordLong5);
        body.put("coordinates", coordsTooLong);
        given()
                .headers(jsonContent)
                .pathParam("profile", getParameter("carProfile"))
                .body(body.toString())
                .when().log().ifValidationFails()
                .post(getEndPointPath() + "/{profile}/json")
                .then().log().ifValidationFails()
                .assertThat()
                .body("any { it.key == 'routes' }", is(true))
                .body("routes[0].containsKey('summary')", is(true))
                .body("routes[0].containsKey('way_points')", is(true))
                .body("routes[0].containsKey('warnings')", is(true))
                .body("routes[0].warnings[0].containsKey('code')", is(true))
                .body("routes[0].warnings[0].code", is(3))
                .body("routes[0].segments.size()", is(4))
                .body("routes[0].way_points.size()", is(5))
                .body("routes[0].bbox[0]", is(0.0f))
                .body("routes[0].bbox[1]", is(0.0f))
                .statusCode(200);
    }

    @Test
    public void testAvgSpeedValues() {
        JSONObject body = new JSONObject();
        body.put("coordinates", getParameter("coordinatesShort"));
        JSONArray attributes = new JSONArray();
        attributes.put("avgspeed");
        body.put("attributes", attributes);

        given()
                .headers(jsonContent)
                .pathParam("profile", getParameter("carProfile"))
                .body(body.toString())
                .when()
                .post(getEndPointPath() + "/{profile}/json")
                .then().log().ifValidationFails()
                .assertThat()
                .body("any { it.key == 'routes' }", is(true))
                .body("routes[0].containsKey('segments')", is(true))
                .body("routes[0].segments[0].containsKey('avgspeed')", is(true))
                .body("routes[0].segments[0].avgspeed", is(31.1f))
                .statusCode(200);

        body.put("units", "km");
        given()
                .headers(jsonContent)
                .pathParam("profile", getParameter("carProfile"))
                .body(body.toString())
                .when()
                .post(getEndPointPath() + "/{profile}/json")
                .then().log().ifValidationFails()
                .assertThat()
                .body("any { it.key == 'routes' }", is(true))
                .body("routes[0].containsKey('segments')", is(true))
                .body("routes[0].segments[0].containsKey('avgspeed')", is(true))
                .body("routes[0].segments[0].avgspeed", is(31.1f))
                .statusCode(200);

        body.put("units", "m");
        given()
                .headers(jsonContent)
                .pathParam("profile", getParameter("carProfile"))
                .body(body.toString())
                .when()
                .post(getEndPointPath() + "/{profile}/json")
                .then().log().ifValidationFails()
                .assertThat()
                .body("any { it.key == 'routes' }", is(true))
                .body("routes[0].containsKey('segments')", is(true))
                .body("routes[0].segments[0].containsKey('avgspeed')", is(true))
                .body("routes[0].segments[0].avgspeed", is(31.1f))
                .statusCode(200);

        body.put("units", "mi");
        given()
                .headers(jsonContent)
                .pathParam("profile", getParameter("carProfile"))
                .body(body.toString())
                .when()
                .post(getEndPointPath() + "/{profile}/json")
                .then().log().ifValidationFails()
                .assertThat()
                .body("any { it.key == 'routes' }", is(true))
                .body("routes[0].containsKey('segments')", is(true))
                .body("routes[0].segments[0].containsKey('avgspeed')", is(true))
                .body("routes[0].segments[0].avgspeed", is(19.32f))
                .statusCode(200);
    }

    @Test
    public void testPreferGreen() {
        JSONObject body = new JSONObject();
        body.put("coordinates", getParameter("coordinatesWalking"));

        given()
<<<<<<< HEAD
                .config(JSON_CONFIG_DOUBLE_NUMBERS)
                .header("Accept", "application/json")
                .header("Content-Type", "application/json")
=======
                .config(RestAssured.config().jsonConfig(jsonConfig().numberReturnType(JsonPathConfig.NumberReturnType.DOUBLE)))
                .headers(jsonContent)
>>>>>>> a2681643
                .pathParam("profile", getParameter("footProfile"))
                .body(body.toString())
                .when()
                .post(getEndPointPath() + "/{profile}/json")
                .then().log().ifValidationFails()
                .assertThat()
                .body("any { it.key == 'routes' }", is(true))
                .body("routes[0].containsKey('summary')", is(true))
                .body("routes[0].summary.distance", is(closeTo(2097.2, 1)))
                .body("routes[0].summary.duration", is(closeTo(1510.0, 1)))
                .statusCode(200);

        JSONObject weightings = new JSONObject();
        weightings.put("green", 1.0);
        JSONObject params = new JSONObject();
        params.put("weightings", weightings);
        JSONObject options = new JSONObject();
        options.put("profile_params", params);
        body.put("options", options);

        given()
<<<<<<< HEAD
                .config(JSON_CONFIG_DOUBLE_NUMBERS)
                .header("Accept", "application/json")
                .header("Content-Type", "application/json")
=======
                .config(RestAssured.config().jsonConfig(jsonConfig().numberReturnType(JsonPathConfig.NumberReturnType.DOUBLE)))
                .headers(jsonContent)
>>>>>>> a2681643
                .pathParam("profile", getParameter("footProfile"))
                .body(body.toString())
                .when()
                .post(getEndPointPath() + "/{profile}/json")
                .then().log().ifValidationFails()
                .assertThat()
                .body("any { it.key == 'routes' }", is(true))
                .body("routes[0].containsKey('summary')", is(true))
                .body("routes[0].summary.distance", is(closeTo(2308.3, 2)))
                .body("routes[0].summary.duration", is(closeTo(1662.0, 2)))
                .statusCode(200);
    }
    @Test
    public void testPreferShadow() {
        JSONObject body = new JSONObject();
        body.put("coordinates", getParameter("coordinatesWalking"));

        given()
<<<<<<< HEAD
                .config(JSON_CONFIG_DOUBLE_NUMBERS)
                .header("Accept", "application/json")
                .header("Content-Type", "application/json")
=======
                .config(RestAssured.config().jsonConfig(jsonConfig().numberReturnType(JsonPathConfig.NumberReturnType.DOUBLE)))
                .headers(jsonContent)
>>>>>>> a2681643
                .pathParam("profile", getParameter("footProfile"))
                .body(body.toString())
                .when()
                .post(getEndPointPath() + "/{profile}/json")
                .then().log().ifValidationFails()
                .assertThat()
                .body("any { it.key == 'routes' }", is(true))
                .body("routes[0].containsKey('summary')", is(true))
                .body("routes[0].summary.distance", is(closeTo(2097.2, 2)))
                .body("routes[0].summary.duration", is(closeTo(1510.0, 2)))
                .statusCode(200);

        JSONObject weightings = new JSONObject();
        weightings.put("shadow", 1.0);
        JSONObject params = new JSONObject();
        params.put("weightings", weightings);
        JSONObject options = new JSONObject();
        options.put("profile_params", params);
        body.put("options", options);

        given()
<<<<<<< HEAD
                .config(JSON_CONFIG_DOUBLE_NUMBERS)
                .header("Accept", "application/json")
                .header("Content-Type", "application/json")
=======
                .config(RestAssured.config().jsonConfig(jsonConfig().numberReturnType(JsonPathConfig.NumberReturnType.DOUBLE)))
                .headers(jsonContent)
>>>>>>> a2681643
                .pathParam("profile", getParameter("footProfile"))
                .body(body.toString())
                .when()
                .post(getEndPointPath() + "/{profile}/json")
                .then().log().ifValidationFails()
                .assertThat()
                .body("any { it.key == 'routes' }", is(true))
                .body("routes[0].containsKey('summary')", is(true))
                .body("routes[0].summary.distance", is(closeTo(2125.7, 2)))
                .body("routes[0].summary.duration", is(closeTo(1530.5, 2)))
                .statusCode(200);
    }

    @Test
    public void testPreferQuiet() {
        JSONObject body = new JSONObject();
        body.put("coordinates", getParameter("coordinatesWalking"));

        given()
<<<<<<< HEAD
                .config(JSON_CONFIG_DOUBLE_NUMBERS)
                .header("Accept", "application/json")
                .header("Content-Type", "application/json")
=======
                .config(RestAssured.config().jsonConfig(jsonConfig().numberReturnType(JsonPathConfig.NumberReturnType.DOUBLE)))
                .headers(jsonContent)
>>>>>>> a2681643
                .pathParam("profile", getParameter("footProfile"))
                .body(body.toString())
                .when()
                .post(getEndPointPath() + "/{profile}/json")
                .then().log().ifValidationFails()
                .assertThat()
                .body("any { it.key == 'routes' }", is(true))
                .body("routes[0].containsKey('summary')", is(true))
                .body("routes[0].summary.distance", is(closeTo(2097.2, 1)))
                .body("routes[0].summary.duration", is(closeTo(1510.0, 1)))
                .statusCode(200);

        JSONObject weightings = new JSONObject();
        weightings.put("quiet", 1.0);
        JSONObject params = new JSONObject();
        params.put("weightings", weightings);
        JSONObject options = new JSONObject();
        options.put("profile_params", params);
        body.put("options", options);

        given()
<<<<<<< HEAD
                .config(JSON_CONFIG_DOUBLE_NUMBERS)
                .header("Accept", "application/json")
                .header("Content-Type", "application/json")
=======
                .config(RestAssured.config().jsonConfig(jsonConfig().numberReturnType(JsonPathConfig.NumberReturnType.DOUBLE)))
                .headers(jsonContent)
>>>>>>> a2681643
                .pathParam("profile", getParameter("footProfile"))
                .body(body.toString())
                .when()
                .post(getEndPointPath() + "/{profile}/json")
                .then().log().ifValidationFails()
                .assertThat()
                .body("any { it.key == 'routes' }", is(true))
                .body("routes[0].containsKey('summary')", is(true))
                .body("routes[0].summary.distance", is(closeTo(2878.7, 2)))
                .body("routes[0].summary.duration", is(closeTo(2072.6, 2)))
                .statusCode(200);
    }

    @Test
    public void testRouteMergeIndexing() {
        JSONObject body = new JSONObject();
        body.put("coordinates", constructCoords("8.676131,49.418149|8.676142,49.417555|8.680733,49.417248"));
        body.put("preference", getParameter("preference"));

        // ensure indexing of merged routes waypoints dont get messed up
        given()
                .headers(jsonContent)
                .pathParam("profile", getParameter("carProfile"))
                .body(body.toString())
                .when()
                .post(getEndPointPath() + "/{profile}")
                .then()
                .assertThat()
                .body("any { it.key == 'routes' }", is(true))
                .body("routes[0].segments[0].steps[0].way_points[0]", is(0))
                .body("routes[0].segments[0].steps[0].way_points[1]", is(1))
                .body("routes[0].segments[0].steps[1].way_points[0]", is(1))
                .body("routes[0].segments[0].steps[1].way_points[1]", is(1))
                .body("routes[0].segments[1].steps[0].way_points[0]", is(1))
                .body("routes[0].segments[1].steps[0].way_points[1]", is(3))
                .body("routes[0].segments[1].steps[1].way_points[0]", is(3))
                .body("routes[0].segments[1].steps[1].way_points[1]", is(10))
                .body("routes[0].segments[1].steps[2].way_points[0]", is(10))
                .body("routes[0].segments[1].steps[2].way_points[1]", is(10))
                .statusCode(200);
    }

    @Test
    public void testIdenticalCoordinatesIndexing() { // Taki needs to look into this, see if the problem in question is addressed properly...
        JSONObject body = new JSONObject();
        body.put("coordinates", constructCoords("8.676131,49.418149|8.676142,49.457555|8.676142,49.457555|8.680733,49.417248"));
        body.put("preference", getParameter("preference"));
        body.put("instructions", true);
        given()
                .headers(geoJsonContent)
                .pathParam("profile", getParameter("carProfile"))
                .body(body.toString())
                .when()
                .post(getEndPointPath() + "/{profile}/geojson")
                .then().log().ifValidationFails()
                .assertThat()
                .body("features[0].geometry.coordinates.size()", is(216))
                .body("features[0].properties.segments[1].steps[0].way_points[0]", is(107))
                .body("features[0].properties.segments[1].steps[0].way_points[1]", is(107))
                .statusCode(200);
    }

    @Test
    public void testRouteMergeInstructionsWithoutGeometry() { // need to check route geometry, might be edge simplifications
        JSONObject body = new JSONObject();
        body.put("coordinates", constructCoords("8.676131,49.418149|8.676142,49.417555|8.680733,49.417248"));
        body.put("preference", getParameter("preference"));
        body.put("geometry", "false");

        // ensure indexing of merged routes waypoints dont get messed up
        given()
                .headers(jsonContent)
                .pathParam("profile", getParameter("carProfile"))
                .body(body.toString())
                .when()
                .post(getEndPointPath() + "/{profile}")
                .then().log().ifValidationFails()
                .assertThat()
                .body("any { it.key == 'routes' }", is(true))
                .body("routes[0].containsKey('geometry')", is(false))
                .body("routes[0].segments[0].steps[0].way_points[0]", is(0))
                .body("routes[0].segments[0].steps[0].way_points[1]", is(1))
                .body("routes[0].segments[0].steps[1].way_points[0]", is(1))
                .body("routes[0].segments[0].steps[1].way_points[1]", is(1))
                .body("routes[0].segments[1].steps[0].way_points[0]", is(1))
                .body("routes[0].segments[1].steps[0].way_points[1]", is(3))
                .body("routes[0].segments[1].steps[1].way_points[0]", is(3))
                .body("routes[0].segments[1].steps[1].way_points[1]", is(10))
                .body("routes[0].segments[1].steps[2].way_points[0]", is(10))
                .body("routes[0].segments[1].steps[2].way_points[1]", is(10))
                .statusCode(200);
    }

    @Test
    public void testCountryTraversalNoBorderCrossing(){
        JSONObject body = new JSONObject();
        JSONArray noBorderCrossing = new JSONArray();
        JSONArray coord = new JSONArray();
        coord.put(8.692256212234497);
        coord.put(49.405004518240005);
        noBorderCrossing.put(coord);
        coord = new JSONArray();
        coord.put(8.689970970153809);
        coord.put(49.40532565875338);
        noBorderCrossing.put(coord);
        body.put("coordinates", noBorderCrossing);
        JSONArray extraInfo = new JSONArray();
        extraInfo.put("countryinfo");
        body.put("extra_info", extraInfo);

        // No border crossing
        given()
                .headers(jsonContent)
                .pathParam("profile", getParameter("carProfile"))
                .body(body.toString())
                .when()
                .post(getEndPointPath() + "/{profile}/json")
                .then().log().ifValidationFails()
                .assertThat()
                .body("any { it.key == 'routes' }", is(true))
                .body("routes[0].containsKey('extras')", is(true))
                .body("routes[0].extras.containsKey('countryinfo')", is(true))
                .body("routes[0].extras.countryinfo.containsKey('values')", is(true))
                .body("routes[0].extras.countryinfo.containsKey('summary')", is(true))
                .body("routes[0].extras.countryinfo.values[0][0]", is(0))
                .body("routes[0].extras.countryinfo.values[0][1]", is(2))
                .body("routes[0].extras.countryinfo.values[0][2]", is(4))
                .body("routes[0].extras.countryinfo.summary[0].value", is(4.0f))
                .body("routes[0].extras.countryinfo.summary[0].distance", is(169.2f))
                .body("routes[0].extras.countryinfo.summary[0].amount", is(100.0f))
                .statusCode(200);
    }

    @Test
    public void testCountryTraversalOuterBorder() {
        JSONObject body = new JSONObject();
        JSONArray outerBorder = new JSONArray();
        JSONArray coord = new JSONArray();
        coord.put(8.688002);
        coord.put(49.392946);
        outerBorder.put(coord);
        coord = new JSONArray();
        coord.put(8.687809);
        coord.put(49.39472);
        outerBorder.put(coord);
        body.put("coordinates", outerBorder);
        JSONArray extraInfo = new JSONArray();
        extraInfo.put("countryinfo");
        body.put("extra_info", extraInfo);

        // Outside of any borders
        given()
                .headers(jsonContent)
                .pathParam("profile", getParameter("carProfile"))
                .body(body.toString())
                .when()
                .post(getEndPointPath() + "/{profile}/json")
                .then().log().ifValidationFails()
                .assertThat()
                .body("any { it.key == 'routes' }", is(true))
                .body("routes[0].containsKey('extras')", is(true))
                .body("routes[0].extras.containsKey('countryinfo')", is(true))
                .body("routes[0].extras.countryinfo.containsKey('values')", is(true))
                .body("routes[0].extras.countryinfo.containsKey('summary')", is(true))
                .body("routes[0].extras.countryinfo.values", empty())
                .statusCode(200);
    }

    @Test
    public void testCoutryTraversalCloseToBorder() {
        JSONObject body = new JSONObject();
        JSONArray closeToBorder = new JSONArray();
        JSONArray coord = new JSONArray();
        coord.put(8.685869872570038);
        coord.put(49.402674441283786);
        closeToBorder.put(coord);
        coord = new JSONArray();
        coord.put(8.687363862991333);
        coord.put(49.4027128404518);
        closeToBorder.put(coord);
        body.put("coordinates", closeToBorder);
        JSONArray extraInfo = new JSONArray();
        extraInfo.put("countryinfo");
        body.put("extra_info", extraInfo);

        // Close to a border crossing
        given()
                .headers(jsonContent)
                .pathParam("profile", getParameter("carProfile"))
                .body(body.toString())
                .when()
                .post(getEndPointPath() + "/{profile}/json")
                .then().log().ifValidationFails()
                .assertThat()
                .body("any { it.key == 'routes' }", is(true))
                .body("routes[0].containsKey('extras')", is(true))
                .body("routes[0].extras.containsKey('countryinfo')", is(true))
                .body("routes[0].extras.countryinfo.containsKey('values')", is(true))
                .body("routes[0].extras.countryinfo.containsKey('summary')", is(true))
                .body("routes[0].extras.countryinfo.values[0][0]", is(0))
                .body("routes[0].extras.countryinfo.values[0][1]", is(2))
                .body("routes[0].extras.countryinfo.values[0][2]", is(3))
                .body("routes[0].extras.countryinfo.summary[0].value", is(3.0f))
                .body("routes[0].extras.countryinfo.summary[0].distance", is(108.0f))
                .body("routes[0].extras.countryinfo.summary[0].amount", is(100.0f))
                .statusCode(200);
    }

    @Test
    public void testCountryTraversalWithBorderCrossing() {
        JSONObject body = new JSONObject();
        JSONArray borderCrossing = new JSONArray();
        JSONArray coord = new JSONArray();
        coord.put(8.685046434402466);
        coord.put(49.40267269586634);
        borderCrossing.put(coord);
        coord = new JSONArray();
        coord.put(8.687556982040405);
        coord.put(49.40271458586781);
        borderCrossing.put(coord);
        body.put("coordinates", borderCrossing);
        JSONArray extraInfo = new JSONArray();
        extraInfo.put("countryinfo");
        body.put("extra_info", extraInfo);

        // With Border crossing
        given()
                .headers(jsonContent)
                .pathParam("profile", getParameter("carProfile"))
                .body(body.toString())
                .when()
                .post(getEndPointPath() + "/{profile}/json")
                .then().log().ifValidationFails()
                .assertThat()
                .body("any { it.key == 'routes' }", is(true))
                .body("routes[0].containsKey('extras')", is(true))
                .body("routes[0].extras.containsKey('countryinfo')", is(true))
                .body("routes[0].extras.countryinfo.containsKey('values')", is(true))
                .body("routes[0].extras.countryinfo.containsKey('summary')", is(true))
                .body("routes[0].extras.countryinfo.values[0][0]", is(0))
                .body("routes[0].extras.countryinfo.values[0][1]", is(2))
                .body("routes[0].extras.countryinfo.values[0][2]", is(2))
                .body("routes[0].extras.countryinfo.summary[0].value", is(2.0f))
                .body("routes[0].extras.countryinfo.summary[0].distance", is(150.4f))
                .body("routes[0].extras.countryinfo.summary[0].amount", is(82.88f))
                .body("routes[0].extras.countryinfo.values[1][0]", is(2))
                .body("routes[0].extras.countryinfo.values[1][1]", is(3))
                .body("routes[0].extras.countryinfo.values[1][2]", is(3))
                .body("routes[0].extras.countryinfo.summary[1].value", is(3.0f))
                .body("routes[0].extras.countryinfo.summary[1].distance", is(31.1f))
                .body("routes[0].extras.countryinfo.summary[1].amount", is(17.12f))
                .statusCode(200);
    }

    @Test
    public void testAlternativeRoutes() {
        JSONObject body = new JSONObject();
        JSONArray coordinates = new JSONArray();
        JSONArray coord1 = new JSONArray();
        coord1.put(8.673191);
        coord1.put(49.446812);
        coordinates.put(coord1);
        JSONArray coord2 = new JSONArray();
        coord2.put(8.689499);
        coord2.put(49.398295);
        coordinates.put(coord2);

        body.put("coordinates", coordinates);
        body.put("preference", getParameter("preference"));
        JSONObject ar = new JSONObject();
        ar.put("target_count", "2");
        ar.put("share_factor", "0.5");
        body.put("alternative_routes", ar);
        body.put("extra_info", getParameter("extra_info"));
        given()
<<<<<<< HEAD
            .config(JSON_CONFIG_DOUBLE_NUMBERS)
            .header("Accept", "application/json")
            .header("Content-Type", "application/json")
=======
            .headers(jsonContent)
>>>>>>> a2681643
            .pathParam("profile", getParameter("carProfile"))
            .body(body.toString())
            .when()
            .post(getEndPointPath() + "/{profile}")
            .then()
            .assertThat()
            .body("any { it.key == 'routes' }", is(true))
            .body("routes.size()", is(2))
            .body("routes[0].summary.distance", is(closeTo(5942.2, 5)))
            .body("routes[0].summary.duration", is(closeTo(776.1, 1)))
            .body("routes[1].summary.distance", is( closeTo(6435.1, 6)))
            .body("routes[1].summary.duration", is(closeTo(801.5, 1)))
            .statusCode(200);

        JSONObject avoidGeom = new JSONObject("{\"type\":\"Polygon\",\"coordinates\":[[[8.685873,49.414421], [8.688169,49.403978], [8.702095,49.407762], [8.695185,49.416013], [8.685873,49.414421]]]}}");
        JSONObject options = new JSONObject();
        options.put("avoid_polygons", avoidGeom);
        body.put("options", options);

        given()
<<<<<<< HEAD
                .config(JSON_CONFIG_DOUBLE_NUMBERS)
                .header("Accept", "application/json")
                .header("Content-Type", "application/json")
=======
                .headers(jsonContent)
>>>>>>> a2681643
                .pathParam("profile", getParameter("carProfile"))
                .body(body.toString())
                .when()
                .post(getEndPointPath() + "/{profile}")
                .then()
                .assertThat()
                .body("any { it.key == 'routes' }", is(true))
                .body("routes.size()", is(1))
                .body("routes[0].summary.distance", is( closeTo(6435.1, 6)))
                .body("routes[0].summary.duration", is(closeTo(801.5, 1)))
                .statusCode(200);


    }

    // TODO: revisit after the update is done, this test is to be ignored for now.
    @Test @Ignore
    public void testRoundTrip() {
        JSONObject body = new JSONObject();
        JSONArray coordinates = new JSONArray();
        JSONArray coord1 = new JSONArray();
        coord1.put(8.673191);
        coord1.put(49.446812);
        coordinates.put(coord1);
        body.put("coordinates", coordinates);
        body.put("preference", "shortest");

        JSONObject roundTripOptions = new JSONObject();
        roundTripOptions.put("length", "2000");
        JSONObject options = new JSONObject();

        options.put("round_trip", roundTripOptions);
        body.put("options", options);
        body.put("instructions", false);

        given()
<<<<<<< HEAD
                .config(JSON_CONFIG_DOUBLE_NUMBERS)
                .header("Accept", "application/json")
                .header("Content-Type", "application/json")
=======
                .headers(jsonContent)
>>>>>>> a2681643
                .pathParam("profile", getParameter("footProfile"))
                .body(body.toString())
                .when().log().ifValidationFails()
                .post(getEndPointPath() + "/{profile}")
                .then().log().ifValidationFails()
                .assertThat()
                .body("any { it.key == 'routes' }", is(true))
                .body("routes.size()", is(1))
                //A* Beeline and ALT values, respectively
                .body("routes[0].summary.distance", anyOf(is(closeTo(1866.2, 1)), is(closeTo(1792.8, 1))))
                .body("routes[0].summary.duration", anyOf(is(closeTo(1343.6, 1)), is(closeTo(1290.8, 1))))
                .statusCode(200);

        JSONObject avoidGeom = new JSONObject("{\"type\":\"Polygon\",\"coordinates\":[[[8.670658,49.446519], [8.671023,49.446331], [8.670723,49.446212], [8.670658,49.446519]]]}}");
        options.put("avoid_polygons", avoidGeom);

        given()
<<<<<<< HEAD
                .config(JSON_CONFIG_DOUBLE_NUMBERS)
                .header("Accept", "application/json")
                .header("Content-Type", "application/json")
=======
                .headers(jsonContent)
>>>>>>> a2681643
                .pathParam("profile", getParameter("footProfile"))
                .body(body.toString())
                .when().log().ifValidationFails()
                .post(getEndPointPath() + "/{profile}")
                .then().log().ifValidationFails()
                .assertThat()
                .body("any { it.key == 'routes' }", is(true))
                .body("routes.size()", is(1))
                .body("routes[0].summary.distance", anyOf(is(closeTo(1784.2, 1)), is(closeTo(1792.8, 1))))
                .body("routes[0].summary.duration", anyOf(is(closeTo(1284.6, 1)), is(closeTo(1290.8, 1))))
                .statusCode(200);

        options.remove("avoid_polygons");
        roundTripOptions.put("points", 3);

        given()
<<<<<<< HEAD
                .config(JSON_CONFIG_DOUBLE_NUMBERS)
                .header("Accept", "application/json")
                .header("Content-Type", "application/json")
=======
                .headers(jsonContent)
>>>>>>> a2681643
                .pathParam("profile", getParameter("footProfile"))
                .body(body.toString())
                .when().log().ifValidationFails()
                .post(getEndPointPath() + "/{profile}")
                .then().log().ifValidationFails()
                .assertThat()
                .body("any { it.key == 'routes' }", is(true))
                .body("routes.size()", is(1))
                .body("routes[0].summary.distance", anyOf(is(closeTo(1559.3, 1)), is(closeTo(1559.3, 1))))
                .body("routes[0].summary.duration", anyOf(is(closeTo(1122.7, 1)), is(closeTo(1122.7, 1))))
                .statusCode(200);

        body.put("bearings", constructBearings("25,30"));
        given()
<<<<<<< HEAD
                .config(JSON_CONFIG_DOUBLE_NUMBERS)
                .header("Accept", "application/json")
                .header("Content-Type", "application/json")
=======
                .headers(jsonContent)
>>>>>>> a2681643
                .pathParam("profile", getParameter("footProfile"))
                .body(body.toString())
                .when().log().ifValidationFails()
                .post(getEndPointPath() + "/{profile}")
                .then().log().ifValidationFails()
                .assertThat()
                .body("any { it.key == 'routes' }", is(true))
                .body("routes.size()", is(1))
                .body("routes[0].summary.distance", anyOf(is(closeTo(2519.8, 2)), is(closeTo(2496.8, 2))))
                .body("routes[0].summary.duration", anyOf(is(closeTo(1814.2, 2)), is(closeTo(1797.6, 2) )))
                .statusCode(200);
    }

    // TODO: revisit after the update is done, this test is to be ignored for now.
    @Test @Ignore
    public void testWaypointCount() {
        JSONObject body = new JSONObject();
        JSONArray coordinates = new JSONArray();
        JSONArray coord1 = new JSONArray();
        coord1.put(8.673191);
        coord1.put(49.446812);
        coordinates.put(coord1);
        body.put("coordinates", coordinates);
        body.put("preference", "shortest");

        JSONObject roundTripOptions = new JSONObject();
        roundTripOptions.put("length", "2000");
        JSONObject options = new JSONObject();

        options.put("round_trip", roundTripOptions);
        body.put("options", options);
        body.put("instructions", false);

        given()
                .headers(geoJsonContent)
                .pathParam("profile", getParameter("footProfile"))
                .body(body.toString())
                .when().log().ifValidationFails()
                .post(getEndPointPath() + "/{profile}/geojson")
                .then().log().ifValidationFails()
                .assertThat()
                .body("features[0].properties.way_points[1]", is(65))
                .statusCode(200);

        body = new JSONObject();
        JSONArray coord2 = new JSONArray();
        coord2.put(8.687782);
        coord2.put(49.424597);
        coordinates.put(coord2);
        body.put("coordinates", coordinates);
        body.put("preference", "shortest");

        given()
                .headers(geoJsonContent)
                .pathParam("profile", getParameter("footProfile"))
                .body(body.toString())
                .when().log().ifValidationFails()
                .post(getEndPointPath() + "/{profile}/geojson")
                .then().log().ifValidationFails()
                .assertThat()
                .body("features[0].properties.way_points[1]", is(72))
                .statusCode(200);
    }

    @Test
    public void expectNoInterpolationOfBridgesAndTunnels() { // consider rewriting as unit test
                                                            // wait for elevation smoothing check
        JSONObject body = new JSONObject();
        body.put("coordinates", getParameter("coordinatesWalking"));
        body.put("preference", getParameter("preference"));
        body.put("elevation", true);

        given()
<<<<<<< HEAD
                .config(JSON_CONFIG_DOUBLE_NUMBERS)
                .header("Accept", "application/json")
                .header("Content-Type", "application/json")
=======
                .headers(jsonContent)
>>>>>>> a2681643
                .pathParam("profile", getParameter("footProfile"))
                .body(body.toString())
                .when()
                .post(getEndPointPath() + "/{profile}")
                .then()
                .assertThat()
                .body("any { it.key == 'routes' }", is(true))
                .body("routes[0].summary.distance", is(closeTo(2097.2, 1)))
                .body("routes[0].summary.ascent", is(16.7))
                .body("routes[0].summary.descent", is(14.0))
                .statusCode(200);
    }

    @Test
    public void expectElevationSmoothing() {
        JSONObject body = new JSONObject();
        body.put("coordinates", getParameter("coordinatesShort"));
        body.put("preference", getParameter("preference"));
        body.put("elevation", true);

        given()
                .headers(jsonContent)
                .pathParam("profile", "foot-hiking")
                .body(body.toString())
                .when()
                .post(getEndPointPath() + "/{profile}")
                .then()
                .assertThat()
                .body("any { it.key == 'routes' }", is(true))
                .body("routes[0].summary.distance", is(2002.1f))
                .body("routes[0].summary.ascent", is(7.1f))
                .body("routes[0].summary.descent", is(6.6f))
                .statusCode(200);
    }

    // TODO (refactoring): implement TD routing. As this was postponed until the update is done, this test is to be ignored for now.
    @Test @Ignore
    public void expectDepartureAndArrival() { // TD routing not implemented yet
        JSONObject body = new JSONObject();
        body.put("coordinates", getParameter("coordinatesShort"));
        body.put("preference", getParameter("preference"));
        body.put("departure", "2021-01-31T12:00");

        // Test that if the request specifies departure time then the response contains both departure and arrival time
        given()
                .headers(jsonContent)
                .pathParam("profile", getParameter("bikeProfile"))
                .body(body.toString())
                .when()
                .post(getEndPointPath() + "/{profile}")
                .then()
                .assertThat()
                .body("any { it.key == 'routes' }", is(true))
                .body("routes[0].containsKey('departure')", is(true))
                .body("routes[0].containsKey('arrival')", is(true))
                .statusCode(200);
    }

    // TODO (refactoring): implement TD routing. As this was postponed until the update is done, this test is to be ignored for now.
    @Test @Ignore
    public void testConditionalAccess() { // TD routing not implemented yet
        JSONArray coordinates =  new JSONArray();
        JSONArray coord1 = new JSONArray();
        coord1.put(8.645178);
        coord1.put(49.399496);
        coordinates.put(coord1);
        JSONArray coord2 = new JSONArray();
        coord2.put(8.646015);
        coord2.put(49.400899);
        coordinates.put(coord2);

        JSONObject body = new JSONObject();
        body.put("coordinates", coordinates);
        body.put("preference", getParameter("preference"));

        // Tag "motor_vehicle:conditional = no @ Mo-Fr 12:45-13:30" on way 27884831
        // Test that way is accessible if no time is specified
        given()
                .headers(jsonContent)
                .pathParam("profile", getParameter("carProfile"))
                .body(body.toString())
                .when()
                .post(getEndPointPath() + "/{profile}")
                .then()
                .assertThat()
                .body("any { it.key == 'routes' }", is(true))
                .body("routes[0].summary.distance", is(230.2f))
                .body("routes[0].summary.duration", is(72.1f))
                .statusCode(200);

        // Test that way is accessible on weekends
        body.put("departure", "2021-01-31T13:00");
        given()
                .headers(jsonContent)
                .pathParam("profile", getParameter("carProfile"))
                .body(body.toString())
                .when()
                .post(getEndPointPath() + "/{profile}")
                .then()
                .assertThat()
                .body("any { it.key == 'routes' }", is(true))
                .body("routes[0].summary.distance", is(230.2f))
                .body("routes[0].summary.duration", is(72.1f))
                .statusCode(200);

        // Test that way is closed at certain times throughout the week
        body.put("departure", "2021-12-31T13:00");
        given()
                .headers(jsonContent)
                .pathParam("profile", getParameter("carProfile"))
                .body(body.toString())
                .when()
                .post(getEndPointPath() + "/{profile}")
                .then()
                .assertThat()
                .body("any { it.key == 'routes' }", is(true))
                .body("routes[0].summary.distance", is(369.5f))
                .body("routes[0].summary.duration", is(75.2f))
                .statusCode(200);

        // Test that a shorter route around closed edge exists
        body.put("preference", "shortest");
        given()
                .headers(jsonContent)
                .pathParam("profile", getParameter("carProfile"))
                .body(body.toString())
                .when()
                .post(getEndPointPath() + "/{profile}")
                .then()
                .assertThat()
                .body("any { it.key == 'routes' }", is(true))
                .body("routes[0].summary.distance", is(367.2f))
                .body("routes[0].summary.duration", is(88.1f))
                .statusCode(200);
    }

    // TODO (refactoring): implement TD routing. As this was postponed until the update is done, this test is to be ignored for now.
    @Test @Ignore
    public void testConditionalSpeed() { // TD routing not implemented yet
        JSONArray coordinates =  new JSONArray();
        JSONArray coord1 = new JSONArray();
        coord1.put(8.689993);
        coord1.put(49.399208);
        coordinates.put(coord1);
        JSONArray coord2 = new JSONArray();
        coord2.put(8.692824);
        coord2.put(49.406562);
        coordinates.put(coord2);

        JSONObject body = new JSONObject();
        body.put("coordinates", coordinates);
        body.put("preference", getParameter("preference"));

        // Tag "maxspeed:conditional = 30 @ (22:00-06:00)" along Rohrbacher Strasse
        // Test that the speed limit is not taken into account if no time is specified
        given()
<<<<<<< HEAD
                .config(JSON_CONFIG_DOUBLE_NUMBERS)
                .header("Accept", "application/json")
                .header("Content-Type", "application/json")
=======
                .headers(jsonContent)
>>>>>>> a2681643
                .pathParam("profile", getParameter("carProfile"))
                .body(body.toString())
                .when()
                .post(getEndPointPath() + "/{profile}")
                .then()
                .assertThat()
                .body("any { it.key == 'routes' }", is(true))
                .body("routes[0].summary.distance", is(closeTo(850.2, 1)))
                .body("routes[0].summary.duration", is(closeTo(97.9, 1)))
                .statusCode(200);

        // Test that the speed limit does not apply throughout the day
        body.put("arrival", "2021-01-31T22:00");
        given()
<<<<<<< HEAD
                .config(JSON_CONFIG_DOUBLE_NUMBERS)
                .header("Accept", "application/json")
                .header("Content-Type", "application/json")
=======
                .headers(jsonContent)
>>>>>>> a2681643
                .pathParam("profile", getParameter("carProfile"))
                .body(body.toString())
                .when()
                .post(getEndPointPath() + "/{profile}")
                .then()
                .assertThat()
                .body("any { it.key == 'routes' }", is(true))
                .body("routes[0].summary.distance", is(closeTo(850.2, 1)))
                .body("routes[0].summary.duration", is(closeTo(97.9, 1)))
                .statusCode(200);

        // Test that the speed limit applies at night
        body.remove("arrival");
        body.put("departure", "2021-01-31T22:00");
        given()
<<<<<<< HEAD
                .config(JSON_CONFIG_DOUBLE_NUMBERS)
                .header("Accept", "application/json")
                .header("Content-Type", "application/json")
=======
                .headers(jsonContent)
>>>>>>> a2681643
                .pathParam("profile", getParameter("carProfile"))
                .body(body.toString())
                .when()
                .post(getEndPointPath() + "/{profile}")
                .then()
                .assertThat()
                .body("any { it.key == 'routes' }", is(true))
                .body("routes[0].summary.distance", is(closeTo(850.2, 1)))
                .body("routes[0].summary.duration", is(closeTo(119.9, 1)))
                .statusCode(200);

        // Test that the speed limit applies for shortest weighting as well
        body.put("preference", "shortest");
        given()
<<<<<<< HEAD
                .config(JSON_CONFIG_DOUBLE_NUMBERS)
                .header("Accept", "application/json")
                .header("Content-Type", "application/json")
=======
                .headers(jsonContent)
>>>>>>> a2681643
                .pathParam("profile", getParameter("carProfile"))
                .body(body.toString())
                .when()
                .post(getEndPointPath() + "/{profile}")
                .then()
                .assertThat()
                .body("any { it.key == 'routes' }", is(true))
                .body("routes[0].summary.distance", is(closeTo(850.2, 1)))
                .body("routes[0].summary.duration", is(closeTo(119.9, 1)))
                .statusCode(200);
    }

    @Test
    public void expectZoneMaxpeed() {
        JSONArray coordinates =  new JSONArray();
        JSONArray coord1 = new JSONArray();
        coord1.put(8.676031);
        coord1.put(49.417011);
        coordinates.put(coord1);
        JSONArray coord2 = new JSONArray();
        coord2.put(8.674965);
        coord2.put(49.419587);
        coordinates.put(coord2);

        JSONObject body = new JSONObject();
        body.put("coordinates", coordinates);
        body.put("preference", getParameter("preference"));

        // Test that "zone:maxspeed = DE:urban" overrides default "highway = residential" speed for both car and hgv
        given()
                .headers(jsonContent)
                .pathParam("profile", getParameter("carProfile"))
                .body(body.toString())
                .when()
                .post(getEndPointPath() + "/{profile}")
                .then()
                .assertThat()
                .body("any { it.key == 'routes' }", is(true))
                .body("routes[0].summary.distance", is(367.9f))
                .body("routes[0].summary.duration", is(53.0f))
                .statusCode(200);

        given()
                .headers(jsonContent)
                .pathParam("profile", "driving-hgv")
                .body(body.toString())
                .when()
                .post(getEndPointPath() + "/{profile}")
                .then()
                .assertThat()
                .body("any { it.key == 'routes' }", is(true))
                .body("routes[0].summary.distance", is(367.9f))
                .body("routes[0].summary.duration", is(53.0f))
                .statusCode(200);
    }

    @Test
    public void expectMaxpeedHgvForward() {
        JSONArray coordinates =  new JSONArray();
        JSONArray coord1 = new JSONArray();
        coord1.put(8.696237);
        coord1.put(49.37186);
        coordinates.put(coord1);
        JSONArray coord2 = new JSONArray();
        coord2.put(8.693427);
        coord2.put(49.367914);
        coordinates.put(coord2);

        JSONObject body = new JSONObject();
        body.put("coordinates", coordinates);
        body.put("preference", getParameter("preference"));

        // Test that "maxspeed:hgv:forward = 30" when going downhill on Am Götzenberg is taken into account for hgv profile
        given()
                .headers(jsonContent)
                .pathParam("profile", getParameter("carProfile"))
                .body(body.toString())
                .when()
                .post(getEndPointPath() + "/{profile}")
                .then()
                .assertThat()
                .body("any { it.key == 'routes' }", is(true))
                .body("routes[0].summary.distance", is(497.5f))
                .body("routes[0].summary.duration", is(61.9f))
                .statusCode(200);

        given()
                .headers(jsonContent)
                .pathParam("profile", "driving-hgv")
                .body(body.toString())
                .when()
                .post(getEndPointPath() + "/{profile}")
                .then()
                .assertThat()
                .body("any { it.key == 'routes' }", is(true))
                .body("routes[0].summary.distance", is(497.5f))
                .body("routes[0].summary.duration", is(81.1f))
                .statusCode(200);
    }

    private JSONArray constructBearings(String coordString) {
        JSONArray coordinates = new JSONArray();
        String[] coordPairs = coordString.split("\\|");
        for (String pair : coordPairs) {
            JSONArray coord = new JSONArray();
            if (pair != null && !pair.isEmpty()) {
                String[] pairCoords = pair.split(",");
                coord.put(Double.parseDouble(pairCoords[0]));
                coord.put(Double.parseDouble(pairCoords[1]));
            }
            coordinates.put(coord);
        }

        return coordinates;
    }

    private JSONArray constructExtras(String extrasString) {
        return constructFromPipedList(extrasString);
    }

    private JSONArray constructFromPipedList(String piped) {
        JSONArray items = new JSONArray();
        String[] extrasSplit = piped.split("\\|");
        for (String extra : extrasSplit) {
            items.put(extra);
        }
        return items;
    }
}<|MERGE_RESOLUTION|>--- conflicted
+++ resolved
@@ -784,13 +784,8 @@
         body.put("elevation", true);
 
         given()
-<<<<<<< HEAD
-                .config(JSON_CONFIG_DOUBLE_NUMBERS)
-                .header("Accept", "application/json")
-                .header("Content-Type", "application/json")
-=======
-                .headers(jsonContent)
->>>>>>> a2681643
+                .config(JSON_CONFIG_DOUBLE_NUMBERS)
+                .headers(jsonContent)
                 .pathParam("profile", getParameter("bikeProfile"))
                 .body(body.toString())
                 .when()
@@ -816,13 +811,8 @@
         body.put("elevation", true);
 
         given()
-<<<<<<< HEAD
-                .config(JSON_CONFIG_DOUBLE_NUMBERS)
-                .header("Accept", "application/json")
-                .header("Content-Type", "application/json")
-=======
-                .headers(jsonContent)
->>>>>>> a2681643
+                .config(JSON_CONFIG_DOUBLE_NUMBERS)
+                .headers(jsonContent)
                 .pathParam("profile", getParameter("bikeProfile"))
                 .body(body.toString())
                 .when()
@@ -894,13 +884,8 @@
         body.put("elevation", true);
 
         given()
-<<<<<<< HEAD
-                .config(JSON_CONFIG_DOUBLE_NUMBERS)
-                .header("Accept", "application/json")
-                .header("Content-Type", "application/json")
-=======
-                .headers(jsonContent)
->>>>>>> a2681643
+                .config(JSON_CONFIG_DOUBLE_NUMBERS)
+                .headers(jsonContent)
                 .pathParam("profile", getParameter("bikeProfile"))
                 .body(body.toString())
                 .when()
@@ -922,13 +907,8 @@
         body.put("maneuvers", true);
 
         given()
-<<<<<<< HEAD
-                .config(JSON_CONFIG_DOUBLE_NUMBERS)
-                .header("Accept", "application/json")
-                .header("Content-Type", "application/json")
-=======
-                .headers(jsonContent)
->>>>>>> a2681643
+                .config(JSON_CONFIG_DOUBLE_NUMBERS)
+                .headers(jsonContent)
                 .pathParam("profile", getParameter("bikeProfile"))
                 .body(body.toString())
                 .when()
@@ -1315,13 +1295,8 @@
 
         //Test against default maximum speed lower bound setting
         given()
-<<<<<<< HEAD
-                .config(JSON_CONFIG_DOUBLE_NUMBERS)
-                .header("Accept", "application/json")
-                .header("Content-Type", "application/json")
-=======
-                .headers(jsonContent)
->>>>>>> a2681643
+                .config(JSON_CONFIG_DOUBLE_NUMBERS)
+                .headers(jsonContent)
                 .pathParam("profile", "driving-car")
                 .body(body.toString())
                 .when()
@@ -1336,13 +1311,8 @@
         body.put("maximum_speed", 75);
 
         given()
-<<<<<<< HEAD
-                .config(JSON_CONFIG_DOUBLE_NUMBERS)
-                .header("Accept", "application/json")
-                .header("Content-Type", "application/json")
-=======
-                .headers(jsonContent)
->>>>>>> a2681643
+                .config(JSON_CONFIG_DOUBLE_NUMBERS)
+                .headers(jsonContent)
                 .pathParam("profile", "driving-hgv")
                 .body(body.toString())
                 .when()
@@ -1390,13 +1360,8 @@
 
         // Test that the "right turn only" restriction at the junction is taken into account
         given()
-<<<<<<< HEAD
-                .config(JSON_CONFIG_DOUBLE_NUMBERS)
-                .header("Accept", "application/json")
-                .header("Content-Type", "application/json")
-=======
-                .headers(jsonContent)
->>>>>>> a2681643
+                .config(JSON_CONFIG_DOUBLE_NUMBERS)
+                .headers(jsonContent)
                 .pathParam("profile", "driving-car")
                 .body(body.toString())
                 .when()
@@ -1437,13 +1402,8 @@
         body.put("bearings", constructBearings("25,30|90,20"));
 
         given()
-<<<<<<< HEAD
-                .config(JSON_CONFIG_DOUBLE_NUMBERS)
-                .header("Accept", "application/json")
-                .header("Content-Type", "application/json")
-=======
-                .headers(jsonContent)
->>>>>>> a2681643
+                .config(JSON_CONFIG_DOUBLE_NUMBERS)
+                .headers(jsonContent)
                 .pathParam("profile", "cycling-road")
                 .body(body.toString())
                 .when()
@@ -1485,13 +1445,8 @@
         body.put("bearings", constructBearings("|90,20"));
 
         given()
-<<<<<<< HEAD
-                .config(JSON_CONFIG_DOUBLE_NUMBERS)
-                .header("Accept", "application/json")
-                .header("Content-Type", "application/json")
-=======
-                .headers(jsonContent)
->>>>>>> a2681643
+                .config(JSON_CONFIG_DOUBLE_NUMBERS)
+                .headers(jsonContent)
                 .pathParam("profile", getParameter("bikeProfile"))
                 .body(body.toString())
                 .when()
@@ -1510,13 +1465,8 @@
         body.put("continue_straight", true);
 
         given()
-<<<<<<< HEAD
-                .config(JSON_CONFIG_DOUBLE_NUMBERS)
-                .header("Accept", "application/json")
-                .header("Content-Type", "application/json")
-=======
-                .headers(jsonContent)
->>>>>>> a2681643
+                .config(JSON_CONFIG_DOUBLE_NUMBERS)
+                .headers(jsonContent)
                 .pathParam("profile", getParameter("carProfile"))
                 .body(body.toString())
                 .when()
@@ -1636,13 +1586,8 @@
 
         // Test that buses are not allowed on Neue Schlossstraße (https://www.openstreetmap.org/way/150549948)
         given()
-<<<<<<< HEAD
-                .config(JSON_CONFIG_DOUBLE_NUMBERS)
-                .header("Accept", "application/json")
-                .header("Content-Type", "application/json")
-=======
-                .headers(jsonContent)
->>>>>>> a2681643
+                .config(JSON_CONFIG_DOUBLE_NUMBERS)
+                .headers(jsonContent)
                 .pathParam("profile", "driving-hgv")
                 .body(body.toString())
                 .when()
@@ -1656,13 +1601,8 @@
         options.put("vehicle_type", "bus");
         body.put("options", options);
         given()
-<<<<<<< HEAD
-                .config(JSON_CONFIG_DOUBLE_NUMBERS)
-                .header("Accept", "application/json")
-                .header("Content-Type", "application/json")
-=======
-                .headers(jsonContent)
->>>>>>> a2681643
+                .config(JSON_CONFIG_DOUBLE_NUMBERS)
+                .headers(jsonContent)
                 .pathParam("profile", "driving-hgv")
                 .body(body.toString())
                 .when()
@@ -1692,13 +1632,8 @@
         body.put("options", options);
 
         given()
-<<<<<<< HEAD
-                .config(JSON_CONFIG_DOUBLE_NUMBERS)
-                .header("Accept", "application/json")
-                .header("Content-Type", "application/json")
-=======
-                .headers(jsonContent)
->>>>>>> a2681643
+                .config(JSON_CONFIG_DOUBLE_NUMBERS)
+                .headers(jsonContent)
                 .pathParam("profile", "driving-hgv")
                 .body(body.toString())
                 .when()
@@ -1720,13 +1655,8 @@
         body.put("options", options);
 
         given()
-<<<<<<< HEAD
-                .config(JSON_CONFIG_DOUBLE_NUMBERS)
-                .header("Accept", "application/json")
-                .header("Content-Type", "application/json")
-=======
-                .headers(jsonContent)
->>>>>>> a2681643
+                .config(JSON_CONFIG_DOUBLE_NUMBERS)
+                .headers(jsonContent)
                 .pathParam("profile", "driving-hgv")
                 .body(body.toString())
                 .when()
@@ -1757,13 +1687,8 @@
         body.put("options", options);
 
         given()
-<<<<<<< HEAD
-                .config(JSON_CONFIG_DOUBLE_NUMBERS)
-                .header("Accept", "application/json")
-                .header("Content-Type", "application/json")
-=======
-                .headers(jsonContent)
->>>>>>> a2681643
+                .config(JSON_CONFIG_DOUBLE_NUMBERS)
+                .headers(jsonContent)
                 .pathParam("profile", "driving-hgv")
                 .body(body.toString())
                 .when()
@@ -1785,13 +1710,8 @@
         body.put("options", options);
 
         given()
-<<<<<<< HEAD
-                .config(JSON_CONFIG_DOUBLE_NUMBERS)
-                .header("Accept", "application/json")
-                .header("Content-Type", "application/json")
-=======
-                .headers(jsonContent)
->>>>>>> a2681643
+                .config(JSON_CONFIG_DOUBLE_NUMBERS)
+                .headers(jsonContent)
                 .pathParam("profile", "driving-hgv")
                 .body(body.toString())
                 .when()
@@ -1813,13 +1733,8 @@
 
         // Generic test to ensure that the distance and duration dont get changed
         given()
-<<<<<<< HEAD
-                .config(JSON_CONFIG_DOUBLE_NUMBERS)
-                .header("Accept", "application/json")
-                .header("Content-Type", "application/json")
-=======
-                .headers(jsonContent)
->>>>>>> a2681643
+                .config(JSON_CONFIG_DOUBLE_NUMBERS)
+                .headers(jsonContent)
                 .pathParam("profile", getParameter("carProfile"))
                 .body(body.toString())
                 .when()
@@ -1849,13 +1764,8 @@
 
         // Test that providing border control in avoid_features works
         given()
-<<<<<<< HEAD
-                .config(JSON_CONFIG_DOUBLE_NUMBERS)
-                .header("Accept", "application/json")
-                .header("Content-Type", "application/json")
-=======
-                .headers(jsonContent)
->>>>>>> a2681643
+                .config(JSON_CONFIG_DOUBLE_NUMBERS)
+                .headers(jsonContent)
                 .pathParam("profile", getParameter("carProfile"))
                 .body(body.toString())
                 .when()
@@ -1898,13 +1808,8 @@
         body.put("options", options);
 
         given()
-<<<<<<< HEAD
-                .config(JSON_CONFIG_DOUBLE_NUMBERS)
-                .header("Accept", "application/json")
-                .header("Content-Type", "application/json")
-=======
-                .headers(jsonContent)
->>>>>>> a2681643
+                .config(JSON_CONFIG_DOUBLE_NUMBERS)
+                .headers(jsonContent)
                 .pathParam("profile", getParameter("carProfile"))
                 .body(body.toString())
                 .when()
@@ -1919,13 +1824,8 @@
         body.put("options", options);
 
         given()
-<<<<<<< HEAD
-                .config(JSON_CONFIG_DOUBLE_NUMBERS)
-                .header("Accept", "application/json")
-                .header("Content-Type", "application/json")
-=======
-                .headers(jsonContent)
->>>>>>> a2681643
+                .config(JSON_CONFIG_DOUBLE_NUMBERS)
+                .headers(jsonContent)
                 .pathParam("profile", getParameter("carProfile"))
                 .body(body.toString())
                 .when()
@@ -1939,13 +1839,8 @@
         // Test avoid_countries with ISO 3166-1 Alpha-2 parameters
         options.put("avoid_countries", constructFromPipedList("AT|FR"));
         given()
-<<<<<<< HEAD
-                .config(JSON_CONFIG_DOUBLE_NUMBERS)
-                .header("Accept", "application/json")
-                .header("Content-Type", "application/json")
-=======
-                .headers(jsonContent)
->>>>>>> a2681643
+                .config(JSON_CONFIG_DOUBLE_NUMBERS)
+                .headers(jsonContent)
                 .pathParam("profile", getParameter("carProfile"))
                 .body(body.toString())
                 .when()
@@ -1959,13 +1854,8 @@
         // Test avoid_countries with ISO 3166-1 Alpha-3 parameters
         options.put("avoid_countries", constructFromPipedList("AUT|FRA"));
         given()
-<<<<<<< HEAD
-                .config(JSON_CONFIG_DOUBLE_NUMBERS)
-                .header("Accept", "application/json")
-                .header("Content-Type", "application/json")
-=======
-                .headers(jsonContent)
->>>>>>> a2681643
+                .config(JSON_CONFIG_DOUBLE_NUMBERS)
+                .headers(jsonContent)
                 .pathParam("profile", getParameter("carProfile"))
                 .body(body.toString())
                 .when()
@@ -2038,13 +1928,8 @@
         body.put("options", options);
 
         given()
-<<<<<<< HEAD
-                .config(JSON_CONFIG_DOUBLE_NUMBERS)
-                .header("Accept", "application/json")
-                .header("Content-Type", "application/json")
-=======
-                .headers(jsonContent)
->>>>>>> a2681643
+                .config(JSON_CONFIG_DOUBLE_NUMBERS)
+                .headers(jsonContent)
                 .pathParam("profile", getParameter("carProfile"))
                 .body(body.toString())
                 .when()
@@ -2147,13 +2032,8 @@
         body.put("options", options);
 
         given()
-<<<<<<< HEAD
-                .config(JSON_CONFIG_DOUBLE_NUMBERS)
-                .header("Accept", "application/json")
-                .header("Content-Type", "application/json")
-=======
-                .headers(jsonContent)
->>>>>>> a2681643
+                .config(JSON_CONFIG_DOUBLE_NUMBERS)
+                .headers(jsonContent)
                 .pathParam("profile", "wheelchair")
                 .body(body.toString())
                 .when()
@@ -2232,13 +2112,8 @@
         body.put("options", options);
 
         given()
-<<<<<<< HEAD
-                .config(JSON_CONFIG_DOUBLE_NUMBERS)
-                .header("Accept", "application/json")
-                .header("Content-Type", "application/json")
-=======
-                .headers(jsonContent)
->>>>>>> a2681643
+                .config(JSON_CONFIG_DOUBLE_NUMBERS)
+                .headers(jsonContent)
                 .pathParam("profile", "wheelchair")
                 .body(body.toString())
                 .when()
@@ -2260,13 +2135,8 @@
         body.put("options", options);
 
         given()
-<<<<<<< HEAD
-                .config(JSON_CONFIG_DOUBLE_NUMBERS)
-                .header("Accept", "application/json")
-                .header("Content-Type", "application/json")
-=======
-                .headers(jsonContent)
->>>>>>> a2681643
+                .config(JSON_CONFIG_DOUBLE_NUMBERS)
+                .headers(jsonContent)
                 .pathParam("profile", "wheelchair")
                 .body(body.toString())
                 .when()
@@ -2355,13 +2225,8 @@
         body.put("instructions", true);
 
         given()
-<<<<<<< HEAD
                 .config(RestAssured.config().jsonConfig(jsonConfig().numberReturnType(JsonPathConfig.NumberReturnType.DOUBLE)))
-                .header("Accept", "application/json")
-                .header("Content-Type", "application/json")
-=======
-                .headers(jsonContent)
->>>>>>> a2681643
+                .headers(jsonContent)
                 .pathParam("profile", "wheelchair")
                 .body(body.toString())
                 .when()
@@ -2380,13 +2245,8 @@
         body.put("options", options);
 
         given()
-<<<<<<< HEAD
-                .config(JSON_CONFIG_DOUBLE_NUMBERS)
-                .header("Accept", "application/json")
-                .header("Content-Type", "application/json")
-=======
-                .headers(jsonContent)
->>>>>>> a2681643
+                .config(JSON_CONFIG_DOUBLE_NUMBERS)
+                .headers(jsonContent)
                 .pathParam("profile", "wheelchair")
                 .body(body.toString())
                 .when()
@@ -2407,13 +2267,8 @@
         body.put("instructions", true);
 
         given()
-<<<<<<< HEAD
-                .config(JSON_CONFIG_DOUBLE_NUMBERS)
-                .header("Accept", "application/json")
-                .header("Content-Type", "application/json")
-=======
-                .headers(jsonContent)
->>>>>>> a2681643
+                .config(JSON_CONFIG_DOUBLE_NUMBERS)
+                .headers(jsonContent)
                 .pathParam("profile", "wheelchair")
                 .body(body.toString())
                 .when()
@@ -2432,13 +2287,8 @@
         body.put("options", options);
 
         given()
-<<<<<<< HEAD
-                .config(JSON_CONFIG_DOUBLE_NUMBERS)
-                .header("Accept", "application/json")
-                .header("Content-Type", "application/json")
-=======
-                .headers(jsonContent)
->>>>>>> a2681643
+                .config(JSON_CONFIG_DOUBLE_NUMBERS)
+                .headers(jsonContent)
                 .pathParam("profile", "wheelchair")
                 .body(body.toString())
                 .when()
@@ -2533,14 +2383,8 @@
         JSONObject body = new JSONObject();
         body.put("coordinates", getParameter("coordinatesLong"));
 
-<<<<<<< HEAD
         Response res = given()
-                .header("Accept", "application/geo+json")
-                .header("Content-Type", "application/json")
-=======
-        given()
                 .headers(geoJsonContent)
->>>>>>> a2681643
                 .pathParam("profile", getParameter("carProfile"))
                 .body(body.toString())
                 .when()
@@ -2707,13 +2551,8 @@
 
         body.put("coordinates", getParameter("coordinatesLong"));
         given()
-<<<<<<< HEAD
-                .config(JSON_CONFIG_DOUBLE_NUMBERS)
-                .header("Accept", "application/json")
-                .header("Content-Type", "application/json")
-=======
-                .headers(jsonContent)
->>>>>>> a2681643
+                .config(JSON_CONFIG_DOUBLE_NUMBERS)
+                .headers(jsonContent)
                 .pathParam("profile", getParameter("carProfile"))
                 .body(body.toString())
                 .when().log().ifValidationFails()
@@ -2758,13 +2597,8 @@
                 .statusCode(200);
 
         given()
-<<<<<<< HEAD
-                .config(JSON_CONFIG_DOUBLE_NUMBERS)
-                .header("Accept", "application/geo+json")
-                .header("Content-Type", "application/json")
-=======
+                .config(JSON_CONFIG_DOUBLE_NUMBERS)
                 .headers(geoJsonContent)
->>>>>>> a2681643
                 .pathParam("profile", getParameter("carProfile"))
                 .body(body.toString())
                 .when()
@@ -2934,14 +2768,8 @@
         body.put("coordinates", getParameter("coordinatesWalking"));
 
         given()
-<<<<<<< HEAD
-                .config(JSON_CONFIG_DOUBLE_NUMBERS)
-                .header("Accept", "application/json")
-                .header("Content-Type", "application/json")
-=======
-                .config(RestAssured.config().jsonConfig(jsonConfig().numberReturnType(JsonPathConfig.NumberReturnType.DOUBLE)))
-                .headers(jsonContent)
->>>>>>> a2681643
+                .config(JSON_CONFIG_DOUBLE_NUMBERS)
+                .headers(jsonContent)
                 .pathParam("profile", getParameter("footProfile"))
                 .body(body.toString())
                 .when()
@@ -2963,14 +2791,8 @@
         body.put("options", options);
 
         given()
-<<<<<<< HEAD
-                .config(JSON_CONFIG_DOUBLE_NUMBERS)
-                .header("Accept", "application/json")
-                .header("Content-Type", "application/json")
-=======
-                .config(RestAssured.config().jsonConfig(jsonConfig().numberReturnType(JsonPathConfig.NumberReturnType.DOUBLE)))
-                .headers(jsonContent)
->>>>>>> a2681643
+                .config(JSON_CONFIG_DOUBLE_NUMBERS)
+                .headers(jsonContent)
                 .pathParam("profile", getParameter("footProfile"))
                 .body(body.toString())
                 .when()
@@ -2989,14 +2811,8 @@
         body.put("coordinates", getParameter("coordinatesWalking"));
 
         given()
-<<<<<<< HEAD
-                .config(JSON_CONFIG_DOUBLE_NUMBERS)
-                .header("Accept", "application/json")
-                .header("Content-Type", "application/json")
-=======
-                .config(RestAssured.config().jsonConfig(jsonConfig().numberReturnType(JsonPathConfig.NumberReturnType.DOUBLE)))
-                .headers(jsonContent)
->>>>>>> a2681643
+                .config(JSON_CONFIG_DOUBLE_NUMBERS)
+                .headers(jsonContent)
                 .pathParam("profile", getParameter("footProfile"))
                 .body(body.toString())
                 .when()
@@ -3018,14 +2834,8 @@
         body.put("options", options);
 
         given()
-<<<<<<< HEAD
-                .config(JSON_CONFIG_DOUBLE_NUMBERS)
-                .header("Accept", "application/json")
-                .header("Content-Type", "application/json")
-=======
-                .config(RestAssured.config().jsonConfig(jsonConfig().numberReturnType(JsonPathConfig.NumberReturnType.DOUBLE)))
-                .headers(jsonContent)
->>>>>>> a2681643
+                .config(JSON_CONFIG_DOUBLE_NUMBERS)
+                .headers(jsonContent)
                 .pathParam("profile", getParameter("footProfile"))
                 .body(body.toString())
                 .when()
@@ -3045,14 +2855,8 @@
         body.put("coordinates", getParameter("coordinatesWalking"));
 
         given()
-<<<<<<< HEAD
-                .config(JSON_CONFIG_DOUBLE_NUMBERS)
-                .header("Accept", "application/json")
-                .header("Content-Type", "application/json")
-=======
-                .config(RestAssured.config().jsonConfig(jsonConfig().numberReturnType(JsonPathConfig.NumberReturnType.DOUBLE)))
-                .headers(jsonContent)
->>>>>>> a2681643
+                .config(JSON_CONFIG_DOUBLE_NUMBERS)
+                .headers(jsonContent)
                 .pathParam("profile", getParameter("footProfile"))
                 .body(body.toString())
                 .when()
@@ -3074,14 +2878,8 @@
         body.put("options", options);
 
         given()
-<<<<<<< HEAD
-                .config(JSON_CONFIG_DOUBLE_NUMBERS)
-                .header("Accept", "application/json")
-                .header("Content-Type", "application/json")
-=======
-                .config(RestAssured.config().jsonConfig(jsonConfig().numberReturnType(JsonPathConfig.NumberReturnType.DOUBLE)))
-                .headers(jsonContent)
->>>>>>> a2681643
+                .config(JSON_CONFIG_DOUBLE_NUMBERS)
+                .headers(jsonContent)
                 .pathParam("profile", getParameter("footProfile"))
                 .body(body.toString())
                 .when()
@@ -3357,13 +3155,8 @@
         body.put("alternative_routes", ar);
         body.put("extra_info", getParameter("extra_info"));
         given()
-<<<<<<< HEAD
             .config(JSON_CONFIG_DOUBLE_NUMBERS)
-            .header("Accept", "application/json")
-            .header("Content-Type", "application/json")
-=======
             .headers(jsonContent)
->>>>>>> a2681643
             .pathParam("profile", getParameter("carProfile"))
             .body(body.toString())
             .when()
@@ -3384,13 +3177,8 @@
         body.put("options", options);
 
         given()
-<<<<<<< HEAD
-                .config(JSON_CONFIG_DOUBLE_NUMBERS)
-                .header("Accept", "application/json")
-                .header("Content-Type", "application/json")
-=======
-                .headers(jsonContent)
->>>>>>> a2681643
+                .config(JSON_CONFIG_DOUBLE_NUMBERS)
+                .headers(jsonContent)
                 .pathParam("profile", getParameter("carProfile"))
                 .body(body.toString())
                 .when()
@@ -3427,13 +3215,8 @@
         body.put("instructions", false);
 
         given()
-<<<<<<< HEAD
-                .config(JSON_CONFIG_DOUBLE_NUMBERS)
-                .header("Accept", "application/json")
-                .header("Content-Type", "application/json")
-=======
-                .headers(jsonContent)
->>>>>>> a2681643
+                .config(JSON_CONFIG_DOUBLE_NUMBERS)
+                .headers(jsonContent)
                 .pathParam("profile", getParameter("footProfile"))
                 .body(body.toString())
                 .when().log().ifValidationFails()
@@ -3451,13 +3234,8 @@
         options.put("avoid_polygons", avoidGeom);
 
         given()
-<<<<<<< HEAD
-                .config(JSON_CONFIG_DOUBLE_NUMBERS)
-                .header("Accept", "application/json")
-                .header("Content-Type", "application/json")
-=======
-                .headers(jsonContent)
->>>>>>> a2681643
+                .config(JSON_CONFIG_DOUBLE_NUMBERS)
+                .headers(jsonContent)
                 .pathParam("profile", getParameter("footProfile"))
                 .body(body.toString())
                 .when().log().ifValidationFails()
@@ -3474,13 +3252,8 @@
         roundTripOptions.put("points", 3);
 
         given()
-<<<<<<< HEAD
-                .config(JSON_CONFIG_DOUBLE_NUMBERS)
-                .header("Accept", "application/json")
-                .header("Content-Type", "application/json")
-=======
-                .headers(jsonContent)
->>>>>>> a2681643
+                .config(JSON_CONFIG_DOUBLE_NUMBERS)
+                .headers(jsonContent)
                 .pathParam("profile", getParameter("footProfile"))
                 .body(body.toString())
                 .when().log().ifValidationFails()
@@ -3495,13 +3268,8 @@
 
         body.put("bearings", constructBearings("25,30"));
         given()
-<<<<<<< HEAD
-                .config(JSON_CONFIG_DOUBLE_NUMBERS)
-                .header("Accept", "application/json")
-                .header("Content-Type", "application/json")
-=======
-                .headers(jsonContent)
->>>>>>> a2681643
+                .config(JSON_CONFIG_DOUBLE_NUMBERS)
+                .headers(jsonContent)
                 .pathParam("profile", getParameter("footProfile"))
                 .body(body.toString())
                 .when().log().ifValidationFails()
@@ -3575,13 +3343,8 @@
         body.put("elevation", true);
 
         given()
-<<<<<<< HEAD
-                .config(JSON_CONFIG_DOUBLE_NUMBERS)
-                .header("Accept", "application/json")
-                .header("Content-Type", "application/json")
-=======
-                .headers(jsonContent)
->>>>>>> a2681643
+                .config(JSON_CONFIG_DOUBLE_NUMBERS)
+                .headers(jsonContent)
                 .pathParam("profile", getParameter("footProfile"))
                 .body(body.toString())
                 .when()
@@ -3738,13 +3501,8 @@
         // Tag "maxspeed:conditional = 30 @ (22:00-06:00)" along Rohrbacher Strasse
         // Test that the speed limit is not taken into account if no time is specified
         given()
-<<<<<<< HEAD
-                .config(JSON_CONFIG_DOUBLE_NUMBERS)
-                .header("Accept", "application/json")
-                .header("Content-Type", "application/json")
-=======
-                .headers(jsonContent)
->>>>>>> a2681643
+                .config(JSON_CONFIG_DOUBLE_NUMBERS)
+                .headers(jsonContent)
                 .pathParam("profile", getParameter("carProfile"))
                 .body(body.toString())
                 .when()
@@ -3759,13 +3517,8 @@
         // Test that the speed limit does not apply throughout the day
         body.put("arrival", "2021-01-31T22:00");
         given()
-<<<<<<< HEAD
-                .config(JSON_CONFIG_DOUBLE_NUMBERS)
-                .header("Accept", "application/json")
-                .header("Content-Type", "application/json")
-=======
-                .headers(jsonContent)
->>>>>>> a2681643
+                .config(JSON_CONFIG_DOUBLE_NUMBERS)
+                .headers(jsonContent)
                 .pathParam("profile", getParameter("carProfile"))
                 .body(body.toString())
                 .when()
@@ -3781,13 +3534,8 @@
         body.remove("arrival");
         body.put("departure", "2021-01-31T22:00");
         given()
-<<<<<<< HEAD
-                .config(JSON_CONFIG_DOUBLE_NUMBERS)
-                .header("Accept", "application/json")
-                .header("Content-Type", "application/json")
-=======
-                .headers(jsonContent)
->>>>>>> a2681643
+                .config(JSON_CONFIG_DOUBLE_NUMBERS)
+                .headers(jsonContent)
                 .pathParam("profile", getParameter("carProfile"))
                 .body(body.toString())
                 .when()
@@ -3802,13 +3550,8 @@
         // Test that the speed limit applies for shortest weighting as well
         body.put("preference", "shortest");
         given()
-<<<<<<< HEAD
-                .config(JSON_CONFIG_DOUBLE_NUMBERS)
-                .header("Accept", "application/json")
-                .header("Content-Type", "application/json")
-=======
-                .headers(jsonContent)
->>>>>>> a2681643
+                .config(JSON_CONFIG_DOUBLE_NUMBERS)
+                .headers(jsonContent)
                 .pathParam("profile", getParameter("carProfile"))
                 .body(body.toString())
                 .when()
