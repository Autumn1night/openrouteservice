--- conflicted
+++ resolved
@@ -56,12 +56,7 @@
 				.param("preference", getParameter("preference"))
 				.param("profile", getParameter("carProfile"))
 				.param("format", "geojson")
-<<<<<<< HEAD
-				.param("extra_info", getParameter("extra_info"))
-				.when()
-=======
-				.when().log().ifValidationFails()
->>>>>>> eadb5011
+				.when().log().ifValidationFails()
 				.get(getEndPointName())
 				.then()
 				.assertThat()
