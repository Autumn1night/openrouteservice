--- conflicted
+++ resolved
@@ -840,27 +840,35 @@
 	}
 
 	@Test
-<<<<<<< HEAD
+	public void testAvoidArea() {
+		given()
+				.param("coordinates", getParameter("coordinatesShort"))
+				.param("preference", getParameter("preference"))
+				.param("profile", getParameter("carProfile"))
+				.param("options", "{\"avoid_polygons\":{\"type\":\"Polygon\",\"coordinates\":[[[\"8.675\",\"49.419\"],[\"8.677\",\"49.419\"],[\"8.675\",\"49.418\"],[\"8.675\",\"49.419\"]]]}}")
+				.when()
+				.get(getEndPointName())
+				.then()
+				.assertThat()
+				.body("any { it.key == 'routes' }", is(true))
+				.body("routes[0].summary.distance", is(2722.6f))
+				.body("routes[0].summary.duration", is(273.2f))
+				.statusCode(200);
+	}
+
+
+	@Test
 	public void testWheelchairWidthRestriction() {
 		given()
 				.param("coordinates", "8.708605,49.410688|8.709844,49.411160")
 				.param("preference", "shortest")
 				.param("profile", "wheelchair")
 				.param("options", "{\"profile_params\":{\"minimum_width\":\"2.0\"}}")
-=======
-	public void testAvoidArea() {
-		given()
-				.param("coordinates",getParameter("coordinatesShort"))
-				.param("preference",getParameter("preference"))
-				.param("profile", getParameter("carProfile"))
-				.param("options", "{\"avoid_polygons\":{\"type\":\"Polygon\",\"coordinates\":[[[\"8.675\",\"49.419\"],[\"8.677\",\"49.419\"],[\"8.675\",\"49.418\"],[\"8.675\",\"49.419\"]]]}}")
->>>>>>> fef06ae6
-				.when()
-				.get(getEndPointName())
-				.then()
-				.assertThat()
-				.body("any { it.key == 'routes' }", is(true))
-<<<<<<< HEAD
+				.when()
+				.get(getEndPointName())
+				.then()
+				.assertThat()
+				.body("any { it.key == 'routes' }", is(true))
 				.body("routes[0].summary.distance", is(129.6f))
 				.body("routes[0].summary.duration", is(93.3f))
 				.statusCode(200);
@@ -1001,10 +1009,6 @@
 				.body("any { it.key == 'routes' }", is(true))
 				.body("routes[0].summary.distance", is(172.1f))
 				.body("routes[0].summary.duration", is(129.2f))
-=======
-				.body("routes[0].summary.distance", is(2722.6f))
-				.body("routes[0].summary.duration", is(273.2f))
->>>>>>> fef06ae6
 				.statusCode(200);
 	}
 }