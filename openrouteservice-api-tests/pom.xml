<project xmlns="http://maven.apache.org/POM/4.0.0" xmlns:xsi="http://www.w3.org/2001/XMLSchema-instance"
         xsi:schemaLocation="http://maven.apache.org/POM/4.0.0 http://maven.apache.org/xsd/maven-4.0.0.xsd">
    <modelVersion>4.0.0</modelVersion>

    <groupId>org.heigit.ors</groupId>
    <artifactId>openrouteservice-api-tests</artifactId>
    <version>0.0.1-SNAPSHOT</version>
    <packaging>jar</packaging>

    <name>openrouteservice-api-tests</name>
    <url>http://maven.apache.org</url>

    <properties>
        <project.build.sourceEncoding>UTF-8</project.build.sourceEncoding>
        <maven.compiler.target>1.8</maven.compiler.target>
    </properties>

    <build>
        <plugins>
            <plugin>
                <artifactId>maven-compiler-plugin</artifactId>
                <version>3.8.0</version>
                <configuration>
                    <source>1.8</source>
                    <target>1.8</target>
                    <!--compilerArgs>
                      <arg>add-modules=java.xml.bind</arg>
                   </compilerArgs-->
                </configuration>
            </plugin>
            <plugin>
                <groupId>org.apache.maven.plugins</groupId>
                <artifactId>maven-surefire-plugin</artifactId>
                <version>2.21.0</version>
                <configuration>
                    <excludes>
                        <exclude>**/locations/ParametersValidationTest.java</exclude>
                        <exclude>**/locations/ResultsValidationTest.java</exclude>
                    </excludes>
                </configuration>
            </plugin>
            <plugin>
              <groupId>org.codehaus.mojo</groupId>
              <artifactId>versions-maven-plugin</artifactId>
              <version>2.5</version>
              <configuration>
                <generateBackupPoms>false</generateBackupPoms>
             </configuration>
            </plugin>

        </plugins>
    </build>

    <repositories>
        <repository>
            <!--This will resolve special artifact through our own reopository (https://www.jfrog.com/confluence/display/RTF/Maven+Repository#MavenRepository-ResolvingArtifactsthroughArtifactory).-->
            <id>HeiGIT main</id>
<<<<<<< HEAD
            <name>Central Repository for OSHDB dependency related artefacts</name>
=======
            <name>Central repository for HeiGIT service dependency related artefacts</name>
>>>>>>> 48b0cafe
            <url>https://repo.heigit.org/artifactory/main</url>
        </repository>
    </repositories>

    <dependencies>
        <!-- https://mvnrepository.com/artifact/io.rest-assured/rest-assured -->
        <dependency>
            <groupId>io.rest-assured</groupId>
            <artifactId>rest-assured</artifactId>
            <version>4.3.1</version>
            <scope>test</scope>
        </dependency>

        <!-- https://mvnrepository.com/artifact/junit/junit -->
        <dependency>
            <groupId>junit</groupId>
            <artifactId>junit</artifactId>
            <version>4.13.1</version>
            <scope>test</scope>
        </dependency>
        <dependency>
            <groupId>org.json</groupId>
            <artifactId>json</artifactId>
            <!-- keep oldish version as we want to support 1.5 for a while -->
            <version>20140107</version>
            <scope>test</scope>
        </dependency>
        <dependency>
            <groupId>org.apache.logging.log4j</groupId>
            <artifactId>log4j-1.2-api</artifactId>
            <version>2.13.3</version>
        </dependency>
        <dependency>
            <groupId>org.slf4j</groupId>
            <artifactId>slf4j-log4j12</artifactId>
            <version>1.7.30</version>
        </dependency>
        <dependency>
            <groupId>com.typesafe</groupId>
            <artifactId>config</artifactId>
            <version>1.4.1</version>
        </dependency>
        <dependency>
            <groupId>com.vividsolutions</groupId>
            <artifactId>jts</artifactId>
            <version>1.13</version>
            <scope>test</scope>
        </dependency>
        <dependency>
           <groupId>org.ow2.asm</groupId>
           <artifactId>asm</artifactId>
            <version>9.0</version>
       </dependency>
       <dependency>
          <groupId>javax.xml.bind</groupId>
          <artifactId>jaxb-api</artifactId>
          <version>2.4.0-b180830.0359</version>
       </dependency>
    </dependencies>
</project><|MERGE_RESOLUTION|>--- conflicted
+++ resolved
@@ -55,11 +55,7 @@
         <repository>
             <!--This will resolve special artifact through our own reopository (https://www.jfrog.com/confluence/display/RTF/Maven+Repository#MavenRepository-ResolvingArtifactsthroughArtifactory).-->
             <id>HeiGIT main</id>
-<<<<<<< HEAD
-            <name>Central Repository for OSHDB dependency related artefacts</name>
-=======
             <name>Central repository for HeiGIT service dependency related artefacts</name>
->>>>>>> 48b0cafe
             <url>https://repo.heigit.org/artifactory/main</url>
         </repository>
     </repositories>
