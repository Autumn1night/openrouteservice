--- conflicted
+++ resolved
@@ -35,12 +35,6 @@
 import org.heigit.ors.matrix.MatrixResult;
 import org.heigit.ors.routing.configuration.RouteProfileConfiguration;
 import org.heigit.ors.routing.configuration.RoutingManagerConfiguration;
-<<<<<<< HEAD
-import org.heigit.ors.routing.graphhopper.extensions.ORSSpeedUpdate;
-import org.heigit.ors.routing.graphhopper.extensions.storages.ExpiringSpeedStorage;
-import org.heigit.ors.routing.graphhopper.extensions.storages.GraphStorageUtils;
-=======
->>>>>>> c4d0c1b0
 import org.heigit.ors.routing.pathprocessors.ExtraInfoProcessor;
 import org.heigit.ors.util.FormatUtility;
 import org.heigit.ors.util.RuntimeUtility;
@@ -60,11 +54,6 @@
     private RoutingProfilesCollection routeProfiles;
     private static RoutingProfileManager instance;
     private boolean initComplete = false;
-<<<<<<< HEAD
-    private final ObjectMapper mapper = new ObjectMapper();
-    private long kafkaMessagesProcessed = 0;
-    private long kafkaMessagesFailed = 0;
-    public static final boolean KAFKA_DEBUG = false;
     private EngineConfig config;
 
     public RoutingProfileManager(EngineConfig config) {
@@ -73,8 +62,6 @@
             instance = this;
         }
     }
-=======
->>>>>>> c4d0c1b0
 
     public static synchronized RoutingProfileManager getInstance() {
         if (instance == null) {
@@ -693,83 +680,4 @@
         return RoutingProfileManager.getInstance().initComplete;
     }
 
-<<<<<<< HEAD
-    public long getKafkaMessagesProcessed() {
-        return this.kafkaMessagesProcessed;
-    }
-
-    public long getKafkaMessagesFailed() {
-        return this.kafkaMessagesFailed;
-    }
-
-    /**
-     * Process message received via ORSKafkaConsumer.
-     *
-     * @param profile target profile according to configuration
-     * @param value   message value passed from KafkaConsumer
-     */
-    public void updateProfile(String profile, String value) {
-        switch (profile) {
-            // profile specific processing
-            case "driving-car", "driving-hgv" -> {
-                try {
-                    ORSSpeedUpdate msg = mapper.readValue(value, ORSSpeedUpdate.class);
-                    RoutingProfile rp = null;
-                    int profileType = RoutingProfileType.getFromString(profile);
-                    rp = getRoutingProfileFromType(rp, profileType);
-                    if (rp == null)
-                        return;
-                    if (!msg.hasDurationMin())
-                        msg.setDurationMin(rp.getConfiguration().getTrafficExpirationMin());
-                    ExpiringSpeedStorage storage = GraphStorageUtils.getGraphExtension(rp.getGraphhopper().getGraphHopperStorage(), ExpiringSpeedStorage.class);
-                    if (storage == null)
-                        throw new IllegalStateException("Unable to find ExpiringSpeedStorage to process speed update");
-                    processMessage(msg, storage);
-                    LOGGER.debug(String.format("kafka message for speed update received: %s (%s) => %s, duration: %s", msg.getEdgeId(), msg.isReverse(), msg.getSpeed(), msg.getDurationMin()));
-                    this.kafkaMessagesProcessed++;
-                } catch (JsonProcessingException e) {
-                    LOGGER.error(e);
-                    this.kafkaMessagesFailed++;
-                }
-            }
-            case "test" -> {
-                try {
-                    ORSSpeedUpdate msg = mapper.readValue(value, ORSSpeedUpdate.class);
-                    if (KAFKA_DEBUG)
-                        LOGGER.debug(String.format("kafka message for speed update received: %s (%s) => %s, duration: %s", msg.getEdgeId(), msg.isReverse(), msg.getSpeed(), msg.getDurationMin()));
-                    this.kafkaMessagesProcessed++;
-                } catch (JsonProcessingException e) {
-                    LOGGER.error(e);
-                    this.kafkaMessagesFailed++;
-                }
-            }
-            default -> {
-                LOGGER.error(String.format("kafka message received for unknown profile %s", profile));
-                this.kafkaMessagesFailed++;
-            }
-        }
-    }
-
-    public EngineConfig getConfig() {
-        return config;
-    }
-
-    private void processMessage(ORSSpeedUpdate msg, ExpiringSpeedStorage storage) {
-        try {
-            storage.process(msg);
-        } catch (Exception e) {
-            LOGGER.error(e);
-        }
-    }
-
-    private RoutingProfile getRoutingProfileFromType(RoutingProfile rp, int profileType) {
-        try {
-            rp = routeProfiles.getRouteProfile(profileType);
-        } catch (Exception e) {
-            LOGGER.error(e);
-        }
-        return rp;
-    }
-=======
->>>>>>> c4d0c1b0
 }