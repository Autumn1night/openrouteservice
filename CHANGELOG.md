# Changelog
All notable changes to this project will be documented in this file.

The format is based on [Keep a Changelog](http://keepachangelog.com/en/1.0.0/)

<!--
This is how a Changelog entry should look like:

## [version] - YYYY-MM-DD

### Added
- for new features.
### Changed
- existing functionality.
### Deprecated
- soon-to-be removed features.
### Removed
- now removed features.
### Fixed
- any bug.
### Security
- in case of vulnerabilities. (Use for vulnerability fixes)

RELEASING:
1. Change Unreleased to new release number
2. Add today's Date
3. Change unreleased link to compare new release:
[unreleased]: https://github.com/GIScience/openrouteservice/compare/vnew...HEAD
4. Add new compare link below
[new]: https://github.com/GIScience/openrouteservice/compare/vlast...vnew
5. Git tag release commit with vX.X.X to enable links
6. Double check issue links are valid
7. Bump version in pom.xml
 -->

## [Unreleased]
### Added
- Prototype of time-dependent routing with A*, which takes into account OSM conditional access restrictions and speed limits
<<<<<<< HEAD
### Changed
- Added performance improvement for fast isochrones in active cell calculation
### Fixed
- Stabilize geometry for small isochrones with small intervals
=======
- Japanese language support ([#811](https://github.com/GIScience/openrouteservice/pull/811), thanks to [higa4](https://github.com/higa4) for the translation)
### Fixed
- Updated dependencies and fixed some logging issues
>>>>>>> 26562530

## [6.3.1] - 2020-10-20
### Fixed
- Updated documentation for running in Docker ([#798](https://github.com/GIScience/openrouteservice/issues/798))
- Handle invalid combination of HillIndexStorage without elevation ([#683](https://github.com/GIScience/openrouteservice/issues/683))
- Enabled turning off elevation data handling for profiles 
- Fixed a bug in fast isochrones preprocessing

## [6.3.0] - 2020-09-14
### Added
- New fast isochrone algorithm based on preprocessed data
### Fixed
- Fixed handling of invalid extra info requests ([#795](https://github.com/GIScience/openrouteservice/issues/795))

## [6.2.1] - 2020-08-13
### Added
- Check whether routing points are within different countries before routing and break if they are and all borders should be avoided
### Fixed
- Updated Docker process to use Java 11 ([#777](https://github.com/GIScience/openrouteservice/issues/777))
- Correctly resolve routing profile categories when initializing core edge filters in preprocessing ([#785](https://github.com/GIScience/openrouteservice/issues/785))

## [6.2.0] - 2020-07-15
### Added
- New `maximum_speed` parameter to the driving profiles of the directions API, for specifying a speed limit, above a certain threshold set in the config file.
- Polish translation ([#690](https://github.com/GIScience/openrouteservice/issues/690))
- Configuration parameter to enable elevation smoothing ([#725](https://github.com/GIScience/openrouteservice/issues/725))
### Fixed
- Fixed fallback to dynamic routing methods if bearings parameter set ([#702](https://github.com/GIScience/openrouteservice/issues/702))
- Enable elevation interpolation for bridges and tunnels ([#685](https://github.com/GIScience/openrouteservice/issues/685))
- Fixed erroneous duration computation of soft weightings such as green and quiet weightings
- Enable recommended weighting for hgv profile and robustify the matching of routing algorithm to the request ([#755](https://github.com/GIScience/openrouteservice/issues/755))
### Changed
- Improve recommended weighting for cycling and walking profiles ([#665](https://github.com/GIScience/openrouteservice/issues/665))
- Restructure AdditionWeighting
- Upgrade to Java 11
### Deprecated
- Use recommended weighting instead of fastest ([#763](https://github.com/GIScience/openrouteservice/issues/763))

## [6.1.1] - 2020-06-02
### Added
- Configuration option to read elevation tags from pbf data
- Configuration parameters to set location index resolution and the maximum number of iterations in coordinates lookup ([#712](https://github.com/GIScience/openrouteservice/issues/712))
### Fixed
- Removing maintenance burden of two `app.config` files for native and docker setup ([#742](https://github.com/GIScience/openrouteservice/issues/742))
- Allowed the usage of green and noise in extra info parameter ([#688](https://github.com/GIScience/openrouteservice/issues/688))
- Fixed extra info grouping with alternative routes ([#681](https://github.com/GIScience/openrouteservice/issues/681))
- Fixed way surface/type encoding issue ([#677](https://github.com/GIScience/openrouteservice/issues/677))
- Querying shortest weighting can now use CH shortest preparation if available
- Roads tagged with destination access are penalized the same way for hgv as for car ([#525](https://github.com/GIScience/openrouteservice/issues/525))
- JAVA_OPTS and CATALINA_OPTS were not correctly set in Docker setup ([#696](https://github.com/GIScience/openrouteservice/issues/696))
- Suitability values in extra info are not underestimated ([#722](https://github.com/GIScience/openrouteservice/issues/722))
- Fixed problem with incorrect way point values being referenced for round trip ([#724](https://github.com/GIScience/openrouteservice/issues/724))
- Fixed oneway handling for bike routing ([#389](https://github.com/GIScience/openrouteservice/issues/389)) [by integrating GH PR [#1769](https://github.com/graphhopper/graphhopper/pull/1769/files/ad4fe02d3d9b5deb66dc0b88d02b61b28b52871c) of BikeCommonFlagEncoder]
### Changed
- Refactor the algorithm selection process
- Use ALT/A* Beeline for roundtrips. Enable Core-ALT-only for pedestrian profile.
- Enable CH and Core-ALT preprocessing with recommended weighting for all profiles.
- Refactor wheelchair builder
- Running a Docker container will now create a `app.config` on the host machine, so it's now usable from Dockerhub

## [6.1.0] - 2020-03-06
### Added
- Hebrew language support (thanks to [citizen-dror](https://github.com/GIScience/openrouteservice/commits?author=citizen-dror) for the translation)
- Configuration options to limit avoid_polygon routing option by area and/or extent ([#629](https://github.com/GIScience/openrouteservice/issues/629))
- Configuration options to limit count parameter and distance when using alternative routes algorithm ([#651](https://github.com/GIScience/openrouteservice/issues/651))
- Configuration options to limit distance when using round trip routing algorithm ([#658](https://github.com/GIScience/openrouteservice/issues/658))
- Enable CALT routing algorithm for cycling profiles ([#662](https://github.com/GIScience/openrouteservice/issues/662))
- Configuration options to send conditional system messages with API responses ([#664](https://github.com/GIScience/openrouteservice/issues/664))
### Fixed
- more consistent language API parameters (ISO 639-1 codes & IETF tags)
- Nepali language support can be selected through API
- Fixed invalid JSON and GeoJSON when including elevation ([#640](https://github.com/GIScience/openrouteservice/issues/640))
- Added graph date for isochrones and matrix service and fixed the 0 output ([#648](https://github.com/GIScience/openrouteservice/issues/648))
- Fixed memory issue at graph building ([#659](https://github.com/GIScience/openrouteservice/issues/659))
- Improve way category assignment for ferry connections ([#678](https://github.com/GIScience/openrouteservice/issues/678))
### Changed
- improve french translation (directions)
- Make Docker setup more flexible wrt customizations ([#627](https://github.com/GIScience/openrouteservice/issues/627))
- Updated GraphHopper to newer version (0.13)
- Give more details to green and quiet routing API descriptions ([#632](https://github.com/GIScience/openrouteservice/issues/632))

## [6.0.0] - 2019-12-03
### Added
- Indonesian Translation Language
- Allow specifying a config file with -Dors_app_config=<file> anywhere on the filesystem
- Enabled round trip routing ([#391](https://github.com/GIScience/openrouteservice/issues/391))
- Enabled aternative routes in API ([#377](https://github.com/GIScience/openrouteservice/issues/377))
- Added information to the response about when graphs were last built for the profile ([#542](https://github.com/GIScience/openrouteservice/issues/542))
- Added default value for maximum snapping radius
### Fixed
- Pass JAVA_OPTS and CATALINA_OPTS as Docker build arguments ([#587](https://github.com/GIScience/openrouteservice/issues/587))
- Encoding of waytype ferry ([#573](https://github.com/GIScience/openrouteservice/issues/573))
- Refactored Core-ALT algorithm so that it can be used globally
### Changed
- Updated GraphHopper to newer version (0.12)
- Reworked flag encoders to use the methods provided by GraphHopper 0.12
- Renamed packages to follow naming conventions
- Cleanup of a number of code files
### Deprecated
- Removed geocoding endpoint and code
- Removed accessibilty endpoint and code
- Removed Brotil encoder from servlet filter

## [5.0.2] - 2019-07-29
### Added
- Added a gpx schema validator into the api-tests, testing all gpx outputs while fixing the bug from ([#496](https://github.com/GIScience/openrouteservice/issues/496))
- Added information for countries a route traverses ([#349](https://github.com/GIScience/openrouteservice/issues/349))
- Added scanning of master with sonarcloud (2019-11-29)
### Fixed
- isochrone reachfactor gives now more realistic results ([#325](https://github.com/GIScience/openrouteservice/issues/325))
- Fixed the wrong gpx header for api v2 ([#496](https://github.com/GIScience/openrouteservice/issues/496))
- Make sure external storages contain entries for all edge IDs ([#535](https://github.com/GIScience/openrouteservice/issues/535))
- Check if BordersStorage exists before calling it in AvoidBordersCoreEdgeFilter
- Take into account shortcut direction in LM selection weighting ([#550](https://github.com/GIScience/openrouteservice/issues/550))
- Updated Matrix api v2 response to correctly display sources ([#560](https://github.com/GIScience/openrouteservice/issues/560))
- Check for null pointer in LM selection weighting ([#550](https://github.com/GIScience/openrouteservice/issues/550))
- Use commas rather than pipes for weighting options in app.config.sample ([#564](https://github.com/GIScience/openrouteservice/issues/564))
- Update point references when point is not found for routing ([#567](https://github.com/GIScience/openrouteservice/issues/567))
- Fix concurrency issues when requesting extra info in routing ([#571](https://github.com/GIScience/openrouteservice/issues/571))
### Changed
- Moved walking and hiking flag encoders to the ORS core system ([#440](https://github.com/GIScience/openrouteservice/issues/440))
- Remove route optimization code ([#499](https://github.com/GIScience/openrouteservice/issues/499))
- Reduced distance for neighbourhood point search in isochrones when small isochrones are generated ([#494](https://github.com/GIScience/openrouteservice/issues/494))
- Removed obsolete storages ([#536](https://github.com/GIScience/openrouteservice/issues/536))
- Refactor fallback to preprocessing-independent algorithm for certain routing request params
- Removed some landmark sets as default from app.config.sample

## [5.0.1] - 2019-04-08
### Added
- CALT routing algorithm - Not for production ([Issue #433](https://github.com/GIScience/openrouteservice/issues/433))
- Makes docker and docker-compose deployment of openrouteservice more customizable ([Issue #434](https://github.com/GIScience/openrouteservice/issues/434))
- Add the possibility to predefine standard maximum search radii in general and for each used profile in the config file ([Issue #418](https://github.com/GIScience/openrouteservice/issues/418))
### Fixed
- fix the GPX output of the APIv2. It was broken since release of api v2. ([Issue #533](https://github.com/GIScience/openrouteservice/issues/533))
- fix SRTM URL in GH fork ([#394](https://github.com/GIScience/openrouteservice/issues/394))
- fix classpath issues for resources, Windows builds now ([#489](https://github.com/GIScience/openrouteservice/issues/489))
- isochrone geojson bbox now format compliant ([#493](https://github.com/GIScience/openrouteservice/issues/493))
- v2 isochrones now respects max_locations in app.config ([#482](https://github.com/GIScience/openrouteservice/issues/482))
- Updated documentation to reflect correct isochrone smoothing algorithm ([Issue #471](https://github.com/GIScience/openrouteservice/issues/471))
- Enable > 2 waypoints when geometry_simplify=true ([#457](https://github.com/GIScience/openrouteservice/issues/457))
- Made it so that the wheelchair profile only goes over bridleways if they are set to be foot or wheelchair accessible ([#415](https://github.com/GIScience/openrouteservice/issues/415))
- Fixed the build fail bug when `routing_name` was set in the config file ([#424](https://github.com/GIScience/openrouteservice/issues/424))
- Fixed problem with border crossings where the way crosses three polygons ([#491](https://github.com/GIScience/openrouteservice/issues/491))
### Changed
- Updated pom to always build ors.war ([Issue #432](https://github.com/GIScience/openrouteservice/issues/432))
- Replace usage of packages incompatible with Java >8 ([#474](https://github.com/GIScience/openrouteservice/issues/474))
- Updated Matrix to have a maximum number of routes to calculate rather than locations ([#518](https://github.com/GIScience/openrouteservice/issues/518))
### Deprecated
- Removed the code that was inserted for the prototype traffic weightings as it was not used and made GH updates more complicated.


## [5.0.0] - 2019-02-25
### Added
- Updated api code to use the Spring framework, with the v2 api being added ([Issue #233](https://github.com/GIScience/openrouteservice/issues/233))
- Added support for ISO 3166-1 Alpha-2 / Alpha-3 codes for routing directions option avoid_countries ([Issue #195](https://github.com/GIScience/openrouteservice/issues/195))
- Added support for free hand route option/ skip segments ([Issue #167](https://github.com/GIScience/openrouteservice/issues/167))
- Added check on matrix service to make sure that the requested locations are within the bounding area of the graph ([Issue #408](https://github.com/GIScience/openrouteservice/issues/408))
- Makes docker and docker-compose deployment of openrouteservice more customizable ([Issue #434](https://github.com/GIScience/openrouteservice/issues/434))
- Added support for GH alternative_route algorithm (Issue #377)
### Fixed
- Fixed `geometry_simplify` parameter, which had no effect before. `geometry_simplify` is incompatible with `extra_info` ([#381](https://github.com/GIScience/openrouteservice/issues/381))
### Changed
- Updated rural speed limit in France to be 80km/h ([Issue #355](https://github.com/GIScience/openrouteservice/issues/355))
- Modified smoothing and buffer distances for small isochrones, aswell as other fixes for smaller isochrones ([Issue #382](https://github.com/GIScience/openrouteservice/issues/382))
- Updated pom to use correct opengeo repo and reordered so this is the last in the list, and use latest ORS-Graphhopper library ([Issue #398](https://github.com/GIScience/openrouteservice/issues/398))
- Added /directions as an endpoint for routing ([Issue #384](https://github.com/GIScience/openrouteservice/issues/384))
- Removed the following avoid features: pavedroads, unpavedroads, tunnels, tracks and hills, as well as the option to set maximum speed; for cycling and walking profiles the option to specify difficulty settings such as fitness level and maximum steepness ([issue #396](https://github.com/GIScience/openrouteservice/issues/396))
- Updated pom to always build ors.war ([Issue #432](https://github.com/GIScience/openrouteservice/issues/432))

## [4.7.2] - 2018-12-10
### Added
- Added Unit Tests for RouteSearchParameters.class() ([while fixing Issue #291](https://github.com/GIScience/openrouteservice/issues/291))
- Added ability to return warning messages in the route response which can be used for showing info to a user when warning criteria have been met based on extended storages.
- Added a RoadAccessRestrictions extended storage as a warning extended storage for when a route goes of ways with access restrictions ([Issue #342](https://github.com/GIScience/openrouteservice/issues/342))
### Fixed
- If residential penalty reduces speed to <5, set it to 5
- Added a new ParameterValueException in RouteSearchParameters if the profile is driving-car and profile_params are set in the options ([Issue #291](https://github.com/GIScience/openrouteservice/issues/291))
- Fixed API Test to consider the new ParameterValueException ([while fixing Issue #291](https://github.com/GIScience/openrouteservice/issues/291))
- Improved range and resolution of values encoding dimension/weight road restrictions in order to properly resolve them when corresponding hgv parameters are set ([fixes issue #263](https://github.com/GIScience/openrouteservice/issues/263))
- Fixed empty BBox error if the route is located in the southern hemisphere ([Issue #348](https://github.com/GIScience/openrouteservice/issues/348))
- Take into account access restrictions specific to hgv subprofiles ([fixes issue #235](https://github.com/GIScience/openrouteservice/issues/235))
- Properly resolve all tolls, especially hgv-specific ones ([fixes issue #358](https://github.com/GIScience/openrouteservice/issues/358))
- Updated checks on pedestrian way filter for access restrictions
### Changed
- Allowed access for cars and hgvs on access=destination roads ([Issue #342](https://github.com/GIScience/openrouteservice/issues/342))

## [4.7.1] - 2018-10-24
### Added
Added instructions to readme for installing without Docker ([Issue #272](https://github.com/GIScience/openrouteservice/issues/272))
Added area_units for isochrones API as units being misleading ([Issue #272](https://github.com/GIScience/openrouteservice/issues/272))
### Fixed
- Area calculation for isochrones using metric crs ([Issue #130](https://github.com/GIScience/openrouteservice/issues/130))
- Decreases maximum peed for bike-regular for more realistic reachability scores ([Issue #325](https://github.com/GIScience/openrouteservice/issues/325))
- Fixes self intersecting polygons when requesting population for isochrones ([Issue #297](https://github.com/GIScience/openrouteservice/issues/297))
- Changes center in isochrones response to snapped edge coordinate on graph ([Issue #336](https://github.com/GIScience/openrouteservice/issues/336))
- Enable HGV axleload restriction ([Issue #262](https://github.com/GIScience/openrouteservice/issues/262))
### Changed
- Changed app.config.sample for docker to consider split profiles ([Issue #320](https://github.com/GIScience/openrouteservice/issues/320))
- Changed minor information in pom.xml
- Updated API test starting coordinates to be on a road ([Issue #328](https://github.com/GIScience/openrouteservice/issues/328))

## [4.7.0] - 2018-10-10
### Added
- Removed locations code as this will be handled by openpoiservice in the future ([Issue #120](https://github.com/GIScience/openrouteservice/issues/120))
- Removed Geocoding code as this will be handled by the geocoder service rather than within ORS
- Added smoothing option for isochrones ([Issue #137](https://github.com/GIScience/openrouteservice/issues/137))
- Added ExtraInfo storage for osm way id so that this information can be stored (and accessed) agianst the edges ([Issue #217](https://github.com/GIScience/openrouteservice/issues/217))
- Added a new GeometryUtility function and its unit test to calculate the bbox for a set of coordinates ([Issue #241](https://github.com/GIScience/openrouteservice/issues/241))
- Added support for elevation data above & and below the 60 deg N/S. When you run your own instance make sure that you specify the `elevation_provider: multi` (instead of just 'cgiar') ([Issue #220](https://github.com/GIScience/openrouteservice/issues/220))
- Added support to keep elevation source data over various path generation processes - add to your app.config: `elevation_cache_clear: false`
- Added support for new keep left/right turn instructions

### Fixed
- Correct logic of determining vehicle type flags in heavy vehicle storage ([Issue #211](https://github.com/GIScience/openrouteservice/issues/211))
- Enable OSM "key:access" tag values to take effect for heavy vehicle profile ([Issue #209](https://github.com/GIScience/openrouteservice/issues/209))
- Fixed problem with avoid polygons excluding ways that should have been accepted ([Issue #95](https://github.com/GIScience/openrouteservice/issues/95))
- Updated code to remove merging of instructions as this resulted in missing important turn instructions ([Issue #177](https://github.com/GIScience/openrouteservice/issues/177))
- Added missing translations for arrival instructions ([Issue #171](https://github.com/GIScience/openrouteservice/issues/171))
- Updated code so that acceleration is taken into account when speeds are calculated for edges ([Issue #178](https://github.com/GIScience/openrouteservice/issues/178))
- Fixed the mising rte tag in gpx issue ([Issue #196](https://github.com/GIScience/openrouteservice/issues/196))
- Fixed the gpx validation errror ([Issue #168](https://github.com/GIScience/openrouteservice/issues/168))
- Added unit conversion so that isochrone response is in user specified unit ([issue #91](https://github.com/GIScience/openrouteservice/issues/91))
- Enabled the reporting of multiple missing points in error response ([issue #246](https://github.com/GIScience/openrouteservice/issues/246))
- Fixed wrong bounding box error ([Issue #241](https://github.com/GIScience/openrouteservice/issues/241))
- Fixed problem with mountain bike profile never using contraction hierarchies.

### Changed
- Updated the internal graphhopper libraries from 0.9.x to 0.10.1 and reduced the number of custom implementations and features.
This implies that some of the previous features is no longer available in this release of openrouteservice. Most of these
adjustments are under the hood and will not be noticeable for anyone. Have said that there is of course **one exception**:
You need to create a separate profile per vehicle. In previous versions it was possible to combine multiple vehicles (like
bike, road bike, e-bike and mtb) into a single ors-profile - this is no longer possible. Instead you need to create one
profile for bike, one for mtb one for road bike and so on.  
- Updated/refactored road bike flagencoder to make it more suitable for road cycling enthusiasts. Please note, that the
generated routs might not be compliant to the local regulations - specially when 'Biking trails are obligated to be use'
- Refactored some of the edge filters and cleaned up the code initializing them
- Updated the wheelchair profile to better handle restrictions such as width, kerb heights and instances where sidewalks
are attached to roads. ([Issue #162](https://github.com/GIScience/openrouteservice/issues/162))
- Replaced "Sand" surface encoding with "Paving stone"
- Changed the bbox api test ([Issue #241](https://github.com/GIScience/openrouteservice/issues/241))
- Changed the way the bbox is calculated internally ([Issue #241](https://github.com/GIScience/openrouteservice/issues/241))
- Change the license from apache 2.0 to LGPL3 ([PR #296](https://github.com/GIScience/openrouteservice/issues/296))

### Deprecated
- Removed references to locations and accessibilty services from web.xml ([Issue #186](https://github.com/GIScience/openrouteservice/issues/186))

## [4.5.1] - 2018-03-20
### Fixed
- Fixed the parameters being the wrong way around in isochrones request when maximum range has been exceeded ([Issue #126](https://github.com/GIScience/openrouteservice/issues/126))
- Fixed the coordinate precision in the geojson export from 4 to 6 decimals ([Issue #136](https://github.com/GIScience/openrouteservice/issues/136))
- Fixed the instructions='false' error when exporting as geojson ([Issue #138](https://github.com/GIScience/openrouteservice/issues/138))
- Fixed missing summary in the geojson output ([Issue #139](https://github.com/GIScience/openrouteservice/issues/139))
- Fixed error when a high exit number for a roundabout is used in instructions ([Issue #145](https://github.com/GIScience/openrouteservice/issues/145))

### Changed
- Updated error response code for routing when no route can be found between locations ([Issue #144](https://github.com/GIScience/openrouteservice/issues/144))
- Updated logging so that stack traces are only output when debug logging is enabled ([Issue #148](https://github.com/GIScience/openrouteservice/issues/148))
- Updated the error response for geocding when no address found ([Issue #134](https://github.com/GIScience/openrouteservice/issues/134))


## [4.5.0] - 2018-02-27
### Added
- Functionality has been added to restrict routes so that they do not cross all borders, controlled borders, or the borders of specific countries ([Issue #41](https://github.com/GIScience/openrouteservice/issues/41))
- Added GeoJson export for routing exports ([Issue #54](https://github.com/GIScience/openrouteservice/issues/54))
- Added global export class to combine all exports there ([Issue #123](https://github.com/GIScience/openrouteservice/issues/123))
- Option to specify maximum locations for matrix request when using non-standard weightings ([Issue #94](https://github.com/GIScience/openrouteservice/issues/94))

### Fixed
- Fix exception when roundabout exit is not correctly found ([Issue #89](https://github.com/GIScience/openrouteservice/issues/89))
- Option to specify maximum locations for matrix request when using non-standard weightings ([Issue #94](https://github.com/GIScience/openrouteservice/issues/94))
- Geocoder now returns a 404 response if no address is found for reverse geocoding ([Issue #113](https://github.com/GIScience/openrouteservice/issues/113))
- Fixed error codes ([Issue #109](https://github.com/GIScience/openrouteservice/issues/109))
- Correct querying of population statistics data for isochrones ([Issue #106](https://github.com/GIScience/openrouteservice/issues/106))

### Changed
- RoutingProfile was changed to make sure whenever pop_total or pop_area is queried, both are present in the attributes ([Issue #106](https://github.com/GIScience/openrouteservice/issues/106))
- Response with a detour factor now uses "detourfactor" rather than "detour_factor" ([Issue #61](https://github.com/GIScience/openrouteservice/issues/61))
- Changed the gpx export to the new global export processor ([Issue #123](https://github.com/GIScience/openrouteservice/issues/123))

### Deprecated
- getStatisticsOld | Connected to the old statistics library ([Issue #106](https://github.com/GIScience/openrouteservice/issues/106))
- geometryToWKB | Connected to the old statistics library ([Issue #106](https://github.com/GIScience/openrouteservice/issues/106))

## [4.4.2] - 2018-01-31
### Added
- Ability to get routes in GPX format ([Issue #8](https://github.com/GIScience/openrouteservice/issues/8))
- Ability to read HGV tags from OSM Nodes ([Issue #49](https://github.com/GIScience/openrouteservice/issues/49))
- No need to add optimisation parameter in request ([PR #87](https://github.com/GIScience/openrouteservice/issues/87))
- Option to respond md5 of osm file used for graph generation ([Issue #48](https://github.com/GIScience/openrouteservice/issues/48))

### Fixed
- Updated code to not use empty bearings when continue_straight=true is set ([Issue #51](https://github.com/GIScience/openrouteservice/issues/51))
- Fixed problem with HGV restrictions only being taken into account if less than three provided ([Issue #75](https://github.com/GIScience/openrouteservice/issues/75))
- RPHAST performance optimisations ([Issue #64](https://github.com/GIScience/openrouteservice/issues/64))
- Updated duration calculations for urban areas ([Issue #44](https://github.com/GIScience/openrouteservice/issues/44))
- Increase hikari pool size for db connections ([PR #52](https://github.com/GIScience/openrouteservice/issues/52))

## [4.4.1] - 2017-10-12

### Added
- Ability to compute and flush graphs without holding them in memory.

### Fixed
- Optionally define bearings for specific waypoints.

## [4.4.0] - 2017-10-09
### Added
- Updated functional tests.
- Bearings parameter may be passed for cycling profiles.
- Radiuses parameter may be passed for cycling profiles.
- Continue forward parameter may be passed for cycling profiles.
- Considering OSM tag smoothness=impassable in routing.
- First prototype of statistics provider in isochrones added.

### Fixed
- Remove tracking of the highest node in DownwardSearchEdgeFilter.
- Unable to find appropriate routing profile for optimized=true if not available.
- Possible Hash function in MultiTreeMetricsExtractor collision now removed.
- Minor speed up fix in ConcaveBallsIsochroneMapBuilder.
- Fix bug in RPHAST when location lies on a oneway road.
- Consider turn restrictions if optimized=false is passed.

[unreleased]: https://github.com/GIScience/openrouteservice/compare/v6.3.1...HEAD
[6.3.1]: https://github.com/GIScience/openrouteservice/compare/v6.3.0...v6.3.1
[6.3.0]: https://github.com/GIScience/openrouteservice/compare/v6.2.1...v6.3.0
[6.2.1]: https://github.com/GIScience/openrouteservice/compare/v6.2.0...v6.2.1
[6.2.0]: https://github.com/GIScience/openrouteservice/compare/v6.1.1...v6.2.0
[6.1.1]: https://github.com/GIScience/openrouteservice/compare/v6.1.0...v6.1.1
[6.1.0]: https://github.com/GIScience/openrouteservice/compare/v6.0.0...v6.1.0
[6.0.0]: https://github.com/GIScience/openrouteservice/compare/v5.0.2...v6.0.0
[5.0.2]: https://github.com/GIScience/openrouteservice/compare/v5.0.1...v5.0.2
[5.0.1]: https://github.com/GIScience/openrouteservice/compare/5.0.0...v5.0.1
[5.0.0]: https://github.com/GIScience/openrouteservice/compare/v4.7.2...5.0.0
[4.7.2]: https://github.com/GIScience/openrouteservice/compare/4.7.1...v4.7.2
[4.7.1]: https://github.com/GIScience/openrouteservice/compare/4.7.0...4.7.1
[4.7.0]: https://github.com/GIScience/openrouteservice/compare/4.5.1...4.7.0
[4.5.1]: https://github.com/GIScience/openrouteservice/compare/4.5.0...4.5.1
[4.5.0]: https://github.com/GIScience/openrouteservice/compare/4.4.2...4.5.0
[4.4.2]: https://github.com/GIScience/openrouteservice/compare/4.4.1...4.4.2
[4.4.1]: https://github.com/GIScience/openrouteservice/compare/4.4.0...4.4.1
[4.4.0]: https://github.com/GIScience/openrouteservice/compare/4.3.0...4.4.0<|MERGE_RESOLUTION|>--- conflicted
+++ resolved
@@ -36,16 +36,12 @@
 ## [Unreleased]
 ### Added
 - Prototype of time-dependent routing with A*, which takes into account OSM conditional access restrictions and speed limits
-<<<<<<< HEAD
 ### Changed
 - Added performance improvement for fast isochrones in active cell calculation
+- Japanese language support ([#811](https://github.com/GIScience/openrouteservice/pull/811), thanks to [higa4](https://github.com/higa4) for the translation)
 ### Fixed
 - Stabilize geometry for small isochrones with small intervals
-=======
-- Japanese language support ([#811](https://github.com/GIScience/openrouteservice/pull/811), thanks to [higa4](https://github.com/higa4) for the translation)
-### Fixed
-- Updated dependencies and fixed some logging issues
->>>>>>> 26562530
+- Updated dependencies
 
 ## [6.3.1] - 2020-10-20
 ### Fixed
