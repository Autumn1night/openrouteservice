--- conflicted
+++ resolved
@@ -6,12 +6,9 @@
 
 ## [Unreleased]
 ### Added
-<<<<<<< HEAD
 - Functionality has been added to restrict routes so that they do not cross all borders, controlled borders, or the borders of specific countries (Issue #41)
-=======
 - Added GeoJson export for routing exports (Issue #54)
 - Added global export class to combine all exports there (Issue #123)
->>>>>>> a833d000
 
 ### Fixed
 - Fix exception when roundabout exit is not correctly found (Issue #89)
