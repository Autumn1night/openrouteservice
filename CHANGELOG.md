--- conflicted
+++ resolved
@@ -38,13 +38,10 @@
 - backend documentation about encoded polylines without elevation data ([#1094](https://github.com/GIScience/openrouteservice/issues/1094))
 - python code on decoding polylines including elevation data
 - Czech language support (thanks to [trendspotter](https://github.com/trendspotter) for the translation)
-<<<<<<< HEAD
 - Pedestrian and hiking support for time dependent routing
-=======
 - Esperanto language support (thanks to [ecxod](https://github.com/ecxod) for the translation)
 - Romanian language support (thanks to [ecxod](https://github.com/ecxod) for the translation)
 - link to YouTube docker setup guide to docs (thanks to SyntaxByte)
->>>>>>> f0d11262
 ### Fixed
 - allow bridleways with bicycle=yes for bike profiles ([#1167](https://github.com/GIScience/openrouteservice/issues/1167))
 - improved log file settings error message ([#1110](https://github.com/GIScience/openrouteservice/issues/1110)) 
