--- conflicted
+++ resolved
@@ -42,13 +42,9 @@
 - Remove Isochrones v1 api tests
 ### Fixed
 - Fixed calculation of route distance limits with skipped segments ([#814](https://github.com/GIScience/openrouteservice/issues/814))
-<<<<<<< HEAD
-- fixed missing segment distance and duration ([#695](https://github.com/GIScience/openrouteservice/issues/695)
-- fixed no response when asking for isochrone intersections ([#675](https://github.com/GIScience/openrouteservice/issues/675))
-=======
 - Fixed missing segment distance and duration ([#695](https://github.com/GIScience/openrouteservice/issues/695)
+- Fixed no response when asking for isochrone intersections ([#675](https://github.com/GIScience/openrouteservice/issues/675))
 - Fixed continue_straight option with no bearing on CH-enabled profiles
->>>>>>> 104371bb
 
 ## [6.3.6] - 2021-02-02
 ### Fixed
@@ -56,7 +52,7 @@
 
 ## [6.3.5] - 2021-01-28
 ### Added
-- output run file to signal completion of graph building/loading at init time
+- Output run file to signal completion of graph building/loading at init time
 ### Fixed
 - Define behavior for first container start with existing app.config
 
