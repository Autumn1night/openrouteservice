# Changelog
All notable changes to this project will be documented in this file.

The format is based on [Keep a Changelog](http://keepachangelog.com/en/1.0.0/)

<!--
This is how a Changelog entry should look like:

## [version] - YYYY-MM-DD

### Added
- for new features.
### Changed
- existing functionality.
### Deprecated
- soon-to-be removed features.
### Removed
- now removed features.
### Fixed
- any bug.
### Security
- in case of vulnerabilities. (Use for vulnerability fixes)

RELEASING:
1. Change Unreleased to new release number
2. Add today's Date
3. Change unreleased link to compare new release:
[unreleased]: https://github.com/GIScience/openrouteservice/compare/vnew...HEAD
4. Add new compare link below
[new]: https://github.com/GIScience/openrouteservice/compare/vlast...vnew
5. Git tag release commit with vX.X.X to enable links
6. Double check issue links are valid
7. Bump version in pom.xml
 -->

## [Unreleased]
### Fixed
- Updated documentation for running in Docker  ([#798](https://github.com/GIScience/openrouteservice/issues/798))
<<<<<<< HEAD
- Handle invalid combination of HillIndexStorage without elevation ([#683](https://github.com/GIScience/openrouteservice/issues/683))
- Enabled turning off elevation data handling for profiles 
=======
- Fixed a bug in fast isochrones preprocessing
>>>>>>> 30c11377

## [6.3.0] - 2020-09-14
### Added
- New fast isochrone algorithm based on preprocessed data
### Fixed
- Fixed handling of invalid extra info requests ([#795](https://github.com/GIScience/openrouteservice/issues/795))

## [6.2.1] - 2020-08-13
### Added
- Check whether routing points are within different countries before routing and break if they are and all borders should be avoided
### Fixed
- Updated Docker process to use Java 11 ([#777](https://github.com/GIScience/openrouteservice/issues/777))
- Correctly resolve routing profile categories when initializing core edge filters in preprocessing ([#785](https://github.com/GIScience/openrouteservice/issues/785))

## [6.2.0] - 2020-07-15
### Added
- New `maximum_speed` parameter to the driving profiles of the directions API, for specifying a speed limit, above a certain threshold set in the config file.
- Polish translation ([#690](https://github.com/GIScience/openrouteservice/issues/690))
- Configuration parameter to enable elevation smoothing ([#725](https://github.com/GIScience/openrouteservice/issues/725))
### Fixed
- Fixed fallback to dynamic routing methods if bearings parameter set ([#702](https://github.com/GIScience/openrouteservice/issues/702))
- Enable elevation interpolation for bridges and tunnels ([#685](https://github.com/GIScience/openrouteservice/issues/685))
- Fixed erroneous duration computation of soft weightings such as green and quiet weightings
- Enable recommended weighting for hgv profile and robustify the matching of routing algorithm to the request ([#755](https://github.com/GIScience/openrouteservice/issues/755))
### Changed
- Improve recommended weighting for cycling and walking profiles ([#665](https://github.com/GIScience/openrouteservice/issues/665))
- Restructure AdditionWeighting
- Upgrade to Java 11
### Deprecated
- Use recommended weighting instead of fastest ([#763](https://github.com/GIScience/openrouteservice/issues/763))

## [6.1.1] - 2020-06-02
### Added
- Configuration option to read elevation tags from pbf data
- Configuration parameters to set location index resolution and the maximum number of iterations in coordinates lookup ([#712](https://github.com/GIScience/openrouteservice/issues/712))
### Fixed
- Removing maintenance burden of two `app.config` files for native and docker setup ([#742](https://github.com/GIScience/openrouteservice/issues/742))
- Allowed the usage of green and noise in extra info parameter ([#688](https://github.com/GIScience/openrouteservice/issues/688))
- Fixed extra info grouping with alternative routes ([#681](https://github.com/GIScience/openrouteservice/issues/681))
- Fixed way surface/type encoding issue ([#677](https://github.com/GIScience/openrouteservice/issues/677))
- Querying shortest weighting can now use CH shortest preparation if available
- Roads tagged with destination access are penalized the same way for hgv as for car ([#525](https://github.com/GIScience/openrouteservice/issues/525))
- JAVA_OPTS and CATALINA_OPTS were not correctly set in Docker setup ([#696](https://github.com/GIScience/openrouteservice/issues/696))
- Suitability values in extra info are not underestimated ([#722](https://github.com/GIScience/openrouteservice/issues/722))
- Fixed problem with incorrect way point values being referenced for round trip ([#724](https://github.com/GIScience/openrouteservice/issues/724))
- Fixed oneway handling for bike routing ([#389](https://github.com/GIScience/openrouteservice/issues/389)) [by integrating GH PR [#1769](https://github.com/graphhopper/graphhopper/pull/1769/files/ad4fe02d3d9b5deb66dc0b88d02b61b28b52871c) of BikeCommonFlagEncoder]
### Changed
- Refactor the algorithm selection process
- Use ALT/A* Beeline for roundtrips. Enable Core-ALT-only for pedestrian profile.
- Enable CH and Core-ALT preprocessing with recommended weighting for all profiles.
- Refactor wheelchair builder
- Running a Docker container will now create a `app.config` on the host machine, so it's now usable from Dockerhub

## [6.1.0] - 2020-03-06
### Added
- Hebrew language support (thanks to [citizen-dror](https://github.com/GIScience/openrouteservice/commits?author=citizen-dror) for the translation)
- Configuration options to limit avoid_polygon routing option by area and/or extent ([#629](https://github.com/GIScience/openrouteservice/issues/629))
- Configuration options to limit count parameter and distance when using alternative routes algorithm ([#651](https://github.com/GIScience/openrouteservice/issues/651))
- Configuration options to limit distance when using round trip routing algorithm ([#658](https://github.com/GIScience/openrouteservice/issues/658))
- Enable CALT routing algorithm for cycling profiles ([#662](https://github.com/GIScience/openrouteservice/issues/662))
- Configuration options to send conditional system messages with API responses ([#664](https://github.com/GIScience/openrouteservice/issues/664))
### Fixed
- more consistent language API parameters (ISO 639-1 codes & IETF tags)
- Nepali language support can be selected through API
- Fixed invalid JSON and GeoJSON when including elevation ([#640](https://github.com/GIScience/openrouteservice/issues/640))
- Added graph date for isochrones and matrix service and fixed the 0 output ([#648](https://github.com/GIScience/openrouteservice/issues/648))
- Fixed memory issue at graph building ([#659](https://github.com/GIScience/openrouteservice/issues/659))
- Improve way category assignment for ferry connections ([#678](https://github.com/GIScience/openrouteservice/issues/678))
### Changed
- improve french translation (directions)
- Make Docker setup more flexible wrt customizations ([#627](https://github.com/GIScience/openrouteservice/issues/627))
- Updated GraphHopper to newer version (0.13)
- Give more details to green and quiet routing API descriptions ([#632](https://github.com/GIScience/openrouteservice/issues/632))

## [6.0.0] - 2019-12-03
### Added
- Indonesian Translation Language
- Allow specifying a config file with -Dors_app_config=<file> anywhere on the filesystem
- Enabled round trip routing ([#391](https://github.com/GIScience/openrouteservice/issues/391))
- Enabled aternative routes in API ([#377](https://github.com/GIScience/openrouteservice/issues/377))
- Added information to the response about when graphs were last built for the profile ([#542](https://github.com/GIScience/openrouteservice/issues/542))
- Added default value for maximum snapping radius
### Fixed
- Pass JAVA_OPTS and CATALINA_OPTS as Docker build arguments ([#587](https://github.com/GIScience/openrouteservice/issues/587))
- Encoding of waytype ferry ([#573](https://github.com/GIScience/openrouteservice/issues/573))
- Refactored Core-ALT algorithm so that it can be used globally
### Changed
- Updated GraphHopper to newer version (0.12)
- Reworked flag encoders to use the methods provided by GraphHopper 0.12
- Renamed packages to follow naming conventions
- Cleanup of a number of code files
### Deprecated
- Removed geocoding endpoint and code
- Removed accessibilty endpoint and code
- Removed Brotil encoder from servlet filter

## [5.0.2] - 2019-07-29
### Added
- Added a gpx schema validator into the api-tests, testing all gpx outputs while fixing the bug from ([#496](https://github.com/GIScience/openrouteservice/issues/496))
- Added information for countries a route traverses ([#349](https://github.com/GIScience/openrouteservice/issues/349))
- Added scanning of master with sonarcloud (2019-11-29)
### Fixed
- isochrone reachfactor gives now more realistic results ([#325](https://github.com/GIScience/openrouteservice/issues/325))
- Fixed the wrong gpx header for api v2 ([#496](https://github.com/GIScience/openrouteservice/issues/496))
- Make sure external storages contain entries for all edge IDs ([#535](https://github.com/GIScience/openrouteservice/issues/535))
- Check if BordersStorage exists before calling it in AvoidBordersCoreEdgeFilter
- Take into account shortcut direction in LM selection weighting ([#550](https://github.com/GIScience/openrouteservice/issues/550))
- Updated Matrix api v2 response to correctly display sources ([#560](https://github.com/GIScience/openrouteservice/issues/560))
- Check for null pointer in LM selection weighting ([#550](https://github.com/GIScience/openrouteservice/issues/550))
- Use commas rather than pipes for weighting options in app.config.sample ([#564](https://github.com/GIScience/openrouteservice/issues/564))
- Update point references when point is not found for routing ([#567](https://github.com/GIScience/openrouteservice/issues/567))
- Fix concurrency issues when requesting extra info in routing ([#571](https://github.com/GIScience/openrouteservice/issues/571))
### Changed
- Moved walking and hiking flag encoders to the ORS core system ([#440](https://github.com/GIScience/openrouteservice/issues/440))
- Remove route optimization code ([#499](https://github.com/GIScience/openrouteservice/issues/499))
- Reduced distance for neighbourhood point search in isochrones when small isochrones are generated ([#494](https://github.com/GIScience/openrouteservice/issues/494))
- Removed obsolete storages ([#536](https://github.com/GIScience/openrouteservice/issues/536))
- Refactor fallback to preprocessing-independent algorithm for certain routing request params
- Removed some landmark sets as default from app.config.sample

## [5.0.1] - 2019-04-08
### Added
- CALT routing algorithm - Not for production ([Issue #433](https://github.com/GIScience/openrouteservice/issues/433))
- Makes docker and docker-compose deployment of openrouteservice more customizable ([Issue #434](https://github.com/GIScience/openrouteservice/issues/434))
- Add the possibility to predefine standard maximum search radii in general and for each used profile in the config file ([Issue #418](https://github.com/GIScience/openrouteservice/issues/418))
### Fixed
- fix the GPX output of the APIv2. It was broken since release of api v2. ([Issue #533](https://github.com/GIScience/openrouteservice/issues/533))
- fix SRTM URL in GH fork ([#394](https://github.com/GIScience/openrouteservice/issues/394))
- fix classpath issues for resources, Windows builds now ([#489](https://github.com/GIScience/openrouteservice/issues/489))
- isochrone geojson bbox now format compliant ([#493](https://github.com/GIScience/openrouteservice/issues/493))
- v2 isochrones now respects max_locations in app.config ([#482](https://github.com/GIScience/openrouteservice/issues/482))
- Updated documentation to reflect correct isochrone smoothing algorithm ([Issue #471](https://github.com/GIScience/openrouteservice/issues/471))
- Enable > 2 waypoints when geometry_simplify=true ([#457](https://github.com/GIScience/openrouteservice/issues/457))
- Made it so that the wheelchair profile only goes over bridleways if they are set to be foot or wheelchair accessible ([#415](https://github.com/GIScience/openrouteservice/issues/415))
- Fixed the build fail bug when `routing_name` was set in the config file ([#424](https://github.com/GIScience/openrouteservice/issues/424))
- Fixed problem with border crossings where the way crosses three polygons ([#491](https://github.com/GIScience/openrouteservice/issues/491))
### Changed
- Updated pom to always build ors.war ([Issue #432](https://github.com/GIScience/openrouteservice/issues/432))
- Replace usage of packages incompatible with Java >8 ([#474](https://github.com/GIScience/openrouteservice/issues/474))
- Updated Matrix to have a maximum number of routes to calculate rather than locations ([#518](https://github.com/GIScience/openrouteservice/issues/518))
### Deprecated
- Removed the code that was inserted for the prototype traffic weightings as it was not used and made GH updates more complicated.


## [5.0.0] - 2019-02-25
### Added
- Updated api code to use the Spring framework, with the v2 api being added ([Issue #233](https://github.com/GIScience/openrouteservice/issues/233))
- Added support for ISO 3166-1 Alpha-2 / Alpha-3 codes for routing directions option avoid_countries ([Issue #195](https://github.com/GIScience/openrouteservice/issues/195))
- Added support for free hand route option/ skip segments ([Issue #167](https://github.com/GIScience/openrouteservice/issues/167))
- Added check on matrix service to make sure that the requested locations are within the bounding area of the graph ([Issue #408](https://github.com/GIScience/openrouteservice/issues/408))
- Makes docker and docker-compose deployment of openrouteservice more customizable ([Issue #434](https://github.com/GIScience/openrouteservice/issues/434))
- Added support for GH alternative_route algorithm (Issue #377)
### Fixed
- Fixed `geometry_simplify` parameter, which had no effect before. `geometry_simplify` is incompatible with `extra_info` ([#381](https://github.com/GIScience/openrouteservice/issues/381))
### Changed
- Updated rural speed limit in France to be 80km/h ([Issue #355](https://github.com/GIScience/openrouteservice/issues/355))
- Modified smoothing and buffer distances for small isochrones, aswell as other fixes for smaller isochrones ([Issue #382](https://github.com/GIScience/openrouteservice/issues/382))
- Updated pom to use correct opengeo repo and reordered so this is the last in the list, and use latest ORS-Graphhopper library ([Issue #398](https://github.com/GIScience/openrouteservice/issues/398))
- Added /directions as an endpoint for routing ([Issue #384](https://github.com/GIScience/openrouteservice/issues/384))
- Removed the following avoid features: pavedroads, unpavedroads, tunnels, tracks and hills, as well as the option to set maximum speed; for cycling and walking profiles the option to specify difficulty settings such as fitness level and maximum steepness ([issue #396](https://github.com/GIScience/openrouteservice/issues/396))
- Updated pom to always build ors.war ([Issue #432](https://github.com/GIScience/openrouteservice/issues/432))

## [4.7.2] - 2018-12-10
### Added
- Added Unit Tests for RouteSearchParameters.class() ([while fixing Issue #291](https://github.com/GIScience/openrouteservice/issues/291))
- Added ability to return warning messages in the route response which can be used for showing info to a user when warning criteria have been met based on extended storages.
- Added a RoadAccessRestrictions extended storage as a warning extended storage for when a route goes of ways with access restrictions ([Issue #342](https://github.com/GIScience/openrouteservice/issues/342))
### Fixed
- If residential penalty reduces speed to <5, set it to 5
- Added a new ParameterValueException in RouteSearchParameters if the profile is driving-car and profile_params are set in the options ([Issue #291](https://github.com/GIScience/openrouteservice/issues/291))
- Fixed API Test to consider the new ParameterValueException ([while fixing Issue #291](https://github.com/GIScience/openrouteservice/issues/291))
- Improved range and resolution of values encoding dimension/weight road restrictions in order to properly resolve them when corresponding hgv parameters are set ([fixes issue #263](https://github.com/GIScience/openrouteservice/issues/263))
- Fixed empty BBox error if the route is located in the southern hemisphere ([Issue #348](https://github.com/GIScience/openrouteservice/issues/348))
- Take into account access restrictions specific to hgv subprofiles ([fixes issue #235](https://github.com/GIScience/openrouteservice/issues/235))
- Properly resolve all tolls, especially hgv-specific ones ([fixes issue #358](https://github.com/GIScience/openrouteservice/issues/358))
- Updated checks on pedestrian way filter for access restrictions
### Changed
- Allowed access for cars and hgvs on access=destination roads ([Issue #342](https://github.com/GIScience/openrouteservice/issues/342))

## [4.7.1] - 2018-10-24
### Added
Added instructions to readme for installing without Docker ([Issue #272](https://github.com/GIScience/openrouteservice/issues/272))
Added area_units for isochrones API as units being misleading ([Issue #272](https://github.com/GIScience/openrouteservice/issues/272))
### Fixed
- Area calculation for isochrones using metric crs ([Issue #130](https://github.com/GIScience/openrouteservice/issues/130))
- Decreases maximum peed for bike-regular for more realistic reachability scores ([Issue #325](https://github.com/GIScience/openrouteservice/issues/325))
- Fixes self intersecting polygons when requesting population for isochrones ([Issue #297](https://github.com/GIScience/openrouteservice/issues/297))
- Changes center in isochrones response to snapped edge coordinate on graph ([Issue #336](https://github.com/GIScience/openrouteservice/issues/336))
- Enable HGV axleload restriction ([Issue #262](https://github.com/GIScience/openrouteservice/issues/262))
### Changed
- Changed app.config.sample for docker to consider split profiles ([Issue #320](https://github.com/GIScience/openrouteservice/issues/320))
- Changed minor information in pom.xml
- Updated API test starting coordinates to be on a road ([Issue #328](https://github.com/GIScience/openrouteservice/issues/328))

## [4.7.0] - 2018-10-10
### Added
- Removed locations code as this will be handled by openpoiservice in the future ([Issue #120](https://github.com/GIScience/openrouteservice/issues/120))
- Removed Geocoding code as this will be handled by the geocoder service rather than within ORS
- Added smoothing option for isochrones ([Issue #137](https://github.com/GIScience/openrouteservice/issues/137))
- Added ExtraInfo storage for osm way id so that this information can be stored (and accessed) agianst the edges ([Issue #217](https://github.com/GIScience/openrouteservice/issues/217))
- Added a new GeometryUtility function and its unit test to calculate the bbox for a set of coordinates ([Issue #241](https://github.com/GIScience/openrouteservice/issues/241))
- Added support for elevation data above & and below the 60 deg N/S. When you run your own instance make sure that you specify the `elevation_provider: multi` (instead of just 'cgiar') ([Issue #220](https://github.com/GIScience/openrouteservice/issues/220))
- Added support to keep elevation source data over various path generation processes - add to your app.config: `elevation_cache_clear: false`
- Added support for new keep left/right turn instructions

### Fixed
- Correct logic of determining vehicle type flags in heavy vehicle storage ([Issue #211](https://github.com/GIScience/openrouteservice/issues/211))
- Enable OSM "key:access" tag values to take effect for heavy vehicle profile ([Issue #209](https://github.com/GIScience/openrouteservice/issues/209))
- Fixed problem with avoid polygons excluding ways that should have been accepted ([Issue #95](https://github.com/GIScience/openrouteservice/issues/95))
- Updated code to remove merging of instructions as this resulted in missing important turn instructions ([Issue #177](https://github.com/GIScience/openrouteservice/issues/177))
- Added missing translations for arrival instructions ([Issue #171](https://github.com/GIScience/openrouteservice/issues/171))
- Updated code so that acceleration is taken into account when speeds are calculated for edges ([Issue #178](https://github.com/GIScience/openrouteservice/issues/178))
- Fixed the mising rte tag in gpx issue ([Issue #196](https://github.com/GIScience/openrouteservice/issues/196))
- Fixed the gpx validation errror ([Issue #168](https://github.com/GIScience/openrouteservice/issues/168))
- Added unit conversion so that isochrone response is in user specified unit ([issue #91](https://github.com/GIScience/openrouteservice/issues/91))
- Enabled the reporting of multiple missing points in error response ([issue #246](https://github.com/GIScience/openrouteservice/issues/246))
- Fixed wrong bounding box error ([Issue #241](https://github.com/GIScience/openrouteservice/issues/241))
- Fixed problem with mountain bike profile never using contraction hierarchies.

### Changed
- Updated the internal graphhopper libraries from 0.9.x to 0.10.1 and reduced the number of custom implementations and features.
This implies that some of the previous features is no longer available in this release of openrouteservice. Most of these
adjustments are under the hood and will not be noticeable for anyone. Have said that there is of course **one exception**:
You need to create a separate profile per vehicle. In previous versions it was possible to combine multiple vehicles (like
bike, road bike, e-bike and mtb) into a single ors-profile - this is no longer possible. Instead you need to create one
profile for bike, one for mtb one for road bike and so on.  
- Updated/refactored road bike flagencoder to make it more suitable for road cycling enthusiasts. Please note, that the
generated routs might not be compliant to the local regulations - specially when 'Biking trails are obligated to be use'
- Refactored some of the edge filters and cleaned up the code initializing them
- Updated the wheelchair profile to better handle restrictions such as width, kerb heights and instances where sidewalks
are attached to roads. ([Issue #162](https://github.com/GIScience/openrouteservice/issues/162))
- Replaced "Sand" surface encoding with "Paving stone"
- Changed the bbox api test ([Issue #241](https://github.com/GIScience/openrouteservice/issues/241))
- Changed the way the bbox is calculated internally ([Issue #241](https://github.com/GIScience/openrouteservice/issues/241))
- Change the license from apache 2.0 to LGPL3 ([PR #296](https://github.com/GIScience/openrouteservice/issues/296))

### Deprecated
- Removed references to locations and accessibilty services from web.xml ([Issue #186](https://github.com/GIScience/openrouteservice/issues/186))

## [4.5.1] - 2018-03-20
### Fixed
- Fixed the parameters being the wrong way around in isochrones request when maximum range has been exceeded ([Issue #126](https://github.com/GIScience/openrouteservice/issues/126))
- Fixed the coordinate precision in the geojson export from 4 to 6 decimals ([Issue #136](https://github.com/GIScience/openrouteservice/issues/136))
- Fixed the instructions='false' error when exporting as geojson ([Issue #138](https://github.com/GIScience/openrouteservice/issues/138))
- Fixed missing summary in the geojson output ([Issue #139](https://github.com/GIScience/openrouteservice/issues/139))
- Fixed error when a high exit number for a roundabout is used in instructions ([Issue #145](https://github.com/GIScience/openrouteservice/issues/145))

### Changed
- Updated error response code for routing when no route can be found between locations ([Issue #144](https://github.com/GIScience/openrouteservice/issues/144))
- Updated logging so that stack traces are only output when debug logging is enabled ([Issue #148](https://github.com/GIScience/openrouteservice/issues/148))
- Updated the error response for geocding when no address found ([Issue #134](https://github.com/GIScience/openrouteservice/issues/134))


## [4.5.0] - 2018-02-27
### Added
- Functionality has been added to restrict routes so that they do not cross all borders, controlled borders, or the borders of specific countries ([Issue #41](https://github.com/GIScience/openrouteservice/issues/41))
- Added GeoJson export for routing exports ([Issue #54](https://github.com/GIScience/openrouteservice/issues/54))
- Added global export class to combine all exports there ([Issue #123](https://github.com/GIScience/openrouteservice/issues/123))
- Option to specify maximum locations for matrix request when using non-standard weightings ([Issue #94](https://github.com/GIScience/openrouteservice/issues/94))

### Fixed
- Fix exception when roundabout exit is not correctly found ([Issue #89](https://github.com/GIScience/openrouteservice/issues/89))
- Option to specify maximum locations for matrix request when using non-standard weightings ([Issue #94](https://github.com/GIScience/openrouteservice/issues/94))
- Geocoder now returns a 404 response if no address is found for reverse geocoding ([Issue #113](https://github.com/GIScience/openrouteservice/issues/113))
- Fixed error codes ([Issue #109](https://github.com/GIScience/openrouteservice/issues/109))
- Correct querying of population statistics data for isochrones ([Issue #106](https://github.com/GIScience/openrouteservice/issues/106))

### Changed
- RoutingProfile was changed to make sure whenever pop_total or pop_area is queried, both are present in the attributes ([Issue #106](https://github.com/GIScience/openrouteservice/issues/106))
- Response with a detour factor now uses "detourfactor" rather than "detour_factor" ([Issue #61](https://github.com/GIScience/openrouteservice/issues/61))
- Changed the gpx export to the new global export processor ([Issue #123](https://github.com/GIScience/openrouteservice/issues/123))

### Deprecated
- getStatisticsOld | Connected to the old statistics library ([Issue #106](https://github.com/GIScience/openrouteservice/issues/106))
- geometryToWKB | Connected to the old statistics library ([Issue #106](https://github.com/GIScience/openrouteservice/issues/106))

## [4.4.2] - 2018-01-31
### Added
- Ability to get routes in GPX format ([Issue #8](https://github.com/GIScience/openrouteservice/issues/8))
- Ability to read HGV tags from OSM Nodes ([Issue #49](https://github.com/GIScience/openrouteservice/issues/49))
- No need to add optimisation parameter in request ([PR #87](https://github.com/GIScience/openrouteservice/issues/87))
- Option to respond md5 of osm file used for graph generation ([Issue #48](https://github.com/GIScience/openrouteservice/issues/48))

### Fixed
- Updated code to not use empty bearings when continue_straight=true is set ([Issue #51](https://github.com/GIScience/openrouteservice/issues/51))
- Fixed problem with HGV restrictions only being taken into account if less than three provided ([Issue #75](https://github.com/GIScience/openrouteservice/issues/75))
- RPHAST performance optimisations ([Issue #64](https://github.com/GIScience/openrouteservice/issues/64))
- Updated duration calculations for urban areas ([Issue #44](https://github.com/GIScience/openrouteservice/issues/44))
- Increase hikari pool size for db connections ([PR #52](https://github.com/GIScience/openrouteservice/issues/52))

## [4.4.1] - 2017-10-12

### Added
- Ability to compute and flush graphs without holding them in memory.

### Fixed
- Optionally define bearings for specific waypoints.

## [4.4.0] - 2017-10-09
### Added
- Updated functional tests.
- Bearings parameter may be passed for cycling profiles.
- Radiuses parameter may be passed for cycling profiles.
- Continue forward parameter may be passed for cycling profiles.
- Considering OSM tag smoothness=impassable in routing.
- First prototype of statistics provider in isochrones added.

### Fixed
- Remove tracking of the highest node in DownwardSearchEdgeFilter.
- Unable to find appropriate routing profile for optimized=true if not available.
- Possible Hash function in MultiTreeMetricsExtractor collision now removed.
- Minor speed up fix in ConcaveBallsIsochroneMapBuilder.
- Fix bug in RPHAST when location lies on a oneway road.
- Consider turn restrictions if optimized=false is passed.

[unreleased]: https://github.com/GIScience/openrouteservice/compare/v6.3.0...HEAD
[6.3.0]: https://github.com/GIScience/openrouteservice/compare/v6.2.1...v6.3.0
[6.2.1]: https://github.com/GIScience/openrouteservice/compare/v6.2.0...v6.2.1
[6.2.0]: https://github.com/GIScience/openrouteservice/compare/v6.1.1...v6.2.0
[6.1.1]: https://github.com/GIScience/openrouteservice/compare/v6.1.0...v6.1.1
[6.1.0]: https://github.com/GIScience/openrouteservice/compare/v6.0.0...v6.1.0
[6.0.0]: https://github.com/GIScience/openrouteservice/compare/v5.0.2...v6.0.0
[5.0.2]: https://github.com/GIScience/openrouteservice/compare/v5.0.1...v5.0.2
[5.0.1]: https://github.com/GIScience/openrouteservice/compare/5.0.0...v5.0.1
[5.0.0]: https://github.com/GIScience/openrouteservice/compare/v4.7.2...5.0.0
[4.7.2]: https://github.com/GIScience/openrouteservice/compare/4.7.1...v4.7.2
[4.7.1]: https://github.com/GIScience/openrouteservice/compare/4.7.0...4.7.1
[4.7.0]: https://github.com/GIScience/openrouteservice/compare/4.5.1...4.7.0
[4.5.1]: https://github.com/GIScience/openrouteservice/compare/4.5.0...4.5.1
[4.5.0]: https://github.com/GIScience/openrouteservice/compare/4.4.2...4.5.0
[4.4.2]: https://github.com/GIScience/openrouteservice/compare/4.4.1...4.4.2
[4.4.1]: https://github.com/GIScience/openrouteservice/compare/4.4.0...4.4.1
[4.4.0]: https://github.com/GIScience/openrouteservice/compare/4.3.0...4.4.0<|MERGE_RESOLUTION|>--- conflicted
+++ resolved
@@ -36,12 +36,9 @@
 ## [Unreleased]
 ### Fixed
 - Updated documentation for running in Docker  ([#798](https://github.com/GIScience/openrouteservice/issues/798))
-<<<<<<< HEAD
 - Handle invalid combination of HillIndexStorage without elevation ([#683](https://github.com/GIScience/openrouteservice/issues/683))
 - Enabled turning off elevation data handling for profiles 
-=======
 - Fixed a bug in fast isochrones preprocessing
->>>>>>> 30c11377
 
 ## [6.3.0] - 2020-09-14
 ### Added
