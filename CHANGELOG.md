--- conflicted
+++ resolved
@@ -37,13 +37,9 @@
 ### Added
 - Time-dependent core-based routing algorithms
 ### Fixed
-<<<<<<< HEAD
+- Config file parameter to set the number of active landmarks for core routing ([#930](https://github.com/GIScience/openrouteservice/issues/930))
+- Make sure A* with beeline approximation is used as default fallback algorithm ([#926](https://github.com/GIScience/openrouteservice/issues/926))
 - Prioritize graph build date over data date in routing request ([#925](https://github.com/GIScience/openrouteservice/issues/925))
-- Make sure A* with beeline approximation is used as default fallback algorithm ([#926](https://github.com/GIScience/openrouteservice/issues/926))
-=======
-- prioritize graph build date over data date in routing request ([#925](https://github.com/GIScience/openrouteservice/issues/925))
-- Config file parameter to set the number of active landmarks for core routing ([#930](https://github.com/GIScience/openrouteservice/issues/930))
->>>>>>> 475b5aee
 
 ## [6.4.3] - 2021-04-28
 ### Changed
