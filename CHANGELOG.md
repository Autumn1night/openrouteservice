# Changelog
All notable changes to this project will be documented in this file.

The format is based on [Keep a Changelog](http://keepachangelog.com/en/1.0.0/)

<!--
This is how a Changelog entry should look like:

## [version] - YYYY-MM-DD

### Added
<<<<<<< HEAD
- for new features.
=======
- New fast isochrone algorithm based on preprocessed data
### Fixed
- Fixed handling of invalid extra info requests ([#795](https://github.com/GIScience/openrouteservice/issues/795))
>>>>>>> 705202c7
### Changed
- existing functionality.
### Deprecated
- soon-to-be removed features.
### Removed
- now removed features.
### Fixed
- any bug.
### Security
- in case of vulnerabilities. (Use for vulnerability fixes)

RELEASING:
1. Change Unreleased to new release number
2. Add today's Date
3. Change unreleased link to compare new release:
[unreleased]: https://github.com/GIScience/openrouteservice/compare/vnew...HEAD
4. Add new compare link below
[new]: https://github.com/GIScience/openrouteservice/compare/vlast...vnew
5. Git tag release commit with vX.X.X to enable links
6. Double check issue links are valid
7. Bump version in pom.xml
 -->

## [Unreleased]
### Added
- New fast isochrone algorithm based on preprocessed data

## [6.2.1] - 2020-08-13
### Added
- Check whether routing points are within different countries before routing and break if they are and all borders should be avoided
### Fixed
- Updated Docker process to use Java 11 ([#777](https://github.com/GIScience/openrouteservice/issues/777))
- Correctly resolve routing profile categories when initializing core edge filters in preprocessing ([#785](https://github.com/GIScience/openrouteservice/issues/785))

## [6.2.0] - 2020-07-15
### Added
- New `maximum_speed` parameter to the driving profiles of the directions API, for specifying a speed limit, above a certain threshold set in the config file.
- Polish translation ([#690](https://github.com/GIScience/openrouteservice/issues/690))
- Configuration parameter to enable elevation smoothing ([#725](https://github.com/GIScience/openrouteservice/issues/725))
### Fixed
- Fixed fallback to dynamic routing methods if bearings parameter set ([#702](https://github.com/GIScience/openrouteservice/issues/702))
- Enable elevation interpolation for bridges and tunnels ([#685](https://github.com/GIScience/openrouteservice/issues/685))
- Fixed erroneous duration computation of soft weightings such as green and quiet weightings
- Enable recommended weighting for hgv profile and robustify the matching of routing algorithm to the request ([#755](https://github.com/GIScience/openrouteservice/issues/755))
### Changed
- Improve recommended weighting for cycling and walking profiles ([#665](https://github.com/GIScience/openrouteservice/issues/665))
- Restructure AdditionWeighting
- Upgrade to Java 11
### Deprecated
- Use recommended weighting instead of fastest ([#763](https://github.com/GIScience/openrouteservice/issues/763))

## [6.1.1] - 2020-06-02
### Added
- Configuration option to read elevation tags from pbf data
- Configuration parameters to set location index resolution and the maximum number of iterations in coordinates lookup ([#712](https://github.com/GIScience/openrouteservice/issues/712))
### Fixed
- Removing maintenance burden of two `app.config` files for native and docker setup ([#742](https://github.com/GIScience/openrouteservice/issues/742))
- Allowed the usage of green and noise in extra info parameter ([#688](https://github.com/GIScience/openrouteservice/issues/688))
- Fixed extra info grouping with alternative routes ([#681](https://github.com/GIScience/openrouteservice/issues/681))
- Fixed way surface/type encoding issue ([#677](https://github.com/GIScience/openrouteservice/issues/677))
- Querying shortest weighting can now use CH shortest preparation if available
- Roads tagged with destination access are penalized the same way for hgv as for car ([#525](https://github.com/GIScience/openrouteservice/issues/525))
- JAVA_OPTS and CATALINA_OPTS were not correctly set in Docker setup ([#696](https://github.com/GIScience/openrouteservice/issues/696))
- Suitability values in extra info are not underestimated ([#722](https://github.com/GIScience/openrouteservice/issues/722))
- Fixed problem with incorrect way point values being referenced for round trip ([#724](https://github.com/GIScience/openrouteservice/issues/724))
- Fixed oneway handling for bike routing ([#389](https://github.com/GIScience/openrouteservice/issues/389)) [by integrating GH PR [#1769](https://github.com/graphhopper/graphhopper/pull/1769/files/ad4fe02d3d9b5deb66dc0b88d02b61b28b52871c) of BikeCommonFlagEncoder]
### Changed
- Refactor the algorithm selection process
- Use ALT/A* Beeline for roundtrips. Enable Core-ALT-only for pedestrian profile.
- Enable CH and Core-ALT preprocessing with recommended weighting for all profiles.
- Refactor wheelchair builder
- Running a Docker container will now create a `app.config` on the host machine, so it's now usable from Dockerhub

## [6.1.0] - 2020-03-06
### Added
- Hebrew language support (thanks to [citizen-dror](https://github.com/GIScience/openrouteservice/commits?author=citizen-dror) for the translation)
- Configuration options to limit avoid_polygon routing option by area and/or extent ([#629](https://github.com/GIScience/openrouteservice/issues/629))
- Configuration options to limit count parameter and distance when using alternative routes algorithm ([#651](https://github.com/GIScience/openrouteservice/issues/651))
- Configuration options to limit distance when using round trip routing algorithm ([#658](https://github.com/GIScience/openrouteservice/issues/658))
- Enable CALT routing algorithm for cycling profiles ([#662](https://github.com/GIScience/openrouteservice/issues/662))
- Configuration options to send conditional system messages with API responses ([#664](https://github.com/GIScience/openrouteservice/issues/664))
### Fixed
- more consistent language API parameters (ISO 639-1 codes & IETF tags)
- Nepali language support can be selected through API
- Fixed invalid JSON and GeoJSON when including elevation ([#640](https://github.com/GIScience/openrouteservice/issues/640))
- Added graph date for isochrones and matrix service and fixed the 0 output ([#648](https://github.com/GIScience/openrouteservice/issues/648))
- Fixed memory issue at graph building ([#659](https://github.com/GIScience/openrouteservice/issues/659))
- Improve way category assignment for ferry connections ([#678](https://github.com/GIScience/openrouteservice/issues/678))
### Changed
- improve french translation (directions)
- Make Docker setup more flexible wrt customizations ([#627](https://github.com/GIScience/openrouteservice/issues/627))
- Updated GraphHopper to newer version (0.13)
- Give more details to green and quiet routing API descriptions ([#632](https://github.com/GIScience/openrouteservice/issues/632))

## [6.0.0] - 2019-12-03
### Added
- Indonesian Translation Language
- Allow specifying a config file with -Dors_app_config=<file> anywhere on the filesystem
- Enabled round trip routing ([#391](https://github.com/GIScience/openrouteservice/issues/391))
- Enabled aternative routes in API ([#377](https://github.com/GIScience/openrouteservice/issues/377))
- Added information to the response about when graphs were last built for the profile ([#542](https://github.com/GIScience/openrouteservice/issues/542))
- Added default value for maximum snapping radius
### Fixed
- Pass JAVA_OPTS and CATALINA_OPTS as Docker build arguments ([#587](https://github.com/GIScience/openrouteservice/issues/587))
- Encoding of waytype ferry ([#573](https://github.com/GIScience/openrouteservice/issues/573))
- Refactored Core-ALT algorithm so that it can be used globally
### Changed
- Updated GraphHopper to newer version (0.12)
- Reworked flag encoders to use the methods provided by GraphHopper 0.12
- Renamed packages to follow naming conventions
- Cleanup of a number of code files
### Deprecated
- Removed geocoding endpoint and code
- Removed accessibilty endpoint and code
- Removed Brotil encoder from servlet filter

## [5.0.2] - 2019-07-29
### Added
- Added a gpx schema validator into the api-tests, testing all gpx outputs while fixing the bug from ([#496](https://github.com/GIScience/openrouteservice/issues/496))
- Added information for countries a route traverses ([#349](https://github.com/GIScience/openrouteservice/issues/349))
- Added scanning of master with sonarcloud (2019-11-29)
### Fixed
- isochrone reachfactor gives now more realistic results ([#325](https://github.com/GIScience/openrouteservice/issues/325))
- Fixed the wrong gpx header for api v2 ([#496](https://github.com/GIScience/openrouteservice/issues/496))
- Make sure external storages contain entries for all edge IDs ([#535](https://github.com/GIScience/openrouteservice/issues/535))
- Check if BordersStorage exists before calling it in AvoidBordersCoreEdgeFilter
- Take into account shortcut direction in LM selection weighting ([#550](https://github.com/GIScience/openrouteservice/issues/550))
- Updated Matrix api v2 response to correctly display sources ([#560](https://github.com/GIScience/openrouteservice/issues/560))
- Check for null pointer in LM selection weighting ([#550](https://github.com/GIScience/openrouteservice/issues/550))
- Use commas rather than pipes for weighting options in app.config.sample ([#564](https://github.com/GIScience/openrouteservice/issues/564))
- Update point references when point is not found for routing ([#567](https://github.com/GIScience/openrouteservice/issues/567))
- Fix concurrency issues when requesting extra info in routing ([#571](https://github.com/GIScience/openrouteservice/issues/571))
### Changed
- Moved walking and hiking flag encoders to the ORS core system ([#440](https://github.com/GIScience/openrouteservice/issues/440))
- Remove route optimization code ([#499](https://github.com/GIScience/openrouteservice/issues/499))
- Reduced distance for neighbourhood point search in isochrones when small isochrones are generated ([#494](https://github.com/GIScience/openrouteservice/issues/494))
- Removed obsolete storages ([#536](https://github.com/GIScience/openrouteservice/issues/536))
- Refactor fallback to preprocessing-independent algorithm for certain routing request params
- Removed some landmark sets as default from app.config.sample

## [5.0.1] - 2019-04-08
### Added
- CALT routing algorithm - Not for production ([Issue #433](https://github.com/GIScience/openrouteservice/issues/433))
- Makes docker and docker-compose deployment of openrouteservice more customizable ([Issue #434](https://github.com/GIScience/openrouteservice/issues/434))
- Add the possibility to predefine standard maximum search radii in general and for each used profile in the config file ([Issue #418](https://github.com/GIScience/openrouteservice/issues/418))
### Fixed
- fix the GPX output of the APIv2. It was broken since release of api v2. ([Issue #533](https://github.com/GIScience/openrouteservice/issues/533))
- fix SRTM URL in GH fork ([#394](https://github.com/GIScience/openrouteservice/issues/394))
- fix classpath issues for resources, Windows builds now ([#489](https://github.com/GIScience/openrouteservice/issues/489))
- isochrone geojson bbox now format compliant ([#493](https://github.com/GIScience/openrouteservice/issues/493))
- v2 isochrones now respects max_locations in app.config ([#482](https://github.com/GIScience/openrouteservice/issues/482))
- Updated documentation to reflect correct isochrone smoothing algorithm ([Issue #471](https://github.com/GIScience/openrouteservice/issues/471))
- Enable > 2 waypoints when geometry_simplify=true ([#457](https://github.com/GIScience/openrouteservice/issues/457))
- Made it so that the wheelchair profile only goes over bridleways if they are set to be foot or wheelchair accessible ([#415](https://github.com/GIScience/openrouteservice/issues/415))
- Fixed the build fail bug when `routing_name` was set in the config file ([#424](https://github.com/GIScience/openrouteservice/issues/424))
- Fixed problem with border crossings where the way crosses three polygons ([#491](https://github.com/GIScience/openrouteservice/issues/491))
### Changed
- Updated pom to always build ors.war ([Issue #432](https://github.com/GIScience/openrouteservice/issues/432))
- Replace usage of packages incompatible with Java >8 ([#474](https://github.com/GIScience/openrouteservice/issues/474))
- Updated Matrix to have a maximum number of routes to calculate rather than locations ([#518](https://github.com/GIScience/openrouteservice/issues/518))
### Deprecated
- Removed the code that was inserted for the prototype traffic weightings as it was not used and made GH updates more complicated.


## [5.0.0] - 2019-02-25
### Added
- Updated api code to use the Spring framework, with the v2 api being added ([Issue #233](https://github.com/GIScience/openrouteservice/issues/233))
- Added support for ISO 3166-1 Alpha-2 / Alpha-3 codes for routing directions option avoid_countries ([Issue #195](https://github.com/GIScience/openrouteservice/issues/195))
- Added support for free hand route option/ skip segments ([Issue #167](https://github.com/GIScience/openrouteservice/issues/167))
- Added check on matrix service to make sure that the requested locations are within the bounding area of the graph ([Issue #408](https://github.com/GIScience/openrouteservice/issues/408))
- Makes docker and docker-compose deployment of openrouteservice more customizable ([Issue #434](https://github.com/GIScience/openrouteservice/issues/434))
- Added support for GH alternative_route algorithm (Issue #377)
### Fixed
- Fixed `geometry_simplify` parameter, which had no effect before. `geometry_simplify` is incompatible with `extra_info` ([#381](https://github.com/GIScience/openrouteservice/issues/381))
### Changed
- Updated rural speed limit in France to be 80km/h ([Issue #355](https://github.com/GIScience/openrouteservice/issues/355))
- Modified smoothing and buffer distances for small isochrones, aswell as other fixes for smaller isochrones ([Issue #382](https://github.com/GIScience/openrouteservice/issues/382))
- Updated pom to use correct opengeo repo and reordered so this is the last in the list, and use latest ORS-Graphhopper library ([Issue #398](https://github.com/GIScience/openrouteservice/issues/398))
- Added /directions as an endpoint for routing ([Issue #384](https://github.com/GIScience/openrouteservice/issues/384))
- Removed the following avoid features: pavedroads, unpavedroads, tunnels, tracks and hills, as well as the option to set maximum speed; for cycling and walking profiles the option to specify difficulty settings such as fitness level and maximum steepness ([issue #396](https://github.com/GIScience/openrouteservice/issues/396))
- Updated pom to always build ors.war ([Issue #432](https://github.com/GIScience/openrouteservice/issues/432))

## [4.7.2] - 2018-12-10
### Added
- Added Unit Tests for RouteSearchParameters.class() ([while fixing Issue #291](https://github.com/GIScience/openrouteservice/issues/291))
- Added ability to return warning messages in the route response which can be used for showing info to a user when warning criteria have been met based on extended storages.
- Added a RoadAccessRestrictions extended storage as a warning extended storage for when a route goes of ways with access restrictions ([Issue #342](https://github.com/GIScience/openrouteservice/issues/342))
### Fixed
- If residential penalty reduces speed to <5, set it to 5
- Added a new ParameterValueException in RouteSearchParameters if the profile is driving-car and profile_params are set in the options ([Issue #291](https://github.com/GIScience/openrouteservice/issues/291))
- Fixed API Test to consider the new ParameterValueException ([while fixing Issue #291](https://github.com/GIScience/openrouteservice/issues/291))
- Improved range and resolution of values encoding dimension/weight road restrictions in order to properly resolve them when corresponding hgv parameters are set ([fixes issue #263](https://github.com/GIScience/openrouteservice/issues/263))
- Fixed empty BBox error if the route is located in the southern hemisphere ([Issue #348](https://github.com/GIScience/openrouteservice/issues/348))
- Take into account access restrictions specific to hgv subprofiles ([fixes issue #235](https://github.com/GIScience/openrouteservice/issues/235))
- Properly resolve all tolls, especially hgv-specific ones ([fixes issue #358](https://github.com/GIScience/openrouteservice/issues/358))
- Updated checks on pedestrian way filter for access restrictions
### Changed
- Allowed access for cars and hgvs on access=destination roads ([Issue #342](https://github.com/GIScience/openrouteservice/issues/342))

## [4.7.1] - 2018-10-24
### Added
Added instructions to readme for installing without Docker ([Issue #272](https://github.com/GIScience/openrouteservice/issues/272))
Added area_units for isochrones API as units being misleading ([Issue #272](https://github.com/GIScience/openrouteservice/issues/272))
### Fixed
- Area calculation for isochrones using metric crs ([Issue #130](https://github.com/GIScience/openrouteservice/issues/130))
- Decreases maximum peed for bike-regular for more realistic reachability scores ([Issue #325](https://github.com/GIScience/openrouteservice/issues/325))
- Fixes self intersecting polygons when requesting population for isochrones ([Issue #297](https://github.com/GIScience/openrouteservice/issues/297))
- Changes center in isochrones response to snapped edge coordinate on graph ([Issue #336](https://github.com/GIScience/openrouteservice/issues/336))
- Enable HGV axleload restriction ([Issue #262](https://github.com/GIScience/openrouteservice/issues/262))
### Changed
- Changed app.config.sample for docker to consider split profiles ([Issue #320](https://github.com/GIScience/openrouteservice/issues/320))
- Changed minor information in pom.xml
- Updated API test starting coordinates to be on a road ([Issue #328](https://github.com/GIScience/openrouteservice/issues/328))

## [4.7.0] - 2018-10-10
### Added
- Removed locations code as this will be handled by openpoiservice in the future ([Issue #120](https://github.com/GIScience/openrouteservice/issues/120))
- Removed Geocoding code as this will be handled by the geocoder service rather than within ORS
- Added smoothing option for isochrones ([Issue #137](https://github.com/GIScience/openrouteservice/issues/137))
- Added ExtraInfo storage for osm way id so that this information can be stored (and accessed) agianst the edges ([Issue #217](https://github.com/GIScience/openrouteservice/issues/217))
- Added a new GeometryUtility function and its unit test to calculate the bbox for a set of coordinates ([Issue #241](https://github.com/GIScience/openrouteservice/issues/241))
- Added support for elevation data above & and below the 60 deg N/S. When you run your own instance make sure that you specify the `elevation_provider: multi` (instead of just 'cgiar') ([Issue #220](https://github.com/GIScience/openrouteservice/issues/220))
- Added support to keep elevation source data over various path generation processes - add to your app.config: `elevation_cache_clear: false`
- Added support for new keep left/right turn instructions

### Fixed
- Correct logic of determining vehicle type flags in heavy vehicle storage ([Issue #211](https://github.com/GIScience/openrouteservice/issues/211))
- Enable OSM "key:access" tag values to take effect for heavy vehicle profile ([Issue #209](https://github.com/GIScience/openrouteservice/issues/209))
- Fixed problem with avoid polygons excluding ways that should have been accepted ([Issue #95](https://github.com/GIScience/openrouteservice/issues/95))
- Updated code to remove merging of instructions as this resulted in missing important turn instructions ([Issue #177](https://github.com/GIScience/openrouteservice/issues/177))
- Added missing translations for arrival instructions ([Issue #171](https://github.com/GIScience/openrouteservice/issues/171))
- Updated code so that acceleration is taken into account when speeds are calculated for edges ([Issue #178](https://github.com/GIScience/openrouteservice/issues/178))
- Fixed the mising rte tag in gpx issue ([Issue #196](https://github.com/GIScience/openrouteservice/issues/196))
- Fixed the gpx validation errror ([Issue #168](https://github.com/GIScience/openrouteservice/issues/168))
- Added unit conversion so that isochrone response is in user specified unit ([issue #91](https://github.com/GIScience/openrouteservice/issues/91))
- Enabled the reporting of multiple missing points in error response ([issue #246](https://github.com/GIScience/openrouteservice/issues/246))
- Fixed wrong bounding box error ([Issue #241](https://github.com/GIScience/openrouteservice/issues/241))
- Fixed problem with mountain bike profile never using contraction hierarchies.

### Changed
- Updated the internal graphhopper libraries from 0.9.x to 0.10.1 and reduced the number of custom implementations and features.
This implies that some of the previous features is no longer available in this release of openrouteservice. Most of these
adjustments are under the hood and will not be noticeable for anyone. Have said that there is of course **one exception**:
You need to create a separate profile per vehicle. In previous versions it was possible to combine multiple vehicles (like
bike, road bike, e-bike and mtb) into a single ors-profile - this is no longer possible. Instead you need to create one
profile for bike, one for mtb one for road bike and so on.  
- Updated/refactored road bike flagencoder to make it more suitable for road cycling enthusiasts. Please note, that the
generated routs might not be compliant to the local regulations - specially when 'Biking trails are obligated to be use'
- Refactored some of the edge filters and cleaned up the code initializing them
- Updated the wheelchair profile to better handle restrictions such as width, kerb heights and instances where sidewalks
are attached to roads. ([Issue #162](https://github.com/GIScience/openrouteservice/issues/162))
- Replaced "Sand" surface encoding with "Paving stone"
- Changed the bbox api test ([Issue #241](https://github.com/GIScience/openrouteservice/issues/241))
- Changed the way the bbox is calculated internally ([Issue #241](https://github.com/GIScience/openrouteservice/issues/241))
- Change the license from apache 2.0 to LGPL3 ([PR #296](https://github.com/GIScience/openrouteservice/issues/296))

### Deprecated
- Removed references to locations and accessibilty services from web.xml ([Issue #186](https://github.com/GIScience/openrouteservice/issues/186))

## [4.5.1] - 2018-03-20
### Fixed
- Fixed the parameters being the wrong way around in isochrones request when maximum range has been exceeded ([Issue #126](https://github.com/GIScience/openrouteservice/issues/126))
- Fixed the coordinate precision in the geojson export from 4 to 6 decimals ([Issue #136](https://github.com/GIScience/openrouteservice/issues/136))
- Fixed the instructions='false' error when exporting as geojson ([Issue #138](https://github.com/GIScience/openrouteservice/issues/138))
- Fixed missing summary in the geojson output ([Issue #139](https://github.com/GIScience/openrouteservice/issues/139))
- Fixed error when a high exit number for a roundabout is used in instructions ([Issue #145](https://github.com/GIScience/openrouteservice/issues/145))

### Changed
- Updated error response code for routing when no route can be found between locations ([Issue #144](https://github.com/GIScience/openrouteservice/issues/144))
- Updated logging so that stack traces are only output when debug logging is enabled ([Issue #148](https://github.com/GIScience/openrouteservice/issues/148))
- Updated the error response for geocding when no address found ([Issue #134](https://github.com/GIScience/openrouteservice/issues/134))


## [4.5.0] - 2018-02-27
### Added
- Functionality has been added to restrict routes so that they do not cross all borders, controlled borders, or the borders of specific countries ([Issue #41](https://github.com/GIScience/openrouteservice/issues/41))
- Added GeoJson export for routing exports ([Issue #54](https://github.com/GIScience/openrouteservice/issues/54))
- Added global export class to combine all exports there ([Issue #123](https://github.com/GIScience/openrouteservice/issues/123))
- Option to specify maximum locations for matrix request when using non-standard weightings ([Issue #94](https://github.com/GIScience/openrouteservice/issues/94))

### Fixed
- Fix exception when roundabout exit is not correctly found ([Issue #89](https://github.com/GIScience/openrouteservice/issues/89))
- Option to specify maximum locations for matrix request when using non-standard weightings ([Issue #94](https://github.com/GIScience/openrouteservice/issues/94))
- Geocoder now returns a 404 response if no address is found for reverse geocoding ([Issue #113](https://github.com/GIScience/openrouteservice/issues/113))
- Fixed error codes ([Issue #109](https://github.com/GIScience/openrouteservice/issues/109))
- Correct querying of population statistics data for isochrones ([Issue #106](https://github.com/GIScience/openrouteservice/issues/106))

### Changed
- RoutingProfile was changed to make sure whenever pop_total or pop_area is queried, both are present in the attributes ([Issue #106](https://github.com/GIScience/openrouteservice/issues/106))
- Response with a detour factor now uses "detourfactor" rather than "detour_factor" ([Issue #61](https://github.com/GIScience/openrouteservice/issues/61))
- Changed the gpx export to the new global export processor ([Issue #123](https://github.com/GIScience/openrouteservice/issues/123))

### Deprecated
- getStatisticsOld | Connected to the old statistics library ([Issue #106](https://github.com/GIScience/openrouteservice/issues/106))
- geometryToWKB | Connected to the old statistics library ([Issue #106](https://github.com/GIScience/openrouteservice/issues/106))

## [4.4.2] - 2018-01-31
### Added
- Ability to get routes in GPX format ([Issue #8](https://github.com/GIScience/openrouteservice/issues/8))
- Ability to read HGV tags from OSM Nodes ([Issue #49](https://github.com/GIScience/openrouteservice/issues/49))
- No need to add optimisation parameter in request ([PR #87](https://github.com/GIScience/openrouteservice/issues/87))
- Option to respond md5 of osm file used for graph generation ([Issue #48](https://github.com/GIScience/openrouteservice/issues/48))

### Fixed
- Updated code to not use empty bearings when continue_straight=true is set ([Issue #51](https://github.com/GIScience/openrouteservice/issues/51))
- Fixed problem with HGV restrictions only being taken into account if less than three provided ([Issue #75](https://github.com/GIScience/openrouteservice/issues/75))
- RPHAST performance optimisations ([Issue #64](https://github.com/GIScience/openrouteservice/issues/64))
- Updated duration calculations for urban areas ([Issue #44](https://github.com/GIScience/openrouteservice/issues/44))
- Increase hikari pool size for db connections ([PR #52](https://github.com/GIScience/openrouteservice/issues/52))

## [4.4.1] - 2017-10-12

### Added
- Ability to compute and flush graphs without holding them in memory.

### Fixed
- Optionally define bearings for specific waypoints.

## [4.4.0] - 2017-10-09
### Added
- Updated functional tests.
- Bearings parameter may be passed for cycling profiles.
- Radiuses parameter may be passed for cycling profiles.
- Continue forward parameter may be passed for cycling profiles.
- Considering OSM tag smoothness=impassable in routing.
- First prototype of statistics provider in isochrones added.

### Fixed
- Remove tracking of the highest node in DownwardSearchEdgeFilter.
- Unable to find appropriate routing profile for optimized=true if not available.
- Possible Hash function in MultiTreeMetricsExtractor collision now removed.
- Minor speed up fix in ConcaveBallsIsochroneMapBuilder.
- Fix bug in RPHAST when location lies on a oneway road.
- Consider turn restrictions if optimized=false is passed.

[unreleased]: https://github.com/GIScience/openrouteservice/compare/v6.2.1...HEAD
[6.2.1]: https://github.com/GIScience/openrouteservice/compare/v6.2.0...v6.2.1
[6.2.0]: https://github.com/GIScience/openrouteservice/compare/v6.1.1...v6.2.0
[6.1.1]: https://github.com/GIScience/openrouteservice/compare/v6.1.0...v6.1.1
[6.1.0]: https://github.com/GIScience/openrouteservice/compare/v6.0.0...v6.1.0
[6.0.0]: https://github.com/GIScience/openrouteservice/compare/v5.0.2...v6.0.0
[5.0.2]: https://github.com/GIScience/openrouteservice/compare/v5.0.1...v5.0.2
[5.0.1]: https://github.com/GIScience/openrouteservice/compare/5.0.0...v5.0.1
[5.0.0]: https://github.com/GIScience/openrouteservice/compare/v4.7.2...5.0.0
[4.7.2]: https://github.com/GIScience/openrouteservice/compare/4.7.1...v4.7.2
[4.7.1]: https://github.com/GIScience/openrouteservice/compare/4.7.0...4.7.1
[4.7.0]: https://github.com/GIScience/openrouteservice/compare/4.5.1...4.7.0
[4.5.1]: https://github.com/GIScience/openrouteservice/compare/4.5.0...4.5.1
[4.5.0]: https://github.com/GIScience/openrouteservice/compare/4.4.2...4.5.0
[4.4.2]: https://github.com/GIScience/openrouteservice/compare/4.4.1...4.4.2
[4.4.1]: https://github.com/GIScience/openrouteservice/compare/4.4.0...4.4.1
[4.4.0]: https://github.com/GIScience/openrouteservice/compare/4.3.0...4.4.0<|MERGE_RESOLUTION|>--- conflicted
+++ resolved
@@ -9,13 +9,7 @@
 ## [version] - YYYY-MM-DD
 
 ### Added
-<<<<<<< HEAD
 - for new features.
-=======
-- New fast isochrone algorithm based on preprocessed data
-### Fixed
-- Fixed handling of invalid extra info requests ([#795](https://github.com/GIScience/openrouteservice/issues/795))
->>>>>>> 705202c7
 ### Changed
 - existing functionality.
 ### Deprecated
@@ -42,6 +36,8 @@
 ## [Unreleased]
 ### Added
 - New fast isochrone algorithm based on preprocessed data
+### Fixed
+- Fixed handling of invalid extra info requests ([#795](https://github.com/GIScience/openrouteservice/issues/795))
 
 ## [6.2.1] - 2020-08-13
 ### Added
