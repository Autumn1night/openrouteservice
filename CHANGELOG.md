--- conflicted
+++ resolved
@@ -34,13 +34,10 @@
  -->
 
 ## [Unreleased]
-<<<<<<< HEAD
 ### Changed
 - Improved wheelchair routing ([#825](https://github.com/GIScience/openrouteservice/pull/825))
-=======
 ### Fixed
 - made ORSKafkaConsumerInitContextListener non-blocking
->>>>>>> 53f68989
 
 ## [6.6.0] - 2021-06-08
 ### Added
