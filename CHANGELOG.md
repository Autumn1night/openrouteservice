# Changelog
All notable changes to this project will be documented in this file.

The format is based on [Keep a Changelog](http://keepachangelog.com/en/1.0.0/)

## [Unreleased]
### Added
<<<<<<< HEAD
* New `maximum_speed` parameter to the driving profiles of the directions API, for specifying a speed limit, above a certain threshold set in the config file.

=======
- Polish translation ([#690](https://github.com/GIScience/openrouteservice/issues/690))
>>>>>>> 5f613c51
### Fixed
- Fixed fallback to dynamic routing methods if bearings parameter set ([#702](https://github.com/GIScience/openrouteservice/issues/702))
### Changed
- Improve recommended weighting for cycling and walking profiles ([#665](https://github.com/GIScience/openrouteservice/issues/665))
### Deprecated

## [6.1.1] - 2020-06-02
### Added
- Configuration option to read elevation tags from pbf data
- Configuration parameters to set location index resolution and the maximum number of iterations in coordinates lookup ([#712](https://github.com/GIScience/openrouteservice/issues/712))
### Fixed
- Removing maintenance burden of two `app.config` files for native and docker setup ([#742](https://github.com/GIScience/openrouteservice/issues/742))
- Allowed the usage of green and noise in extra info parameter ([#688](https://github.com/GIScience/openrouteservice/issues/688))
- Fixed extra info grouping with alternative routes ([#681](https://github.com/GIScience/openrouteservice/issues/681))
- Fixed way surface/type encoding issue ([#677](https://github.com/GIScience/openrouteservice/issues/677))
- Querying shortest weighting can now use CH shortest preparation if available
- Roads tagged with destination access are penalized the same way for hgv as for car ([#525](https://github.com/GIScience/openrouteservice/issues/525))
- JAVA_OPTS and CATALINA_OPTS were not correctly set in Docker setup ([#696](https://github.com/GIScience/openrouteservice/issues/696))
- Suitability values in extra info are not underestimated ([#722](https://github.com/GIScience/openrouteservice/issues/722))
- Fixed problem with incorrect way point values being referenced for round trip ([#724](https://github.com/GIScience/openrouteservice/issues/724))
- Fixed oneway handling for bike routing ([#389](https://github.com/GIScience/openrouteservice/issues/389)) [by integrating GH PR [#1769](https://github.com/graphhopper/graphhopper/pull/1769/files/ad4fe02d3d9b5deb66dc0b88d02b61b28b52871c) of BikeCommonFlagEncoder]
### Changed
- Refactor the algorithm selection process
- Use ALT/A* Beeline for roundtrips. Enable Core-ALT-only for pedestrian profile.
- Enable CH and Core-ALT preprocessing with recommended weighting for all profiles.
- Refactor wheelchair builder
- Running a Docker container will now create a `app.config` on the host machine, so it's now usable from Dockerhub
### Deprecated

## [6.1.0] - 2020-03-06
### Added
- Hebrew language support (thanks to [citizen-dror](https://github.com/GIScience/openrouteservice/commits?author=citizen-dror) for the translation)
- Configuration options to limit avoid_polygon routing option by area and/or extent ([#629](https://github.com/GIScience/openrouteservice/issues/629))
- Configuration options to limit count parameter and distance when using alternative routes algorithm ([#651](https://github.com/GIScience/openrouteservice/issues/651))
- Configuration options to limit distance when using round trip routing algorithm ([#658](https://github.com/GIScience/openrouteservice/issues/658))
- Enable CALT routing algorithm for cycling profiles ([#662](https://github.com/GIScience/openrouteservice/issues/662))
- Configuration options to send conditional system messages with API responses ([#664](https://github.com/GIScience/openrouteservice/issues/664))
### Fixed
- more consistent language API parameters (ISO 639-1 codes & IETF tags)
- Nepali language support can be selected through API
- Fixed invalid JSON and GeoJSON when including elevation ([#640](https://github.com/GIScience/openrouteservice/issues/640))
- Added graph date for isochrones and matrix service and fixed the 0 output ([#648](https://github.com/GIScience/openrouteservice/issues/648))
- Fixed memory issue at graph building ([#659](https://github.com/GIScience/openrouteservice/issues/659))
- Improve way category assignment for ferry connections ([#678](https://github.com/GIScience/openrouteservice/issues/678))
### Changed
- improve french translation (directions)
- Make Docker setup more flexible wrt customizations ([#627](https://github.com/GIScience/openrouteservice/issues/627))
- Updated GraphHopper to newer version (0.13)
- Give more details to green and quiet routing API descriptions ([#632](https://github.com/GIScience/openrouteservice/issues/632))
### Deprecated

## [6.0.0] - 2019-12-03
### Added
- Indonesian Translation Language
- Allow specifying a config file with -Dors_app_config=<file> anywhere on the filesystem
- Enabled round trip routing ([#391](https://github.com/GIScience/openrouteservice/issues/391))
- Enabled aternative routes in API ([#377](https://github.com/GIScience/openrouteservice/issues/377))
- Added information to the response about when graphs were last built for the profile ([#542](https://github.com/GIScience/openrouteservice/issues/542))
- Added default value for maximum snapping radius
### Fixed
- Pass JAVA_OPTS and CATALINA_OPTS as Docker build arguments ([#587](https://github.com/GIScience/openrouteservice/issues/587))
- Encoding of waytype ferry ([#573](https://github.com/GIScience/openrouteservice/issues/573))
- Refactored Core-ALT algorithm so that it can be used globally
### Changed
- Updated GraphHopper to newer version (0.12)
- Reworked flag encoders to use the methods provided by GraphHopper 0.12
- Renamed packages to follow naming conventions
- Cleanup of a number of code files
### Deprecated
- Removed geocoding endpoint and code
- Removed accessibilty endpoint and code
- Removed Brotil encoder from servlet filter

## [5.0.2] - 2019-07-29
### Added
- Added a gpx schema validator into the api-tests, testing all gpx outputs while fixing the bug from ([#496](https://github.com/GIScience/openrouteservice/issues/496))
- Added information for countries a route traverses ([#349](https://github.com/GIScience/openrouteservice/issues/349))
- Added scanning of master with sonarcloud (2019-11-29)
### Fixed
- isochrone reachfactor gives now more realistic results ([#325](https://github.com/GIScience/openrouteservice/issues/325))
- Fixed the wrong gpx header for api v2 ([#496](https://github.com/GIScience/openrouteservice/issues/496))
- Make sure external storages contain entries for all edge IDs ([#535](https://github.com/GIScience/openrouteservice/issues/535))
- Check if BordersStorage exists before calling it in AvoidBordersCoreEdgeFilter
- Take into account shortcut direction in LM selection weighting ([#550](https://github.com/GIScience/openrouteservice/issues/550))
- Updated Matrix api v2 response to correctly display sources ([#560](https://github.com/GIScience/openrouteservice/issues/560))
- Check for null pointer in LM selection weighting ([#550](https://github.com/GIScience/openrouteservice/issues/550))
- Use commas rather than pipes for weighting options in app.config.sample ([#564](https://github.com/GIScience/openrouteservice/issues/564))
- Update point references when point is not found for routing ([#567](https://github.com/GIScience/openrouteservice/issues/567))
- Fix concurrency issues when requesting extra info in routing ([#571](https://github.com/GIScience/openrouteservice/issues/571))
### Changed
- Moved walking and hiking flag encoders to the ORS core system ([#440](https://github.com/GIScience/openrouteservice/issues/440))
- Remove route optimization code ([#499](https://github.com/GIScience/openrouteservice/issues/499))
- Reduced distance for neighbourhood point search in isochrones when small isochrones are generated ([#494](https://github.com/GIScience/openrouteservice/issues/494))
- Removed obsolete storages ([#536](https://github.com/GIScience/openrouteservice/issues/536))
- Refactor fallback to preprocessing-independent algorithm for certain routing request params
- Removed some landmark sets as default from app.config.sample
### Deprecated

## [5.0.1] - 2019-04-08
### Added
- CALT routing algorithm - Not for production ([Issue #433](https://github.com/GIScience/openrouteservice/issues/433))
- Makes docker and docker-compose deployment of openrouteservice more customizable ([Issue #434](https://github.com/GIScience/openrouteservice/issues/434))
- Add the possibility to predefine standard maximum search radii in general and for each used profile in the config file ([Issue #418](https://github.com/GIScience/openrouteservice/issues/418))
### Fixed
- fix the GPX output of the APIv2. It was broken since release of api v2. ([Issue #533](https://github.com/GIScience/openrouteservice/issues/533))
- fix SRTM URL in GH fork ([#394](https://github.com/GIScience/openrouteservice/issues/394))
- fix classpath issues for resources, Windows builds now ([#489](https://github.com/GIScience/openrouteservice/issues/489))
- isochrone geojson bbox now format compliant ([#493](https://github.com/GIScience/openrouteservice/issues/493))
- v2 isochrones now respects max_locations in app.config ([#482](https://github.com/GIScience/openrouteservice/issues/482))
- Updated documentation to reflect correct isochrone smoothing algorithm ([Issue #471](https://github.com/GIScience/openrouteservice/issues/471))
- Enable > 2 waypoints when geometry_simplify=true ([#457](https://github.com/GIScience/openrouteservice/issues/457))
- Made it so that the wheelchair profile only goes over bridleways if they are set to be foot or wheelchair accessible ([#415](https://github.com/GIScience/openrouteservice/issues/415))
- Fixed the build fail bug when `routing_name` was set in the config file ([#424](https://github.com/GIScience/openrouteservice/issues/424))
- Fixed problem with border crossings where the way crosses three polygons ([#491](https://github.com/GIScience/openrouteservice/issues/491))
### Changed
- Updated pom to always build ors.war ([Issue #432](https://github.com/GIScience/openrouteservice/issues/432))
- Replace usage of packages incompatible with Java >8 ([#474](https://github.com/GIScience/openrouteservice/issues/474))
- Updated Matrix to have a maximum number of routes to calculate rather than locations ([#518](https://github.com/GIScience/openrouteservice/issues/518))
### Deprecated
- Removed the code that was inserted for the prototype traffic weightings as it was not used and made GH updates more complicated.


## [5.0] - 2019-02-25
### Added
- Updated api code to use the Spring framework, with the v2 api being added ([Issue #233](https://github.com/GIScience/openrouteservice/issues/233))
- Added support for ISO 3166-1 Alpha-2 / Alpha-3 codes for routing directions option avoid_countries ([Issue #195](https://github.com/GIScience/openrouteservice/issues/195))
- Added support for free hand route option/ skip segments ([Issue #167](https://github.com/GIScience/openrouteservice/issues/167))
- Added check on matrix service to make sure that the requested locations are within the bounding area of the graph ([Issue #408](https://github.com/GIScience/openrouteservice/issues/408))
- Makes docker and docker-compose deployment of openrouteservice more customizable ([Issue #434](https://github.com/GIScience/openrouteservice/issues/434))
- Added support for GH alternative_route algorithm (Issue #377)
### Fixed
- Fixed `geometry_simplify` parameter, which had no effect before. `geometry_simplify` is incompatible with `extra_info` ([#381](https://github.com/GIScience/openrouteservice/issues/381))
### Changed
- Updated rural speed limit in France to be 80km/h ([Issue #355](https://github.com/GIScience/openrouteservice/issues/355))
- Modified smoothing and buffer distances for small isochrones, aswell as other fixes for smaller isochrones ([Issue #382](https://github.com/GIScience/openrouteservice/issues/382))
- Updated pom to use correct opengeo repo and reordered so this is the last in the list, and use latest ORS-Graphhopper library ([Issue #398](https://github.com/GIScience/openrouteservice/issues/398))
- Added /directions as an endpoint for routing ([Issue #384](https://github.com/GIScience/openrouteservice/issues/384))
- Removed the following avoid features: pavedroads, unpavedroads, tunnels, tracks and hills, as well as the option to set maximum speed; for cycling and walking profiles the option to specify difficulty settings such as fitness level and maximum steepness ([issue #396](https://github.com/GIScience/openrouteservice/issues/396))
- Updated pom to always build ors.war ([Issue #432](https://github.com/GIScience/openrouteservice/issues/432))
### Deprecated

## [4.7.2] - 2018-12-10
### Added
- Added Unit Tests for RouteSearchParameters.class() ([while fixing Issue #291](https://github.com/GIScience/openrouteservice/issues/291))
- Added ability to return warning messages in the route response which can be used for showing info to a user when warning criteria have been met based on extended storages.
- Added a RoadAccessRestrictions extended storage as a warning extended storage for when a route goes of ways with access restrictions ([Issue #342](https://github.com/GIScience/openrouteservice/issues/342))
### Fixed
- If residential penalty reduces speed to <5, set it to 5
- Added a new ParameterValueException in RouteSearchParameters if the profile is driving-car and profile_params are set in the options ([Issue #291](https://github.com/GIScience/openrouteservice/issues/291))
- Fixed API Test to consider the new ParameterValueException ([while fixing Issue #291](https://github.com/GIScience/openrouteservice/issues/291))
- Improved range and resolution of values encoding dimension/weight road restrictions in order to properly resolve them when corresponding hgv parameters are set ([fixes issue #263](https://github.com/GIScience/openrouteservice/issues/263))
- Fixed empty BBox error if the route is located in the southern hemisphere ([Issue #348](https://github.com/GIScience/openrouteservice/issues/348))
- Take into account access restrictions specific to hgv subprofiles ([fixes issue #235](https://github.com/GIScience/openrouteservice/issues/235))
- Properly resolve all tolls, especially hgv-specific ones ([fixes issue #358](https://github.com/GIScience/openrouteservice/issues/358))
- Updated checks on pedestrian way filter for access restrictions
### Changed
- Allowed access for cars and hgvs on access=destination roads ([Issue #342](https://github.com/GIScience/openrouteservice/issues/342))
### Deprecated

## [4.7.1] - 2018-10-24
### Added
Added instructions to readme for installing without Docker ([Issue #272](https://github.com/GIScience/openrouteservice/issues/272))
Added area_units for isochrones API as units being misleading ([Issue #272](https://github.com/GIScience/openrouteservice/issues/272))
### Fixed
- Area calculation for isochrones using metric crs ([Issue #130](https://github.com/GIScience/openrouteservice/issues/130))
- Decreases maximum peed for bike-regular for more realistic reachability scores ([Issue #325](https://github.com/GIScience/openrouteservice/issues/325))
- Fixes self intersecting polygons when requesting population for isochrones ([Issue #297](https://github.com/GIScience/openrouteservice/issues/297))
- Changes center in isochrones response to snapped edge coordinate on graph ([Issue #336](https://github.com/GIScience/openrouteservice/issues/336))
- Enable HGV axleload restriction ([Issue #262](https://github.com/GIScience/openrouteservice/issues/262))
### Changed
- Changed app.config.sample for docker to consider split profiles ([Issue #320](https://github.com/GIScience/openrouteservice/issues/320))
- Changed minor information in pom.xml
- Updated API test starting coordinates to be on a road ([Issue #328](https://github.com/GIScience/openrouteservice/issues/328))
### Deprecated

## [4.7] - 2018-10-10
### Added
- Removed locations code as this will be handled by openpoiservice in the future ([Issue #120](https://github.com/GIScience/openrouteservice/issues/120))
- Removed Geocoding code as this will be handled by the geocoder service rather than within ORS
- Added smoothing option for isochrones ([Issue #137](https://github.com/GIScience/openrouteservice/issues/137))
- Added ExtraInfo storage for osm way id so that this information can be stored (and accessed) agianst the edges ([Issue #217](https://github.com/GIScience/openrouteservice/issues/217))
- Added a new GeometryUtility function and its unit test to calculate the bbox for a set of coordinates ([Issue #241](https://github.com/GIScience/openrouteservice/issues/241))
- Added support for elevation data above & and below the 60 deg N/S. When you run your own instance make sure that you specify the `elevation_provider: multi` (instead of just 'cgiar') ([Issue #220](https://github.com/GIScience/openrouteservice/issues/220))
- Added support to keep elevation source data over various path generation processes - add to your app.config: `elevation_cache_clear: false`
- Added support for new keep left/right turn instructions

### Fixed
- Correct logic of determining vehicle type flags in heavy vehicle storage ([Issue #211](https://github.com/GIScience/openrouteservice/issues/211))
- Enable OSM "key:access" tag values to take effect for heavy vehicle profile ([Issue #209](https://github.com/GIScience/openrouteservice/issues/209))
- Fixed problem with avoid polygons excluding ways that should have been accepted ([Issue #95](https://github.com/GIScience/openrouteservice/issues/95))
- Updated code to remove merging of instructions as this resulted in missing important turn instructions ([Issue #177](https://github.com/GIScience/openrouteservice/issues/177))
- Added missing translations for arrival instructions ([Issue #171](https://github.com/GIScience/openrouteservice/issues/171))
- Updated code so that acceleration is taken into account when speeds are calculated for edges ([Issue #178](https://github.com/GIScience/openrouteservice/issues/178))
- Fixed the mising rte tag in gpx issue ([Issue #196](https://github.com/GIScience/openrouteservice/issues/196))
- Fixed the gpx validation errror ([Issue #168](https://github.com/GIScience/openrouteservice/issues/168))
- Added unit conversion so that isochrone response is in user specified unit ([issue #91](https://github.com/GIScience/openrouteservice/issues/91))
- Enabled the reporting of multiple missing points in error response ([issue #246](https://github.com/GIScience/openrouteservice/issues/246))
- Fixed wrong bounding box error ([Issue #241](https://github.com/GIScience/openrouteservice/issues/241))
- Fixed problem with mountain bike profile never using contraction hierarchies.

### Changed
- Updated the internal graphhopper libraries from 0.9.x to 0.10.1 and reduced the number of custom implementations and features.
This implies that some of the previous features is no longer available in this release of openrouteservice. Most of these
adjustments are under the hood and will not be noticeable for anyone. Have said that there is of course **one exception**:
You need to create a separate profile per vehicle. In previous versions it was possible to combine multiple vehicles (like
bike, road bike, e-bike and mtb) into a single ors-profile - this is no longer possible. Instead you need to create one
profile for bike, one for mtb one for road bike and so on.  
- Updated/refactored road bike flagencoder to make it more suitable for road cycling enthusiasts. Please note, that the
generated routs might not be compliant to the local regulations - specially when 'Biking trails are obligated to be use'
- Refactored some of the edge filters and cleaned up the code initializing them
- Updated the wheelchair profile to better handle restrictions such as width, kerb heights and instances where sidewalks
are attached to roads. ([Issue #162](https://github.com/GIScience/openrouteservice/issues/162))
- Replaced "Sand" surface encoding with "Paving stone"
- Changed the bbox api test ([Issue #241](https://github.com/GIScience/openrouteservice/issues/241))
- Changed the way the bbox is calculated internally ([Issue #241](https://github.com/GIScience/openrouteservice/issues/241))
- Change the license from apache 2.0 to LGPL3 ([PR #296](https://github.com/GIScience/openrouteservice/issues/296))

### Deprecated
- Removed references to locations and accessibilty services from web.xml ([Issue #186](https://github.com/GIScience/openrouteservice/issues/186))

## [4.5.1] - 2018-03-20
### Fixed
- Fixed the parameters being the wrong way around in isochrones request when maximum range has been exceeded ([Issue #126](https://github.com/GIScience/openrouteservice/issues/126))
- Fixed the coordinate precision in the geojson export from 4 to 6 decimals ([Issue #136](https://github.com/GIScience/openrouteservice/issues/136))
- Fixed the instructions='false' error when exporting as geojson ([Issue #138](https://github.com/GIScience/openrouteservice/issues/138))
- Fixed missing summary in the geojson output ([Issue #139](https://github.com/GIScience/openrouteservice/issues/139))
- Fixed error when a high exit number for a roundabout is used in instructions ([Issue #145](https://github.com/GIScience/openrouteservice/issues/145))

### Changed
- Updated error response code for routing when no route can be found between locations ([Issue #144](https://github.com/GIScience/openrouteservice/issues/144))
- Updated logging so that stack traces are only output when debug logging is enabled ([Issue #148](https://github.com/GIScience/openrouteservice/issues/148))
- Updated the error response for geocding when no address found ([Issue #134](https://github.com/GIScience/openrouteservice/issues/134))


## [4.5] - 2018-02-27
### Added
- Functionality has been added to restrict routes so that they do not cross all borders, controlled borders, or the borders of specific countries ([Issue #41](https://github.com/GIScience/openrouteservice/issues/41))
- Added GeoJson export for routing exports ([Issue #54](https://github.com/GIScience/openrouteservice/issues/54))
- Added global export class to combine all exports there ([Issue #123](https://github.com/GIScience/openrouteservice/issues/123))
- Option to specify maximum locations for matrix request when using non-standard weightings ([Issue #94](https://github.com/GIScience/openrouteservice/issues/94))

### Fixed
- Fix exception when roundabout exit is not correctly found ([Issue #89](https://github.com/GIScience/openrouteservice/issues/89))
- Option to specify maximum locations for matrix request when using non-standard weightings ([Issue #94](https://github.com/GIScience/openrouteservice/issues/94))
- Geocoder now returns a 404 response if no address is found for reverse geocoding ([Issue #113](https://github.com/GIScience/openrouteservice/issues/113))
- Fixed error codes ([Issue #109](https://github.com/GIScience/openrouteservice/issues/109))
- Correct querying of population statistics data for isochrones ([Issue #106](https://github.com/GIScience/openrouteservice/issues/106))

### Changed
- RoutingProfile was changed to make sure whenever pop_total or pop_area is queried, both are present in the attributes ([Issue #106](https://github.com/GIScience/openrouteservice/issues/106))
- Response with a detour factor now uses "detourfactor" rather than "detour_factor" ([Issue #61](https://github.com/GIScience/openrouteservice/issues/61))
- Changed the gpx export to the new global export processor ([Issue #123](https://github.com/GIScience/openrouteservice/issues/123))

### Deprecated
- getStatisticsOld | Connected to the old statistics library ([Issue #106](https://github.com/GIScience/openrouteservice/issues/106))
- geometryToWKB | Connected to the old statistics library ([Issue #106](https://github.com/GIScience/openrouteservice/issues/106))

## [4.4.2] - 2018-01-31
### Added
- Ability to get routes in GPX format ([Issue #8](https://github.com/GIScience/openrouteservice/issues/8))
- Ability to read HGV tags from OSM Nodes ([Issue #49](https://github.com/GIScience/openrouteservice/issues/49))
- No need to add optimisation parameter in request ([PR #87](https://github.com/GIScience/openrouteservice/issues/87))
- Option to respond md5 of osm file used for graph generation ([Issue #48](https://github.com/GIScience/openrouteservice/issues/48))

### Fixed
- Updated code to not use empty bearings when continue_straight=true is set ([Issue #51](https://github.com/GIScience/openrouteservice/issues/51))
- Fixed problem with HGV restrictions only being taken into account if less than three provided ([Issue #75](https://github.com/GIScience/openrouteservice/issues/75))
- RPHAST performance optimisations ([Issue #64](https://github.com/GIScience/openrouteservice/issues/64))
- Updated duration calculations for urban areas ([Issue #44](https://github.com/GIScience/openrouteservice/issues/44))
- Increase hikari pool size for db connections ([PR #52](https://github.com/GIScience/openrouteservice/issues/52))

## [4.4.1] - 2017-10-12

### Added
- Ability to compute and flush graphs without holding them in memory.

### Fixed
- Optionally define bearings for specific waypoints.

## [4.4.0] - 2017-10-09
### Added
- Updated functional tests.
- Bearings parameter may be passed for cycling profiles.
- Radiuses parameter may be passed for cycling profiles.
- Continue forward parameter may be passed for cycling profiles.
- Considering OSM tag smoothness=impassable in routing.
- First prototype of statistics provider in isochrones added.

### Fixed
- Remove tracking of the highest node in DownwardSearchEdgeFilter.
- Unable to find appropriate routing profile for optimized=true if not available.
- Possible Hash function in MultiTreeMetricsExtractor collision now removed.
- Minor speed up fix in ConcaveBallsIsochroneMapBuilder.
- Fix bug in RPHAST when location lies on a oneway road.
- Consider turn restrictions if optimized=false is passed.

### Changed
-

### Removed
-

### Deprecated
-<|MERGE_RESOLUTION|>--- conflicted
+++ resolved
@@ -5,12 +5,8 @@
 
 ## [Unreleased]
 ### Added
-<<<<<<< HEAD
-* New `maximum_speed` parameter to the driving profiles of the directions API, for specifying a speed limit, above a certain threshold set in the config file.
-
-=======
+- New `maximum_speed` parameter to the driving profiles of the directions API, for specifying a speed limit, above a certain threshold set in the config file.
 - Polish translation ([#690](https://github.com/GIScience/openrouteservice/issues/690))
->>>>>>> 5f613c51
 ### Fixed
 - Fixed fallback to dynamic routing methods if bearings parameter set ([#702](https://github.com/GIScience/openrouteservice/issues/702))
 ### Changed
