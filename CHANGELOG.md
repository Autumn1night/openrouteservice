--- conflicted
+++ resolved
@@ -5,15 +5,12 @@
 and this project adheres to [Semantic Versioning](http://semver.org/spec/v2.0.0.html).
 
 ## [Unreleased]
-<<<<<<< HEAD
+### Added
 - Functionality has been added to restrict routes so that they do not cross all borders, controlled borders, or the borders of specific countries (Issue #41)
-=======
-### Added
 
 ### Fixed
 - Fix exception when roundabout exit is not correctly found (Issue #89)
 - Option to specify maximum locations for matrix request when using non-standard weightings (Issue #94)
->>>>>>> bb3b9fec
 
 ## [4.4.2] - 2018-01-31
 ### Added
